{
 "cells": [
  {
   "cell_type": "markdown",
   "metadata": {
    "colab_type": "text",
    "id": "view-in-github"
   },
   "source": [
    "<a href=\"https://colab.research.google.com/github/sholtodouglas/artificial_graphics/blob/main/artificial_graphics_jax.ipynb\" target=\"_parent\"><img src=\"https://colab.research.google.com/assets/colab-badge.svg\" alt=\"Open In Colab\"/></a>"
   ]
  },
  {
   "cell_type": "code",
   "execution_count": 1,
   "metadata": {
    "colab": {
<<<<<<< HEAD
     "base_uri": "https://localhost:8080/"
    },
    "id": "4PxRnoyxKDfG",
    "outputId": "1ee79924-0649-4e11-8164-6cf3a4e266a7"
   },
   "outputs": [
    {
     "name": "stdout",
     "output_type": "stream",
     "text": [
      "Collecting git+https://github.com/deepmind/dm-haiku\n",
      "  Cloning https://github.com/deepmind/dm-haiku to c:\\users\\sholto douglas\\appdata\\local\\temp\\pip-req-build-hylb8u4r\n"
     ]
    },
    {
     "name": "stderr",
     "output_type": "stream",
     "text": [
      "  Running command git clone -q https://github.com/deepmind/dm-haiku 'C:\\Users\\Sholto Douglas\\AppData\\Local\\Temp\\pip-req-build-hylb8u4r'\n",
      "  ERROR: Error [WinError 2] The system cannot find the file specified while executing command git clone -q https://github.com/deepmind/dm-haiku 'C:\\Users\\Sholto Douglas\\AppData\\Local\\Temp\\pip-req-build-hylb8u4r'\n",
      "ERROR: Cannot find command 'git' - do you have 'git' installed and in your PATH?\n",
      "ERROR: Could not install packages due to an OSError: [WinError 5] Access is denied: 'c:\\\\programdata\\\\anaconda3\\\\lib\\\\site-packages\\\\urllib3-1.26.4.dist-info\\\\direct_url.json'\n",
      "Consider using the `--user` option or check the permissions.\n",
      "\n",
      "ERROR: Could not find a version that satisfies the requirement natsorted\n",
      "ERROR: No matching distribution found for natsorted\n"
     ]
    },
    {
     "name": "stdout",
     "output_type": "stream",
     "text": [
      "^C\n",
      "^C\n"
     ]
    }
   ],
   "source": [
    "!pip install git+https://github.com/deepmind/dm-haiku\n",
    "pip install wandb -q\n",
    "pip install pathy -q\n",
    "pip install natsorted -q\n",
    "pip install dall-e -q\n",
    "pip install optax"
   ]
  },
  {
   "cell_type": "code",
   "execution_count": 26,
   "metadata": {
    "id": "cyfunQypud_a"
   },
   "outputs": [],
   "source": [
    "import argparse\n",
    "from natsort import natsorted\n",
    "\n",
    "parser = argparse.ArgumentParser(description='AG training arguments')\n",
    "parser.add_argument('run_name')\n",
    "parser.add_argument('--train_datasets', nargs='+', help='Training dataset names')\n",
    "parser.add_argument('--test_datasets', nargs='+', help='Testing dataset names')\n",
    "parser.add_argument('-c', '--colab', default=False, action='store_true', help='Enable if using colab environment')\n",
    "parser.add_argument('-s', '--data_source', default='DRIVE', help='Source of training data')\n",
    "parser.add_argument('-d', '--device', default='TPU', help='Hardware device to train on')\n",
    "parser.add_argument('-b', '--batch_size', default=16, type=int)\n",
    "parser.add_argument('-lr', '--learning_rate', type=float, default=2e-4)\n",
    "parser.add_argument('-t', '--train_steps', type=int, default=200000)\n",
    "parser.add_argument('--bucket_name', help='GCS bucket name to stream data from')\n",
    "parser.add_argument('--tpu_name', help='GCP TPU name') # Only used in the script on GCP\n",
    "\n",
    "parser.add_argument('-dim', '--d_model', default=256, type=int)\n",
    "parser.add_argument('-nh', '--num_heads', default=4, type=int)\n",
    "parser.add_argument('-nl', '--num_layers', default=6, type=int)\n",
    "parser.add_argument('-sl', '--sequence_length', default=128, type=int)\n",
    "parser.add_argument('-dr', '--dropout_rate', type=float, default=0.1)\n",
    "parser.add_argument('-cl', '--grad_clip_value', type=float, default=0.25)\n",
    "\n",
    "\n",
    "### Sample local config\n",
    "args = parser.parse_args('''\n",
    "dummy_run \n",
    "--train_dataset train\n",
    "--test_dataset test\n",
    "-c\n",
    "-s DRIVE\n",
    "--bucket_name iowa_bucket_lfp\n",
    "'''.split())\n",
    "\n"
   ]
  },
  {
   "cell_type": "code",
   "execution_count": 27,
   "metadata": {
    "cellView": "form",
    "colab": {
     "base_uri": "https://localhost:8080/"
    },
    "id": "aCItVwK0vFtz",
    "outputId": "f29e603a-d584-4b92-8b99-3e475d1e5815"
   },
   "outputs": [
    {
     "name": "stdout",
     "output_type": "stream",
     "text": [
      "Using colab setup\n",
      "fatal: destination path '/content/artificial_graphics' already exists and is not an empty directory.\n",
      "Drive already mounted at /content/drive; to attempt to forcibly remount, call drive.mount(\"/content/drive\", force_remount=True).\n",
      "Reading data from Google Drive\n",
      "Storage path: /content/drive/My Drive/artificial_graphics\n"
     ]
    }
   ],
   "source": [
    "from pathlib import Path\n",
    "from pathy import Pathy\n",
    "import os\n",
    "import requests\n",
    "import json\n",
    "import pprint\n",
    "import logging\n",
    "import numpy as np\n",
    "import tensorflow as tf\n",
    "import time\n",
    "\n",
    "\n",
    "\n",
    "pp = pprint.PrettyPrinter(indent=4)\n",
    "# In[4]:\n",
    "\n",
    "\n",
    "#@title Workpace Setup (Local vs Colab)\n",
    "\n",
    "# Set up working directory and libraries\n",
    "if args.colab:\n",
    "    from google.colab import drive, auth\n",
    "    print('Using colab setup')\n",
    "    WORKING_PATH = Path('/content/artificial_graphics')\n",
    "    # Clone repo\n",
    "    try:\n",
    "        get_ipython().system(\"git clone 'https://github.com/sholtodouglas/artificial_graphics' {WORKING_PATH}\")\n",
    "    except: \n",
    "        pass\n",
    "    # Mount drive\n",
    "    drive.mount('/content/drive')\n",
    "else:\n",
    "    print('Using local setup')\n",
    "    WORKING_PATH = Path.cwd()\n",
    "    print(f'Working path: {WORKING_PATH}')\n",
    "\n",
    "# Change working directory to artificial_graphics\n",
    "os.chdir(WORKING_PATH)\n",
    "import lib\n",
    "\n",
    "# Set up storage directory and datasets\n",
    "if args.data_source == 'DRIVE':\n",
    "    assert args.colab, \"Must be using Colab\"\n",
    "    print('Reading data from Google Drive')\n",
    "    STORAGE_PATH = Path('/content/drive/My Drive/artificial_graphics')\n",
    "elif args.data_source == 'GCS':\n",
    "    if args.colab:\n",
    "      auth.authenticate_user()\n",
    "    print('Reading data from Google Cloud Storage')\n",
    "    r = requests.get('https://ipinfo.io')\n",
    "    region = r.json()['region']\n",
    "    project_id = 'learning-from-play-303306'\n",
    "    logging.warning(f'You are accessing GCS data from {region}, make sure this is the same as your bucket {args.bucket_name}')\n",
    "    STORAGE_PATH = Pathy(f'gs://{args.bucket_name}')\n",
    "else:\n",
    "    print('Reading data from local filesystem')\n",
    "    STORAGE_PATH = WORKING_PATH\n",
    "\n",
    "print(f'Storage path: {STORAGE_PATH}')\n",
    "TRAIN_DATA_PATHS = [STORAGE_PATH/'data'/x for x in args.train_datasets]\n",
    "TEST_DATA_PATHS = [STORAGE_PATH/'data'/x for x in args.test_datasets]"
   ]
  },
  {
   "cell_type": "code",
   "execution_count": 28,
   "metadata": {
    "id": "2zo6X0DIKSld"
   },
   "outputs": [],
   "source": [
    "if args.colab:\n",
    "  import jax.tools.colab_tpu\n",
    "  jax.tools.colab_tpu.setup_tpu()\n",
    "else:\n",
    "  raise NotImplementedError\n",
    "\n",
    "DEVICES = jax.devices()\n",
    "NUM_DEVICS = len(DEVICES)"
   ]
  },
  {
   "cell_type": "code",
   "execution_count": 111,
   "metadata": {
    "colab": {
     "base_uri": "https://localhost:8080/"
    },
    "id": "0vlgGSHVFnc6",
    "outputId": "62558c80-3e39-4cf3-ffcf-ac76dee42ace"
   },
   "outputs": [
    {
     "name": "stdout",
     "output_type": "stream",
     "text": [
      "remote: Enumerating objects: 10, done.\u001b[K\n",
      "remote: Counting objects:  10% (1/10)\u001b[K\r",
      "remote: Counting objects:  20% (2/10)\u001b[K\r",
      "remote: Counting objects:  30% (3/10)\u001b[K\r",
      "remote: Counting objects:  40% (4/10)\u001b[K\r",
      "remote: Counting objects:  50% (5/10)\u001b[K\r",
      "remote: Counting objects:  60% (6/10)\u001b[K\r",
      "remote: Counting objects:  70% (7/10)\u001b[K\r",
      "remote: Counting objects:  80% (8/10)\u001b[K\r",
      "remote: Counting objects:  90% (9/10)\u001b[K\r",
      "remote: Counting objects: 100% (10/10)\u001b[K\r",
      "remote: Counting objects: 100% (10/10), done.\u001b[K\n",
      "remote: Compressing objects:  33% (1/3)\u001b[K\r",
      "remote: Compressing objects:  66% (2/3)\u001b[K\r",
      "remote: Compressing objects: 100% (3/3)\u001b[K\r",
      "remote: Compressing objects: 100% (3/3), done.\u001b[K\n",
      "remote: Total 6 (delta 3), reused 6 (delta 3), pack-reused 0\u001b[K\n",
      "Unpacking objects: 100% (6/6), done.\n",
      "From https://github.com/sholtodouglas/artificial_graphics\n",
      "   e7bd779..bf4fb75  main       -> origin/main\n",
      "Updating e7bd779..bf4fb75\n",
      "Fast-forward\n",
      " 1. data generation.ipynb | 176 \u001b[32m++++++++++++++++++++++++++++++++++++\u001b[m\u001b[31m-----------\u001b[m\n",
      " Presentation3.pptx       | Bin \u001b[31m0\u001b[m -> \u001b[32m4611555\u001b[m bytes\n",
      " lib/data.py              |  88 \u001b[32m+++++++++++++++\u001b[m\u001b[31m---------\u001b[m\n",
      " 3 files changed, 193 insertions(+), 71 deletions(-)\n",
      " create mode 100644 Presentation3.pptx\n"
     ]
    }
   ],
   "source": [
    "!git pull\n",
    "from importlib import reload\n",
    "#reload(lib.dall_e_jax)"
   ]
  },
  {
   "cell_type": "code",
   "execution_count": 29,
   "metadata": {
    "id": "FArXDpcg4c-3"
   },
   "outputs": [],
   "source": []
  },
  {
   "cell_type": "code",
   "execution_count": 30,
   "metadata": {
    "id": "qvZHzDiUAm0M"
   },
   "outputs": [],
   "source": [
    "  \n",
    "import io\n",
    "\n",
    "import jax\n",
    "import requests\n",
    "import PIL\n",
    "from PIL import ImageOps\n",
    "import haiku as hk\n",
    "import numpy as np\n",
    "import jax.numpy as jnp\n",
    "from jax import grad, jit, vmap, pmap\n",
    "from jax import random\n",
    "\n",
    "from lib.dall_e_jax import get_encoder, get_decoder, map_pixels, unmap_pixels, download_image, preprocess_batch\n",
    "import lib\n",
    "import matplotlib.pyplot as plt\n",
    "\n",
    "\n",
    "\n",
    "target_image_size = 256\n",
    "\n"
   ]
  },
  {
   "cell_type": "code",
   "execution_count": 31,
   "metadata": {
    "id": "YR8Ie4TQ4LDW"
   },
   "outputs": [],
   "source": [
    "\n",
    "jax_enc_fn, jax_enc_params = get_encoder(str(STORAGE_PATH/'saved_models/') + \"/encoder.pkl\")\n",
    "jax_dec_fn, jax_dec_params = get_decoder(str(STORAGE_PATH/'saved_models/') + \"/decoder.pkl\")"
   ]
  },
  {
   "cell_type": "code",
   "execution_count": 112,
   "metadata": {
    "id": "_uEFFQ3fC0XL"
   },
   "outputs": [],
   "source": [
    "import tensorflow_datasets as tfds\n",
    "\n",
    "train_dl = lib.data.dataloader(TRAIN_DATA_PATHS[0], batch_size = 4) # to make this distributed, pass num devices so we get an 8 ways batch - and then pmap it\n",
    "train_dataset = iter(tfds.as_numpy(train_dl.dataset))\n"
   ]
  },
  {
   "cell_type": "code",
   "execution_count": 115,
   "metadata": {
    "id": "FZisCKAZZGE7"
   },
   "outputs": [],
   "source": [
    "def get_batch(dataset):\n",
    "  b = next(train_dataset)\n",
    "  b = jax.device_put(b, DEVICES[1])\n",
    "  b = preprocess_batch(b)\n",
    "  z_logits = jax_enc_fn(jax_enc_params, b['img'])\n",
    "  z = jnp.argmax(z_logits, axis=1)\n",
    "  z = jnp.transpose(jax.nn.one_hot(z, num_classes=8192), (0, 3, 1, 2))\n",
    "  # Clearly we want to precompute - ugh. \n",
    "  B, S, H,W = z.shape\n",
    "  z_seq = z.reshape(B,H*W, S)\n",
    "  b['z_seq'] = z_seq\n",
    "  return b"
   ]
  },
  {
   "cell_type": "code",
   "execution_count": 116,
   "metadata": {
    "id": "1JdLYoPzaUP7"
   },
   "outputs": [],
   "source": [
    "b_train = get_batch(train_dataset)"
   ]
  },
  {
   "cell_type": "code",
   "execution_count": 118,
   "metadata": {
    "colab": {
     "base_uri": "https://localhost:8080/"
    },
    "id": "BIeRbX-hNxL0",
    "outputId": "804881a1-38f6-48d0-eacd-d8483f8dd6ab"
   },
   "outputs": [
    {
     "data": {
      "text/plain": [
       "(4, 1024, 8192)"
      ]
     },
     "execution_count": 118,
     "metadata": {
      "tags": []
     },
     "output_type": "execute_result"
    }
   ],
   "source": [
    "b_train['z_seq'].shape"
   ]
  },
  {
   "cell_type": "code",
   "execution_count": 103,
   "metadata": {
    "id": "drh4DrUTbgoj"
   },
   "outputs": [],
   "source": [
    "import types\n",
    "from typing import Optional\n",
    "\n",
    "class MultiHeadAttention(hk.Module):\n",
    "  \"\"\"Multi-headed attention mechanism.\n",
    "  As described in the vanilla Transformer paper:\n",
    "    \"Attention is all you need\" https://arxiv.org/abs/1706.03762\n",
    "  \"\"\"\n",
    "\n",
    "  def __init__(\n",
    "      self,\n",
    "      num_heads: int,\n",
    "      key_size: int,\n",
    "      # TODO(romanring, tycai): migrate to a more generic `w_init` initializer.\n",
    "      w_init_scale: float,\n",
    "      value_size: Optional[int] = None,\n",
    "      model_size: Optional[int] = None,\n",
    "      name: Optional[str] = None,\n",
    "  ):\n",
    "    super().__init__(name=name)\n",
    "    self.num_heads = num_heads\n",
    "    self.key_size = key_size\n",
    "    self.value_size = value_size or key_size\n",
    "    self.model_size = model_size or key_size * num_heads\n",
    "    self.w_init = hk.initializers.VarianceScaling(w_init_scale)\n",
    "\n",
    "  def __call__(\n",
    "      self,\n",
    "      query: jnp.ndarray,\n",
    "      key: jnp.ndarray,\n",
    "      value: jnp.ndarray,\n",
    "      mask: Optional[jnp.ndarray] = None,\n",
    "  ) -> jnp.ndarray:\n",
    "    \"\"\"Compute (optionally masked) MHA with queries, keys & values.\"\"\"\n",
    "    print(query.shape)\n",
    "    query_heads = self._linear_projection(query, self.key_size, \"query\")\n",
    "    key_heads = self._linear_projection(key, self.key_size, \"key\")\n",
    "    value_heads = self._linear_projection(value, self.value_size, \"value\")\n",
    "    print(query_heads.shape)\n",
    "    attn_logits = jnp.einsum(\"...thd,...Thd->...htT\", query_heads, key_heads)\n",
    "    sqrt_key_size = np.sqrt(self.key_size).astype(key.dtype)\n",
    "    attn_logits = attn_logits / sqrt_key_size\n",
    "    if mask is not None:\n",
    "      print(mask.shape, attn_logits.shape)\n",
    "      assert mask.shape == attn_logits.shape\n",
    "      attn_logits = jnp.where(mask, attn_logits, -1e30)\n",
    "\n",
    "    attn_weights = jax.nn.softmax(attn_logits)\n",
    "    attn = jnp.einsum(\"...htT,...Thd->...thd\", attn_weights, value_heads)\n",
    "    # Concatenate attention matrix of all heads into a single vector.\n",
    "    attn_vec = jnp.reshape(attn, (*value.shape[:-1], -1))\n",
    "\n",
    "    return hk.Linear(self.model_size, w_init=self.w_init)(attn_vec)\n",
    "\n",
    "  @hk.transparent\n",
    "  def _linear_projection(\n",
    "      self,\n",
    "      x: jnp.ndarray,\n",
    "      head_size: int,\n",
    "      name: Optional[str] = None\n",
    "  ) -> jnp.ndarray:\n",
    "    y = hk.Linear(self.num_heads * head_size, w_init=self.w_init, name=name)(x)\n",
    "    return y.reshape((*x.shape[:-1], self.num_heads, head_size))\n",
    "\n",
    "\n",
    "class CausalSelfAttention(MultiHeadAttention):\n",
    "\n",
    "    def __call__(\n",
    "        self,\n",
    "        query: jnp.ndarray,\n",
    "        key: Optional[jnp.ndarray] = None,\n",
    "        value: Optional[jnp.ndarray] = None,\n",
    "        mask: Optional[jnp.ndarray] = None,\n",
    "    ) -> jnp.ndarray:\n",
    "      key = key if key is not None else query\n",
    "      value = value if value is not None else query\n",
    "\n",
    "      seq_len = query.shape[1]\n",
    "      causal_mask = np.tril(np.ones((seq_len, seq_len)))\n",
    "      mask = mask * causal_mask if mask is not None else causal_mask\n",
    "\n",
    "      return super().__call__(query, key, value, mask)\n",
    "\n",
    "\n",
    "class DenseBlock(hk.Module):\n",
    "  \"\"\"A 2-layer MLP which widens then narrows the input.\"\"\"\n",
    "\n",
    "  def __init__(self,\n",
    "               init_scale: float,\n",
    "               widening_factor: int = 4,\n",
    "               name: Optional[str] = None):\n",
    "    super().__init__(name=name)\n",
    "    self._init_scale = init_scale\n",
    "    self._widening_factor = widening_factor\n",
    "\n",
    "  def __call__(self, x: jnp.ndarray) -> jnp.ndarray:\n",
    "    hiddens = x.shape[-1]\n",
    "    initializer = hk.initializers.VarianceScaling(self._init_scale)\n",
    "    x = hk.Linear(self._widening_factor * hiddens, w_init=initializer)(x)\n",
    "    x = jax.nn.gelu(x)\n",
    "    return hk.Linear(hiddens, w_init=initializer)(x)\n",
    "\n",
    "class net(hk.Module):\n",
    "  def __init__(self,\n",
    "               layer_size:int = 128,\n",
    "               name=None):\n",
    "      super().__init__(name=name)\n",
    "      self.layer_size = layer_size\n",
    "\n",
    "  def __call__(self, x:jnp.ndarray) -> jnp.ndarray:\n",
    "      x = hk.Linear(self.layer_size)(x)\n",
    "      x = jax.nn.gelu(x)\n",
    "      x = CausalSelfAttention(num_heads=8, key_size=64, w_init_scale=0.2)(x)\n",
    "\n",
    "\n",
    "      return x"
   ]
  },
  {
   "cell_type": "code",
   "execution_count": 104,
   "metadata": {
    "colab": {
     "base_uri": "https://localhost:8080/",
     "height": 411
    },
    "id": "4IYCZ-Q_cTDP",
    "outputId": "cf406d02-f848-448b-987e-41bf5d4d331e"
   },
   "outputs": [
    {
     "name": "stdout",
     "output_type": "stream",
     "text": [
      "(4, 1024, 32)\n",
      "(4, 1024, 8, 64)\n",
      "(1024, 1024) (4, 8, 1024, 1024)\n"
     ]
    },
    {
     "ename": "AssertionError",
     "evalue": "ignored",
     "output_type": "error",
     "traceback": [
      "\u001b[0;31m---------------------------------------------------------------------------\u001b[0m",
      "\u001b[0;31mAssertionError\u001b[0m                            Traceback (most recent call last)",
      "\u001b[0;32m<ipython-input-104-ae351188c2fe>\u001b[0m in \u001b[0;36m<module>\u001b[0;34m()\u001b[0m\n\u001b[1;32m      8\u001b[0m \u001b[0mdummy_in\u001b[0m \u001b[0;34m=\u001b[0m \u001b[0mjnp\u001b[0m\u001b[0;34m.\u001b[0m\u001b[0mzeros\u001b[0m\u001b[0;34m(\u001b[0m\u001b[0;34m[\u001b[0m\u001b[0;36m4\u001b[0m\u001b[0;34m,\u001b[0m \u001b[0;36m1024\u001b[0m\u001b[0;34m,\u001b[0m \u001b[0;36m8192\u001b[0m\u001b[0;34m]\u001b[0m\u001b[0;34m)\u001b[0m\u001b[0;34m\u001b[0m\u001b[0;34m\u001b[0m\u001b[0m\n\u001b[1;32m      9\u001b[0m \u001b[0;34m\u001b[0m\u001b[0m\n\u001b[0;32m---> 10\u001b[0;31m \u001b[0mparams\u001b[0m \u001b[0;34m=\u001b[0m \u001b[0mfwd\u001b[0m\u001b[0;34m.\u001b[0m\u001b[0minit\u001b[0m\u001b[0;34m(\u001b[0m\u001b[0mrng\u001b[0m\u001b[0;34m=\u001b[0m\u001b[0mrng_key\u001b[0m\u001b[0;34m,\u001b[0m \u001b[0mx\u001b[0m\u001b[0;34m=\u001b[0m\u001b[0mdummy_in\u001b[0m\u001b[0;34m)\u001b[0m\u001b[0;34m\u001b[0m\u001b[0;34m\u001b[0m\u001b[0m\n\u001b[0m",
      "\u001b[0;32m/usr/local/lib/python3.7/dist-packages/haiku/_src/transform.py\u001b[0m in \u001b[0;36minit_fn\u001b[0;34m(*args, **kwargs)\u001b[0m\n\u001b[1;32m    109\u001b[0m \u001b[0;34m\u001b[0m\u001b[0m\n\u001b[1;32m    110\u001b[0m   \u001b[0;32mdef\u001b[0m \u001b[0minit_fn\u001b[0m\u001b[0;34m(\u001b[0m\u001b[0;34m*\u001b[0m\u001b[0margs\u001b[0m\u001b[0;34m,\u001b[0m \u001b[0;34m**\u001b[0m\u001b[0mkwargs\u001b[0m\u001b[0;34m)\u001b[0m\u001b[0;34m:\u001b[0m\u001b[0;34m\u001b[0m\u001b[0;34m\u001b[0m\u001b[0m\n\u001b[0;32m--> 111\u001b[0;31m     \u001b[0mparams\u001b[0m\u001b[0;34m,\u001b[0m \u001b[0mstate\u001b[0m \u001b[0;34m=\u001b[0m \u001b[0mf\u001b[0m\u001b[0;34m.\u001b[0m\u001b[0minit\u001b[0m\u001b[0;34m(\u001b[0m\u001b[0;34m*\u001b[0m\u001b[0margs\u001b[0m\u001b[0;34m,\u001b[0m \u001b[0;34m**\u001b[0m\u001b[0mkwargs\u001b[0m\u001b[0;34m)\u001b[0m\u001b[0;34m\u001b[0m\u001b[0;34m\u001b[0m\u001b[0m\n\u001b[0m\u001b[1;32m    112\u001b[0m     \u001b[0;32mif\u001b[0m \u001b[0mstate\u001b[0m\u001b[0;34m:\u001b[0m\u001b[0;34m\u001b[0m\u001b[0;34m\u001b[0m\u001b[0m\n\u001b[1;32m    113\u001b[0m       raise ValueError(\"If your transformed function uses `hk.{get,set}_state` \"\n",
      "\u001b[0;32m/usr/local/lib/python3.7/dist-packages/haiku/_src/transform.py\u001b[0m in \u001b[0;36minit_fn\u001b[0;34m(rng, *args, **kwargs)\u001b[0m\n\u001b[1;32m    295\u001b[0m     \u001b[0mrng\u001b[0m \u001b[0;34m=\u001b[0m \u001b[0mto_prng_sequence\u001b[0m\u001b[0;34m(\u001b[0m\u001b[0mrng\u001b[0m\u001b[0;34m,\u001b[0m \u001b[0merr_msg\u001b[0m\u001b[0;34m=\u001b[0m\u001b[0mINIT_RNG_ERROR\u001b[0m\u001b[0;34m)\u001b[0m\u001b[0;34m\u001b[0m\u001b[0;34m\u001b[0m\u001b[0m\n\u001b[1;32m    296\u001b[0m     \u001b[0;32mwith\u001b[0m \u001b[0mbase\u001b[0m\u001b[0;34m.\u001b[0m\u001b[0mnew_context\u001b[0m\u001b[0;34m(\u001b[0m\u001b[0mrng\u001b[0m\u001b[0;34m=\u001b[0m\u001b[0mrng\u001b[0m\u001b[0;34m)\u001b[0m \u001b[0;32mas\u001b[0m \u001b[0mctx\u001b[0m\u001b[0;34m:\u001b[0m\u001b[0;34m\u001b[0m\u001b[0;34m\u001b[0m\u001b[0m\n\u001b[0;32m--> 297\u001b[0;31m       \u001b[0mf\u001b[0m\u001b[0;34m(\u001b[0m\u001b[0;34m*\u001b[0m\u001b[0margs\u001b[0m\u001b[0;34m,\u001b[0m \u001b[0;34m**\u001b[0m\u001b[0mkwargs\u001b[0m\u001b[0;34m)\u001b[0m\u001b[0;34m\u001b[0m\u001b[0;34m\u001b[0m\u001b[0m\n\u001b[0m\u001b[1;32m    298\u001b[0m     \u001b[0;32mreturn\u001b[0m \u001b[0mctx\u001b[0m\u001b[0;34m.\u001b[0m\u001b[0mcollect_params\u001b[0m\u001b[0;34m(\u001b[0m\u001b[0;34m)\u001b[0m\u001b[0;34m,\u001b[0m \u001b[0mctx\u001b[0m\u001b[0;34m.\u001b[0m\u001b[0mcollect_initial_state\u001b[0m\u001b[0;34m(\u001b[0m\u001b[0;34m)\u001b[0m\u001b[0;34m\u001b[0m\u001b[0;34m\u001b[0m\u001b[0m\n\u001b[1;32m    299\u001b[0m \u001b[0;34m\u001b[0m\u001b[0m\n",
      "\u001b[0;32m<ipython-input-104-ae351188c2fe>\u001b[0m in \u001b[0;36mforward_fn\u001b[0;34m(x)\u001b[0m\n\u001b[1;32m      2\u001b[0m   \u001b[0mmodule\u001b[0m \u001b[0;34m=\u001b[0m \u001b[0mnet\u001b[0m\u001b[0;34m(\u001b[0m\u001b[0mlayer_size\u001b[0m\u001b[0;34m=\u001b[0m\u001b[0;36m32\u001b[0m\u001b[0;34m)\u001b[0m\u001b[0;34m\u001b[0m\u001b[0;34m\u001b[0m\u001b[0m\n\u001b[1;32m      3\u001b[0m \u001b[0;34m\u001b[0m\u001b[0m\n\u001b[0;32m----> 4\u001b[0;31m   \u001b[0;32mreturn\u001b[0m \u001b[0mmodule\u001b[0m\u001b[0;34m(\u001b[0m\u001b[0mx\u001b[0m\u001b[0;34m)\u001b[0m\u001b[0;34m\u001b[0m\u001b[0;34m\u001b[0m\u001b[0m\n\u001b[0m\u001b[1;32m      5\u001b[0m \u001b[0;34m\u001b[0m\u001b[0m\n\u001b[1;32m      6\u001b[0m \u001b[0mrng_key\u001b[0m \u001b[0;34m=\u001b[0m \u001b[0mjax\u001b[0m\u001b[0;34m.\u001b[0m\u001b[0mrandom\u001b[0m\u001b[0;34m.\u001b[0m\u001b[0mPRNGKey\u001b[0m\u001b[0;34m(\u001b[0m\u001b[0;36m42\u001b[0m\u001b[0;34m)\u001b[0m\u001b[0;34m\u001b[0m\u001b[0;34m\u001b[0m\u001b[0m\n",
      "\u001b[0;32m/usr/local/lib/python3.7/dist-packages/haiku/_src/module.py\u001b[0m in \u001b[0;36mwrapped\u001b[0;34m(self, *args, **kwargs)\u001b[0m\n\u001b[1;32m    426\u001b[0m         \u001b[0mf\u001b[0m \u001b[0;34m=\u001b[0m \u001b[0mstateful\u001b[0m\u001b[0;34m.\u001b[0m\u001b[0mnamed_call\u001b[0m\u001b[0;34m(\u001b[0m\u001b[0mf\u001b[0m\u001b[0;34m,\u001b[0m \u001b[0mname\u001b[0m\u001b[0;34m=\u001b[0m\u001b[0mlocal_name\u001b[0m\u001b[0;34m)\u001b[0m\u001b[0;34m\u001b[0m\u001b[0;34m\u001b[0m\u001b[0m\n\u001b[1;32m    427\u001b[0m \u001b[0;34m\u001b[0m\u001b[0m\n\u001b[0;32m--> 428\u001b[0;31m       \u001b[0mout\u001b[0m \u001b[0;34m=\u001b[0m \u001b[0mf\u001b[0m\u001b[0;34m(\u001b[0m\u001b[0;34m*\u001b[0m\u001b[0margs\u001b[0m\u001b[0;34m,\u001b[0m \u001b[0;34m**\u001b[0m\u001b[0mkwargs\u001b[0m\u001b[0;34m)\u001b[0m\u001b[0;34m\u001b[0m\u001b[0;34m\u001b[0m\u001b[0m\n\u001b[0m\u001b[1;32m    429\u001b[0m \u001b[0;34m\u001b[0m\u001b[0m\n\u001b[1;32m    430\u001b[0m       \u001b[0;31m# Module names are set in the constructor. If `f` is the constructor then\u001b[0m\u001b[0;34m\u001b[0m\u001b[0;34m\u001b[0m\u001b[0;34m\u001b[0m\u001b[0m\n",
      "\u001b[0;32m/usr/local/lib/python3.7/dist-packages/haiku/_src/module.py\u001b[0m in \u001b[0;36mrun_interceptors\u001b[0;34m(bound_method, method_name, self, *args, **kwargs)\u001b[0m\n\u001b[1;32m    277\u001b[0m   \u001b[0;34m\"\"\"Runs any method interceptors or the original method.\"\"\"\u001b[0m\u001b[0;34m\u001b[0m\u001b[0;34m\u001b[0m\u001b[0m\n\u001b[1;32m    278\u001b[0m   \u001b[0;32mif\u001b[0m \u001b[0;32mnot\u001b[0m \u001b[0minterceptor_stack\u001b[0m\u001b[0;34m:\u001b[0m\u001b[0;34m\u001b[0m\u001b[0;34m\u001b[0m\u001b[0m\n\u001b[0;32m--> 279\u001b[0;31m     \u001b[0;32mreturn\u001b[0m \u001b[0mbound_method\u001b[0m\u001b[0;34m(\u001b[0m\u001b[0;34m*\u001b[0m\u001b[0margs\u001b[0m\u001b[0;34m,\u001b[0m \u001b[0;34m**\u001b[0m\u001b[0mkwargs\u001b[0m\u001b[0;34m)\u001b[0m\u001b[0;34m\u001b[0m\u001b[0;34m\u001b[0m\u001b[0m\n\u001b[0m\u001b[1;32m    280\u001b[0m \u001b[0;34m\u001b[0m\u001b[0m\n\u001b[1;32m    281\u001b[0m   ctx = MethodContext(module=self,\n",
      "\u001b[0;32m<ipython-input-103-9b3d5669eb01>\u001b[0m in \u001b[0;36m__call__\u001b[0;34m(self, x)\u001b[0m\n\u001b[1;32m    111\u001b[0m       \u001b[0mx\u001b[0m \u001b[0;34m=\u001b[0m \u001b[0mhk\u001b[0m\u001b[0;34m.\u001b[0m\u001b[0mLinear\u001b[0m\u001b[0;34m(\u001b[0m\u001b[0mself\u001b[0m\u001b[0;34m.\u001b[0m\u001b[0mlayer_size\u001b[0m\u001b[0;34m)\u001b[0m\u001b[0;34m(\u001b[0m\u001b[0mx\u001b[0m\u001b[0;34m)\u001b[0m\u001b[0;34m\u001b[0m\u001b[0;34m\u001b[0m\u001b[0m\n\u001b[1;32m    112\u001b[0m       \u001b[0mx\u001b[0m \u001b[0;34m=\u001b[0m \u001b[0mjax\u001b[0m\u001b[0;34m.\u001b[0m\u001b[0mnn\u001b[0m\u001b[0;34m.\u001b[0m\u001b[0mgelu\u001b[0m\u001b[0;34m(\u001b[0m\u001b[0mx\u001b[0m\u001b[0;34m)\u001b[0m\u001b[0;34m\u001b[0m\u001b[0;34m\u001b[0m\u001b[0m\n\u001b[0;32m--> 113\u001b[0;31m       \u001b[0mx\u001b[0m \u001b[0;34m=\u001b[0m \u001b[0mCausalSelfAttention\u001b[0m\u001b[0;34m(\u001b[0m\u001b[0mnum_heads\u001b[0m\u001b[0;34m=\u001b[0m\u001b[0;36m8\u001b[0m\u001b[0;34m,\u001b[0m \u001b[0mkey_size\u001b[0m\u001b[0;34m=\u001b[0m\u001b[0;36m64\u001b[0m\u001b[0;34m,\u001b[0m \u001b[0mw_init_scale\u001b[0m\u001b[0;34m=\u001b[0m\u001b[0;36m0.2\u001b[0m\u001b[0;34m)\u001b[0m\u001b[0;34m(\u001b[0m\u001b[0mx\u001b[0m\u001b[0;34m)\u001b[0m\u001b[0;34m\u001b[0m\u001b[0;34m\u001b[0m\u001b[0m\n\u001b[0m\u001b[1;32m    114\u001b[0m \u001b[0;34m\u001b[0m\u001b[0m\n\u001b[1;32m    115\u001b[0m \u001b[0;34m\u001b[0m\u001b[0m\n",
      "\u001b[0;32m/usr/local/lib/python3.7/dist-packages/haiku/_src/module.py\u001b[0m in \u001b[0;36mwrapped\u001b[0;34m(self, *args, **kwargs)\u001b[0m\n\u001b[1;32m    426\u001b[0m         \u001b[0mf\u001b[0m \u001b[0;34m=\u001b[0m \u001b[0mstateful\u001b[0m\u001b[0;34m.\u001b[0m\u001b[0mnamed_call\u001b[0m\u001b[0;34m(\u001b[0m\u001b[0mf\u001b[0m\u001b[0;34m,\u001b[0m \u001b[0mname\u001b[0m\u001b[0;34m=\u001b[0m\u001b[0mlocal_name\u001b[0m\u001b[0;34m)\u001b[0m\u001b[0;34m\u001b[0m\u001b[0;34m\u001b[0m\u001b[0m\n\u001b[1;32m    427\u001b[0m \u001b[0;34m\u001b[0m\u001b[0m\n\u001b[0;32m--> 428\u001b[0;31m       \u001b[0mout\u001b[0m \u001b[0;34m=\u001b[0m \u001b[0mf\u001b[0m\u001b[0;34m(\u001b[0m\u001b[0;34m*\u001b[0m\u001b[0margs\u001b[0m\u001b[0;34m,\u001b[0m \u001b[0;34m**\u001b[0m\u001b[0mkwargs\u001b[0m\u001b[0;34m)\u001b[0m\u001b[0;34m\u001b[0m\u001b[0;34m\u001b[0m\u001b[0m\n\u001b[0m\u001b[1;32m    429\u001b[0m \u001b[0;34m\u001b[0m\u001b[0m\n\u001b[1;32m    430\u001b[0m       \u001b[0;31m# Module names are set in the constructor. If `f` is the constructor then\u001b[0m\u001b[0;34m\u001b[0m\u001b[0;34m\u001b[0m\u001b[0;34m\u001b[0m\u001b[0m\n",
      "\u001b[0;32m/usr/local/lib/python3.7/dist-packages/haiku/_src/module.py\u001b[0m in \u001b[0;36mrun_interceptors\u001b[0;34m(bound_method, method_name, self, *args, **kwargs)\u001b[0m\n\u001b[1;32m    277\u001b[0m   \u001b[0;34m\"\"\"Runs any method interceptors or the original method.\"\"\"\u001b[0m\u001b[0;34m\u001b[0m\u001b[0;34m\u001b[0m\u001b[0m\n\u001b[1;32m    278\u001b[0m   \u001b[0;32mif\u001b[0m \u001b[0;32mnot\u001b[0m \u001b[0minterceptor_stack\u001b[0m\u001b[0;34m:\u001b[0m\u001b[0;34m\u001b[0m\u001b[0;34m\u001b[0m\u001b[0m\n\u001b[0;32m--> 279\u001b[0;31m     \u001b[0;32mreturn\u001b[0m \u001b[0mbound_method\u001b[0m\u001b[0;34m(\u001b[0m\u001b[0;34m*\u001b[0m\u001b[0margs\u001b[0m\u001b[0;34m,\u001b[0m \u001b[0;34m**\u001b[0m\u001b[0mkwargs\u001b[0m\u001b[0;34m)\u001b[0m\u001b[0;34m\u001b[0m\u001b[0;34m\u001b[0m\u001b[0m\n\u001b[0m\u001b[1;32m    280\u001b[0m \u001b[0;34m\u001b[0m\u001b[0m\n\u001b[1;32m    281\u001b[0m   ctx = MethodContext(module=self,\n",
      "\u001b[0;32m<ipython-input-103-9b3d5669eb01>\u001b[0m in \u001b[0;36m__call__\u001b[0;34m(self, query, key, value, mask)\u001b[0m\n\u001b[1;32m     80\u001b[0m       \u001b[0mmask\u001b[0m \u001b[0;34m=\u001b[0m \u001b[0mmask\u001b[0m \u001b[0;34m*\u001b[0m \u001b[0mcausal_mask\u001b[0m \u001b[0;32mif\u001b[0m \u001b[0mmask\u001b[0m \u001b[0;32mis\u001b[0m \u001b[0;32mnot\u001b[0m \u001b[0;32mNone\u001b[0m \u001b[0;32melse\u001b[0m \u001b[0mcausal_mask\u001b[0m\u001b[0;34m\u001b[0m\u001b[0;34m\u001b[0m\u001b[0m\n\u001b[1;32m     81\u001b[0m \u001b[0;34m\u001b[0m\u001b[0m\n\u001b[0;32m---> 82\u001b[0;31m       \u001b[0;32mreturn\u001b[0m \u001b[0msuper\u001b[0m\u001b[0;34m(\u001b[0m\u001b[0;34m)\u001b[0m\u001b[0;34m.\u001b[0m\u001b[0m__call__\u001b[0m\u001b[0;34m(\u001b[0m\u001b[0mquery\u001b[0m\u001b[0;34m,\u001b[0m \u001b[0mkey\u001b[0m\u001b[0;34m,\u001b[0m \u001b[0mvalue\u001b[0m\u001b[0;34m,\u001b[0m \u001b[0mmask\u001b[0m\u001b[0;34m)\u001b[0m\u001b[0;34m\u001b[0m\u001b[0;34m\u001b[0m\u001b[0m\n\u001b[0m\u001b[1;32m     83\u001b[0m \u001b[0;34m\u001b[0m\u001b[0m\n\u001b[1;32m     84\u001b[0m \u001b[0;34m\u001b[0m\u001b[0m\n",
      "\u001b[0;32m/usr/local/lib/python3.7/dist-packages/haiku/_src/module.py\u001b[0m in \u001b[0;36mwrapped\u001b[0;34m(self, *args, **kwargs)\u001b[0m\n\u001b[1;32m    426\u001b[0m         \u001b[0mf\u001b[0m \u001b[0;34m=\u001b[0m \u001b[0mstateful\u001b[0m\u001b[0;34m.\u001b[0m\u001b[0mnamed_call\u001b[0m\u001b[0;34m(\u001b[0m\u001b[0mf\u001b[0m\u001b[0;34m,\u001b[0m \u001b[0mname\u001b[0m\u001b[0;34m=\u001b[0m\u001b[0mlocal_name\u001b[0m\u001b[0;34m)\u001b[0m\u001b[0;34m\u001b[0m\u001b[0;34m\u001b[0m\u001b[0m\n\u001b[1;32m    427\u001b[0m \u001b[0;34m\u001b[0m\u001b[0m\n\u001b[0;32m--> 428\u001b[0;31m       \u001b[0mout\u001b[0m \u001b[0;34m=\u001b[0m \u001b[0mf\u001b[0m\u001b[0;34m(\u001b[0m\u001b[0;34m*\u001b[0m\u001b[0margs\u001b[0m\u001b[0;34m,\u001b[0m \u001b[0;34m**\u001b[0m\u001b[0mkwargs\u001b[0m\u001b[0;34m)\u001b[0m\u001b[0;34m\u001b[0m\u001b[0;34m\u001b[0m\u001b[0m\n\u001b[0m\u001b[1;32m    429\u001b[0m \u001b[0;34m\u001b[0m\u001b[0m\n\u001b[1;32m    430\u001b[0m       \u001b[0;31m# Module names are set in the constructor. If `f` is the constructor then\u001b[0m\u001b[0;34m\u001b[0m\u001b[0;34m\u001b[0m\u001b[0;34m\u001b[0m\u001b[0m\n",
      "\u001b[0;32m/usr/local/lib/python3.7/dist-packages/haiku/_src/module.py\u001b[0m in \u001b[0;36mrun_interceptors\u001b[0;34m(bound_method, method_name, self, *args, **kwargs)\u001b[0m\n\u001b[1;32m    277\u001b[0m   \u001b[0;34m\"\"\"Runs any method interceptors or the original method.\"\"\"\u001b[0m\u001b[0;34m\u001b[0m\u001b[0;34m\u001b[0m\u001b[0m\n\u001b[1;32m    278\u001b[0m   \u001b[0;32mif\u001b[0m \u001b[0;32mnot\u001b[0m \u001b[0minterceptor_stack\u001b[0m\u001b[0;34m:\u001b[0m\u001b[0;34m\u001b[0m\u001b[0;34m\u001b[0m\u001b[0m\n\u001b[0;32m--> 279\u001b[0;31m     \u001b[0;32mreturn\u001b[0m \u001b[0mbound_method\u001b[0m\u001b[0;34m(\u001b[0m\u001b[0;34m*\u001b[0m\u001b[0margs\u001b[0m\u001b[0;34m,\u001b[0m \u001b[0;34m**\u001b[0m\u001b[0mkwargs\u001b[0m\u001b[0;34m)\u001b[0m\u001b[0;34m\u001b[0m\u001b[0;34m\u001b[0m\u001b[0m\n\u001b[0m\u001b[1;32m    280\u001b[0m \u001b[0;34m\u001b[0m\u001b[0m\n\u001b[1;32m    281\u001b[0m   ctx = MethodContext(module=self,\n",
      "\u001b[0;32m<ipython-input-103-9b3d5669eb01>\u001b[0m in \u001b[0;36m__call__\u001b[0;34m(self, query, key, value, mask)\u001b[0m\n\u001b[1;32m     43\u001b[0m     \u001b[0;32mif\u001b[0m \u001b[0mmask\u001b[0m \u001b[0;32mis\u001b[0m \u001b[0;32mnot\u001b[0m \u001b[0;32mNone\u001b[0m\u001b[0;34m:\u001b[0m\u001b[0;34m\u001b[0m\u001b[0;34m\u001b[0m\u001b[0m\n\u001b[1;32m     44\u001b[0m       \u001b[0mprint\u001b[0m\u001b[0;34m(\u001b[0m\u001b[0mmask\u001b[0m\u001b[0;34m.\u001b[0m\u001b[0mshape\u001b[0m\u001b[0;34m,\u001b[0m \u001b[0mattn_logits\u001b[0m\u001b[0;34m.\u001b[0m\u001b[0mshape\u001b[0m\u001b[0;34m)\u001b[0m\u001b[0;34m\u001b[0m\u001b[0;34m\u001b[0m\u001b[0m\n\u001b[0;32m---> 45\u001b[0;31m       \u001b[0;32massert\u001b[0m \u001b[0mmask\u001b[0m\u001b[0;34m.\u001b[0m\u001b[0mshape\u001b[0m \u001b[0;34m==\u001b[0m \u001b[0mattn_logits\u001b[0m\u001b[0;34m.\u001b[0m\u001b[0mshape\u001b[0m\u001b[0;34m\u001b[0m\u001b[0;34m\u001b[0m\u001b[0m\n\u001b[0m\u001b[1;32m     46\u001b[0m       \u001b[0mattn_logits\u001b[0m \u001b[0;34m=\u001b[0m \u001b[0mjnp\u001b[0m\u001b[0;34m.\u001b[0m\u001b[0mwhere\u001b[0m\u001b[0;34m(\u001b[0m\u001b[0mmask\u001b[0m\u001b[0;34m,\u001b[0m \u001b[0mattn_logits\u001b[0m\u001b[0;34m,\u001b[0m \u001b[0;34m-\u001b[0m\u001b[0;36m1e30\u001b[0m\u001b[0;34m)\u001b[0m\u001b[0;34m\u001b[0m\u001b[0;34m\u001b[0m\u001b[0m\n\u001b[1;32m     47\u001b[0m \u001b[0;34m\u001b[0m\u001b[0m\n",
      "\u001b[0;31mAssertionError\u001b[0m: "
     ]
    }
   ],
   "source": [
    "def forward_fn(data, embedding_size: int):\n",
    "  components = data['in']\n",
    "  image_tokens = data['z_seq']\n",
    "  embedded_components = jax.nn.gelu(hk.linear(embedding_size)(components))\n",
    "  embedded_tokens = jax.nn.gelu(hk.linear(embedding_size)(image_tokens))\n",
    "  module = net(layer_size=32)\n",
    "\n",
    "  return module(x)\n",
    "\n",
    "rng_key = jax.random.PRNGKey(42)\n",
    "fwd = hk.transform(forward_fn)\n",
    "dummy_in = jnp.zeros([4, 1024, 8192])\n",
    "\n",
    "params = fwd.init(rng=rng_key, x=dummy_in)\n"
   ]
  },
  {
   "cell_type": "code",
   "execution_count": 109,
   "metadata": {
    "colab": {
     "base_uri": "https://localhost:8080/"
    },
    "id": "IUTKgovg5NhU",
    "outputId": "14086e81-fdb7-4748-b52b-71339cff7975"
   },
   "outputs": [
    {
     "data": {
      "text/plain": [
       "DeviceArray([ True,  True,  True,  True, False, False], dtype=bool)"
      ]
     },
     "execution_count": 109,
     "metadata": {
      "tags": []
     },
     "output_type": "execute_result"
    }
   ],
   "source": [
    "v = jnp.array([1,2,3,4,0,0])\n",
    "input_mask = jnp.greater(v, 0)\n",
    "input_mask"
   ]
  },
  {
   "cell_type": "code",
   "execution_count": null,
   "metadata": {
    "id": "akSE1hw04wpf"
   },
   "outputs": [],
   "source": [
    "def build_forward_fn(vocab_size: int, d_model: int, num_heads: int,\n",
    "                     num_layers: int, dropout_rate: float):\n",
    "  \"\"\"Create the model's forward pass.\"\"\"\n",
    "\n",
    "  def forward_fn(data: Mapping[str, jnp.ndarray],\n",
    "                 is_training: bool = True) -> jnp.ndarray:\n",
    "    \"\"\"Forward pass.\"\"\"\n",
    "    components = data['in']\n",
    "    \n",
    "    input_mask = jnp.greater(tokens, 0)\n",
    "    seq_length = tokens.shape[1]\n",
    "\n",
    "    # Embed the input tokens and positions.\n",
    "    embed_init = hk.initializers.TruncatedNormal(stddev=0.02)\n",
    "    token_embedding_map = hk.Embed(vocab_size, d_model, w_init=embed_init)\n",
    "    token_embs = token_embedding_map(tokens)\n",
    "    positional_embeddings = hk.get_parameter(\n",
    "        'pos_embs', [seq_length, d_model], init=embed_init)\n",
    "    input_embeddings = token_embs + positional_embeddings\n",
    "\n",
    "    # Run the transformer over the inputs.\n",
    "    transformer = Transformer(\n",
    "        num_heads=num_heads, num_layers=num_layers, dropout_rate=dropout_rate)\n",
    "    output_embeddings = transformer(input_embeddings, input_mask, is_training)\n",
    "\n",
    "    # Reverse the embeddings (untied).\n",
    "    return hk.Linear(vocab_size)(output_embeddings)\n",
    "\n",
    "  return forward_fn\n",
    "\n",
    "fwd = build_forward_fn()\n",
    "fwd.apply(params=params, x=z_seq, rng=rng_key).shape"
   ]
  },
  {
   "cell_type": "code",
   "execution_count": 66,
   "metadata": {
    "colab": {
     "base_uri": "https://localhost:8080/"
    },
    "id": "tdmfzb6NvV5l",
    "outputId": "603d2e05-e929-4801-b533-3fe134bdf4ef"
   },
   "outputs": [
    {
     "data": {
      "text/plain": [
       "(4096, 128)"
      ]
     },
     "execution_count": 66,
     "metadata": {
      "tags": []
     },
     "output_type": "execute_result"
    }
   ],
   "source": []
  },
  {
   "cell_type": "code",
   "execution_count": 105,
   "metadata": {
    "id": "sPE0T3ZNEcti"
   },
   "outputs": [],
   "source": [
    " \n",
    "\"\"\"Train a transformer for language modeling on LM1B.\n",
    "This example serves to demonstrate:\n",
    "  - A clean Haiku transformer implementation.\n",
    "  - An example minimal training loop around it.\n",
    "We have not tuned the hyperparameters for LM1B at all.\n",
    "Note: Run with --alsologtostderr to see outputs.\n",
    "\"\"\"\n",
    "\n",
    "import functools\n",
    "import os\n",
    "import pickle\n",
    "import time\n",
    "from typing import Any, Mapping\n",
    "\n",
    "from absl import app\n",
    "from absl import flags\n",
    "from absl import logging\n",
    "import haiku as hk\n",
    "from lib.model import Transformer\n",
    "import jax\n",
    "import jax.numpy as jnp\n",
    "import numpy as np\n",
    "import optax\n",
    "\n",
    "\n",
    "checkpoint_dir = '/tmp/haiku-lm1b'\n",
    "\n",
    "LOG_EVERY = 50\n",
    "MAX_STEPS = 10**6\n",
    "\n",
    "\n",
    "def build_forward_fn(vocab_size: int, d_model: int, num_heads: int,\n",
    "                     num_layers: int, dropout_rate: float):\n",
    "  \"\"\"Create the model's forward pass.\"\"\"\n",
    "\n",
    "  def forward_fn(data: Mapping[str, jnp.ndarray],\n",
    "                 is_training: bool = True) -> jnp.ndarray:\n",
    "    \"\"\"Forward pass.\"\"\"\n",
    "    tokens = data['obs']\n",
    "    input_mask = jnp.greater(tokens, 0)\n",
    "    seq_length = tokens.shape[1]\n",
    "\n",
    "    # Embed the input tokens and positions.\n",
    "    embed_init = hk.initializers.TruncatedNormal(stddev=0.02)\n",
    "    token_embedding_map = hk.Embed(vocab_size, d_model, w_init=embed_init)\n",
    "    token_embs = token_embedding_map(tokens)\n",
    "    positional_embeddings = hk.get_parameter(\n",
    "        'pos_embs', [seq_length, d_model], init=embed_init)\n",
    "    input_embeddings = token_embs + positional_embeddings\n",
    "\n",
    "    # Run the transformer over the inputs.\n",
    "    transformer = Transformer(\n",
    "        num_heads=num_heads, num_layers=num_layers, dropout_rate=dropout_rate)\n",
    "    output_embeddings = transformer(input_embeddings, input_mask, is_training)\n",
    "\n",
    "    # Reverse the embeddings (untied).\n",
    "    return hk.Linear(vocab_size)(output_embeddings)\n",
    "\n",
    "  return forward_fn"
   ]
  },
  {
   "cell_type": "code",
   "execution_count": 12,
   "metadata": {
    "id": "M_5Y1iQfoHi4"
   },
   "outputs": [],
   "source": [
    "\n",
    "\n",
    "\n",
    "def lm_loss_fn(forward_fn,\n",
    "               vocab_size: int,\n",
    "               params,\n",
    "               rng,\n",
    "               data: Mapping[str, jnp.ndarray],\n",
    "               is_training: bool = True) -> jnp.ndarray:\n",
    "  \"\"\"Compute the loss on data wrt params.\"\"\"\n",
    "  logits = forward_fn(params, rng, data, is_training)\n",
    "  targets = jax.nn.one_hot(data['target'], vocab_size)\n",
    "  assert logits.shape == targets.shape\n",
    "\n",
    "  mask = jnp.greater(data['obs'], 0)\n",
    "  loss = -jnp.sum(targets * jax.nn.log_softmax(logits), axis=-1)\n",
    "  loss = jnp.sum(loss * mask) / jnp.sum(mask)\n",
    "\n",
    "  return loss\n",
    "\n",
    "\n",
    "class Updater:\n",
    "  \"\"\"A stateless abstraction around an init_fn/update_fn pair.\n",
    "  This extracts some common boilerplate from the training loop.\n",
    "  \"\"\"\n",
    "\n",
    "  def __init__(self, net_init, loss_fn,\n",
    "               optimizer: optax.GradientTransformation):\n",
    "    self._net_init = net_init\n",
    "    self._loss_fn = loss_fn\n",
    "    self._opt = optimizer\n",
    "\n",
    "  @functools.partial(jax.jit, static_argnums=0)\n",
    "  def init(self, master_rng, data):\n",
    "    \"\"\"Initializes state of the updater.\"\"\"\n",
    "    out_rng, init_rng = jax.random.split(master_rng)\n",
    "    params = self._net_init(init_rng, data)\n",
    "    opt_state = self._opt.init(params)\n",
    "    out = dict(\n",
    "        step=np.array(0),\n",
    "        rng=out_rng,\n",
    "        opt_state=opt_state,\n",
    "        params=params,\n",
    "    )\n",
    "    return out\n",
    "\n",
    "  @functools.partial(jax.jit, static_argnums=0)\n",
    "  def update(self, state: Mapping[str, Any], data: Mapping[str, jnp.ndarray]):\n",
    "    \"\"\"Updates the state using some data and returns metrics.\"\"\"\n",
    "    rng, new_rng = jax.random.split(state['rng'])\n",
    "    params = state['params']\n",
    "    loss, g = jax.value_and_grad(self._loss_fn)(params, rng, data)\n",
    "\n",
    "    updates, opt_state = self._opt.update(g, state['opt_state'])\n",
    "    params = optax.apply_updates(params, updates)\n",
    "\n",
    "    new_state = {\n",
    "        'step': state['step'] + 1,\n",
    "        'rng': new_rng,\n",
    "        'opt_state': opt_state,\n",
    "        'params': params,\n",
    "    }\n",
    "\n",
    "    metrics = {\n",
    "        'step': state['step'],\n",
    "        'loss': loss,\n",
    "    }\n",
    "    return new_state, metrics\n",
    "\n",
    "\n",
    "class CheckpointingUpdater:\n",
    "  \"\"\"A didactic checkpointing wrapper around an Updater.\n",
    "  A more mature checkpointing implementation might:\n",
    "    - Use np.savez() to store the core data instead of pickle.\n",
    "    - Not block JAX async dispatch.\n",
    "    - Automatically garbage collect old checkpoints.\n",
    "  \"\"\"\n",
    "\n",
    "  def __init__(self,\n",
    "               inner: Updater,\n",
    "               checkpoint_dir: str,\n",
    "               checkpoint_every_n: int = 10000):\n",
    "    self._inner = inner\n",
    "    self._checkpoint_dir = checkpoint_dir\n",
    "    self._checkpoint_every_n = checkpoint_every_n\n",
    "\n",
    "  def _checkpoint_paths(self):\n",
    "    return [p for p in os.listdir(self._checkpoint_dir) if 'checkpoint_' in p]\n",
    "\n",
    "  def init(self, rng, data):\n",
    "    \"\"\"Initialize experiment state.\"\"\"\n",
    "    if not os.path.exists(self._checkpoint_dir) or not self._checkpoint_paths():\n",
    "      os.makedirs(self._checkpoint_dir, exist_ok=True)\n",
    "      return self._inner.init(rng, data)\n",
    "    else:\n",
    "      checkpoint = os.path.join(self._checkpoint_dir,\n",
    "                                self._checkpoint_paths()[-1])\n",
    "      logging.info('Loading checkpoint from %s', checkpoint)\n",
    "      with open(checkpoint, 'rb') as f:\n",
    "        state = pickle.load(f)\n",
    "      return state\n",
    "\n",
    "  def update(self, state, data):\n",
    "    \"\"\"Update experiment state.\"\"\"\n",
    "    # NOTE: This blocks until `state` is computed. If you want to use JAX async\n",
    "    # dispatch, maintain state['step'] as a NumPy scalar instead of a JAX array.\n",
    "    # Context: https://jax.readthedocs.io/en/latest/async_dispatch.html\n",
    "    step = np.array(state['step'])\n",
    "    if step % self._checkpoint_every_n == 0:\n",
    "      path = os.path.join(self._checkpoint_dir,\n",
    "                          'checkpoint_{:07d}.pkl'.format(step))\n",
    "      checkpoint_state = jax.device_get(state)\n",
    "      logging.info('Serializing experiment state to %s', path)\n",
    "      with open(path, 'wb') as f:\n",
    "        pickle.dump(checkpoint_state, f)\n",
    "\n",
    "    state, out = self._inner.update(state, data)\n",
    "    return state, out\n",
    "\n",
    "\n",
    "\n",
    "\n"
   ]
  },
  {
   "cell_type": "code",
   "execution_count": null,
   "metadata": {
    "colab": {
     "base_uri": "https://localhost:8080/",
     "height": 309,
     "referenced_widgets": [
      "d57779406a554b07ad1d0818d5d37638",
      "aac1ff32fb21462cace9a6c8827308bc",
      "f4c89bf7dba24488bb7ec01751df3bba",
      "002c739838734dfca16c156534fb7bf1",
      "363d5a2daa464fe0a2595f50f2edb32a",
      "79e4a1728ae843cc983d058db403c033",
      "7990f7f9c0994160b31689f5add063ba",
      "a54889c02fe34879be727c5fe665c042",
      "f7d200aaa9654af4a7660d679e527981",
      "897bbf7e8fce4d188899e1a4bbfd7932",
      "cd5f9c5bcabb454998a12aa5d01e7013",
      "bc9ddacc217443f78ad9f789cd2ee000",
      "9ab9575a3bb344548958d2eeee1178fd",
      "4f3f72d5988a40d1b4617f724caf3634",
      "a513a8eb1eb843e4a8ffee544bd729ae",
      "e85a836d925c4da299dcd1d39bd46029",
      "911688bccf2746cd8a64bd23ccff43f5",
      "d45a3764c06a4278aef3e830ca6dcaec",
      "1777b0334be4406ba16367e21909f5b0",
      "5f40e70f979d4a7d9c69ddfd5607f426",
      "c2476778a53f42c19d3d4aa8529354db",
      "805c469bf4624fb7aaf5b2c52a6c9cb2",
      "b6438f66f1864c09bb10884d4b220157",
      "93f4fef1c6cd45b3b2d7e55d6049864c",
      "25164b5ba3214d23803eff1a533177aa",
      "6fddb573e8e34735aa569a7e4ae81ffa",
      "238a6c5f0e9c43d5bce590b83dcb4c78",
      "08a7eb43230e4baeab2bfe84e7dfa13d",
      "05634468c3bd4bbfa7882e0a9f63175b",
      "b5f5115c716f4e6781e0705f586a0538",
      "49bfd9162954418ea1ebcc67f7dc65ee",
      "6ab2c85bc74b42c98ddbfacecce0288f"
     ]
    },
    "id": "YvH07ADRV_IZ",
    "outputId": "af9fdf6b-1c51-4779-f025-2f185fea8c8f"
   },
   "outputs": [
    {
     "name": "stderr",
     "output_type": "stream",
     "text": [
      "WARNING:absl:TFDS datasets with text encoding are deprecated and will be removed in a future version. Instead, you should use the plain text version and tokenize the text using `tensorflow_text` (See: https://www.tensorflow.org/tutorials/tensorflow_text/intro#tfdata_example)\n"
     ]
    },
    {
     "name": "stdout",
     "output_type": "stream",
     "text": [
      "\u001b[1mDownloading and preparing dataset lm1b/subwords32k/1.0.0 (download: 1.67 GiB, generated: Unknown size, total: 1.67 GiB) to /root/tensorflow_datasets/lm1b/subwords32k/1.0.0...\u001b[0m\n"
     ]
    },
    {
     "data": {
      "application/vnd.jupyter.widget-view+json": {
       "model_id": "d57779406a554b07ad1d0818d5d37638",
       "version_major": 2,
       "version_minor": 0
      },
      "text/plain": [
       "HBox(children=(FloatProgress(value=1.0, bar_style='info', description='Dl Completed...', max=1.0, style=Progre…"
      ]
     },
     "metadata": {
      "tags": []
     },
     "output_type": "display_data"
    },
    {
     "data": {
      "application/vnd.jupyter.widget-view+json": {
       "model_id": "f7d200aaa9654af4a7660d679e527981",
       "version_major": 2,
       "version_minor": 0
      },
      "text/plain": [
       "HBox(children=(FloatProgress(value=1.0, bar_style='info', description='Dl Size...', max=1.0, style=ProgressSty…"
      ]
     },
     "metadata": {
      "tags": []
     },
     "output_type": "display_data"
    },
    {
     "data": {
      "application/vnd.jupyter.widget-view+json": {
       "model_id": "911688bccf2746cd8a64bd23ccff43f5",
       "version_major": 2,
       "version_minor": 0
      },
      "text/plain": [
       "HBox(children=(FloatProgress(value=1.0, bar_style='info', description='Extraction completed...', max=1.0, styl…"
      ]
     },
     "metadata": {
      "tags": []
     },
     "output_type": "display_data"
    },
    {
     "name": "stdout",
     "output_type": "stream",
     "text": [
      "\n",
      "\n",
      "\n",
      "\n",
      "\n",
      "\n"
     ]
    },
    {
     "data": {
      "application/vnd.jupyter.widget-view+json": {
       "model_id": "25164b5ba3214d23803eff1a533177aa",
       "version_major": 2,
       "version_minor": 0
      },
      "text/plain": [
       "HBox(children=(FloatProgress(value=1.0, bar_style='info', max=1.0), HTML(value='')))"
      ]
     },
     "metadata": {
      "tags": []
     },
     "output_type": "display_data"
    }
   ],
   "source": [
    "train_dataset, vocab_size = LanguageDataset.load(args.batch_size,\n",
    "                                          args.sequence_length)\n",
    "# Set up the model, loss, and updater.\n",
    "forward_fn = build_forward_fn(vocab_size, args.d_model, args.num_heads,\n",
    "                              args.num_layers, args.dropout_rate)\n",
    "forward_fn = hk.transform(forward_fn)\n",
    "loss_fn = functools.partial(lm_loss_fn, forward_fn.apply, vocab_size)\n",
    "\n",
    "optimizer = optax.chain(\n",
    "    optax.clip_by_global_norm(args.grad_clip_value),\n",
    "    optax.adam(args.learning_rate, b1=0.9, b2=0.99))\n",
    "\n",
    "updater = Updater(forward_fn.init, loss_fn, optimizer)\n",
    "updater = CheckpointingUpdater(updater, args.checkpoint_dir)\n",
    "\n",
    "# Initialize parameters.\n",
    "logging.info('Initializing parameters...')\n",
    "rng = jax.random.PRNGKey(428)\n",
    "data = next(train_dataset)\n",
    "state = updater.init(rng, data)\n",
    "\n",
    "logging.info('Starting train loop...')\n",
    "prev_time = time.time()\n",
    "for step in range(MAX_STEPS):\n",
    "  data = next(train_dataset)\n",
    "  state, metrics = updater.update(state, data)\n",
    "  # We use JAX runahead to mask data preprocessing and JAX dispatch overheads.\n",
    "  # Using values from state/metrics too often will block the runahead and can\n",
    "  # cause these overheads to become more prominent.\n",
    "  if step % LOG_EVERY == 0:\n",
    "    steps_per_sec = LOG_EVERY / (time.time() - prev_time)\n",
    "    prev_time = time.time()\n",
    "    metrics.update({'steps_per_sec': steps_per_sec})\n",
    "    logging.info({k: float(v) for k, v in metrics.items()})\n"
   ]
  },
  {
   "cell_type": "code",
   "execution_count": 319,
   "metadata": {
    "colab": {
     "base_uri": "https://localhost:8080/",
     "height": 315
    },
    "id": "iDGxY-kq5P7S",
    "outputId": "09669c34-88a1-4adb-b1d2-817782223ede"
   },
   "outputs": [
    {
     "ename": "UnrecognizedFlagError",
     "evalue": "ignored",
     "output_type": "error",
     "traceback": [
      "\u001b[0;31m---------------------------------------------------------------------------\u001b[0m",
      "\u001b[0;31mUnrecognizedFlagError\u001b[0m                     Traceback (most recent call last)",
      "\u001b[0;32m<ipython-input-319-2dc0b11f2197>\u001b[0m in \u001b[0;36m<module>\u001b[0;34m()\u001b[0m\n\u001b[1;32m      1\u001b[0m \u001b[0;32mimport\u001b[0m \u001b[0msys\u001b[0m\u001b[0;34m\u001b[0m\u001b[0;34m\u001b[0m\u001b[0m\n\u001b[0;32m----> 2\u001b[0;31m \u001b[0mFLAGS\u001b[0m\u001b[0;34m(\u001b[0m\u001b[0msys\u001b[0m\u001b[0;34m.\u001b[0m\u001b[0margv\u001b[0m\u001b[0;34m)\u001b[0m\u001b[0;34m\u001b[0m\u001b[0;34m\u001b[0m\u001b[0m\n\u001b[0m",
      "\u001b[0;32m/usr/local/lib/python3.7/dist-packages/absl/flags/_flagvalues.py\u001b[0m in \u001b[0;36m__call__\u001b[0;34m(self, argv, known_only)\u001b[0m\n\u001b[1;32m    653\u001b[0m       \u001b[0msuggestions\u001b[0m \u001b[0;34m=\u001b[0m \u001b[0m_helpers\u001b[0m\u001b[0;34m.\u001b[0m\u001b[0mget_flag_suggestions\u001b[0m\u001b[0;34m(\u001b[0m\u001b[0mname\u001b[0m\u001b[0;34m,\u001b[0m \u001b[0mlist\u001b[0m\u001b[0;34m(\u001b[0m\u001b[0mself\u001b[0m\u001b[0;34m)\u001b[0m\u001b[0;34m)\u001b[0m\u001b[0;34m\u001b[0m\u001b[0;34m\u001b[0m\u001b[0m\n\u001b[1;32m    654\u001b[0m       raise _exceptions.UnrecognizedFlagError(\n\u001b[0;32m--> 655\u001b[0;31m           name, value, suggestions=suggestions)\n\u001b[0m\u001b[1;32m    656\u001b[0m \u001b[0;34m\u001b[0m\u001b[0m\n\u001b[1;32m    657\u001b[0m     \u001b[0mself\u001b[0m\u001b[0;34m.\u001b[0m\u001b[0mmark_as_parsed\u001b[0m\u001b[0;34m(\u001b[0m\u001b[0;34m)\u001b[0m\u001b[0;34m\u001b[0m\u001b[0;34m\u001b[0m\u001b[0m\n",
      "\u001b[0;31mUnrecognizedFlagError\u001b[0m: Unknown command line flag 'f'"
     ]
    }
   ],
   "source": [
    "import sys\n",
    "args(sys.argv)"
   ]
  },
  {
   "cell_type": "code",
   "execution_count": 323,
   "metadata": {
    "colab": {
     "base_uri": "https://localhost:8080/",
     "height": 563,
     "referenced_widgets": [
      "7e7d9ef03d4b4011b85cf0b5ccd66160",
      "e4a26f11d96e461c898af1506b867ecd",
      "76bbbe6386ff485fabb49b8d9d4f2acf",
      "4539256cfe67451b8d15d75960801d5d",
      "e85e7fbb0cd14f9682193c6bf582ebd8",
      "68843380c5224d748ff0d8a7ac403a49",
      "90458d39ef87457188aad2dc7c64f3a9",
      "976ffdef8e3c4b95904fecfe40ef79ac",
      "f211bed48ed547449a5a4c944b55f64d",
      "0115d65b1ec34c9d8574f67663da2b0b",
      "67760f97ed1943c8843327b7c3d53c9b",
      "a75dd5ab18d14defa4b72899af1db66d",
      "384b47605cbb456f8ee7903e7bbe10f9",
      "216e115c5d41405083e234e4d97786f6",
      "6e621141a5ad428c99aa297748a434d5",
      "bdba66da11e9402db2165b0332645bbb",
      "12be96ecd2f84582a167ec6072b60387",
      "4630cacc09c14c8a81417b460dc7bc35",
      "6bd73db5dd4a4fff8d4c15c13ccd666f",
      "2f4d6d1df65e4cf280c43959462e890f",
      "9f641da95609428f8d626dd25797f6fd",
      "df79105961684808852bf206fb6b7c80",
      "7682e6e4ba304a9da2aaad0407bd4da3",
      "1ca2db1dae934f4d8583ce64636bf1e3"
     ]
=======
      "name": "artificial_graphics_jax.ipynb",
      "provenance": [],
      "collapsed_sections": [],
      "machine_shape": "hm",
      "authorship_tag": "ABX9TyMfDMo3aF5a2rCoikK9rkQY",
      "include_colab_link": true
    },
    "kernelspec": {
      "name": "python3",
      "display_name": "Python 3"
    },
    "language_info": {
      "name": "python"
    },
    "accelerator": "TPU",
    "widgets": {
      "application/vnd.jupyter.widget-state+json": {
        "d57779406a554b07ad1d0818d5d37638": {
          "model_module": "@jupyter-widgets/controls",
          "model_name": "HBoxModel",
          "state": {
            "_view_name": "HBoxView",
            "_dom_classes": [],
            "_model_name": "HBoxModel",
            "_view_module": "@jupyter-widgets/controls",
            "_model_module_version": "1.5.0",
            "_view_count": null,
            "_view_module_version": "1.5.0",
            "box_style": "",
            "layout": "IPY_MODEL_aac1ff32fb21462cace9a6c8827308bc",
            "_model_module": "@jupyter-widgets/controls",
            "children": [
              "IPY_MODEL_f4c89bf7dba24488bb7ec01751df3bba",
              "IPY_MODEL_002c739838734dfca16c156534fb7bf1"
            ]
          }
        },
        "aac1ff32fb21462cace9a6c8827308bc": {
          "model_module": "@jupyter-widgets/base",
          "model_name": "LayoutModel",
          "state": {
            "_view_name": "LayoutView",
            "grid_template_rows": null,
            "right": null,
            "justify_content": null,
            "_view_module": "@jupyter-widgets/base",
            "overflow": null,
            "_model_module_version": "1.2.0",
            "_view_count": null,
            "flex_flow": null,
            "width": null,
            "min_width": null,
            "border": null,
            "align_items": null,
            "bottom": null,
            "_model_module": "@jupyter-widgets/base",
            "top": null,
            "grid_column": null,
            "overflow_y": null,
            "overflow_x": null,
            "grid_auto_flow": null,
            "grid_area": null,
            "grid_template_columns": null,
            "flex": null,
            "_model_name": "LayoutModel",
            "justify_items": null,
            "grid_row": null,
            "max_height": null,
            "align_content": null,
            "visibility": null,
            "align_self": null,
            "height": null,
            "min_height": null,
            "padding": null,
            "grid_auto_rows": null,
            "grid_gap": null,
            "max_width": null,
            "order": null,
            "_view_module_version": "1.2.0",
            "grid_template_areas": null,
            "object_position": null,
            "object_fit": null,
            "grid_auto_columns": null,
            "margin": null,
            "display": null,
            "left": null
          }
        },
        "f4c89bf7dba24488bb7ec01751df3bba": {
          "model_module": "@jupyter-widgets/controls",
          "model_name": "FloatProgressModel",
          "state": {
            "_view_name": "ProgressView",
            "style": "IPY_MODEL_363d5a2daa464fe0a2595f50f2edb32a",
            "_dom_classes": [],
            "description": "Dl Completed...: 100%",
            "_model_name": "FloatProgressModel",
            "bar_style": "success",
            "max": 1,
            "_view_module": "@jupyter-widgets/controls",
            "_model_module_version": "1.5.0",
            "value": 1,
            "_view_count": null,
            "_view_module_version": "1.5.0",
            "orientation": "horizontal",
            "min": 0,
            "description_tooltip": null,
            "_model_module": "@jupyter-widgets/controls",
            "layout": "IPY_MODEL_79e4a1728ae843cc983d058db403c033"
          }
        },
        "002c739838734dfca16c156534fb7bf1": {
          "model_module": "@jupyter-widgets/controls",
          "model_name": "HTMLModel",
          "state": {
            "_view_name": "HTMLView",
            "style": "IPY_MODEL_7990f7f9c0994160b31689f5add063ba",
            "_dom_classes": [],
            "description": "",
            "_model_name": "HTMLModel",
            "placeholder": "​",
            "_view_module": "@jupyter-widgets/controls",
            "_model_module_version": "1.5.0",
            "value": " 1/1 [5:26:56&lt;00:00, 19616.62s/ url]",
            "_view_count": null,
            "_view_module_version": "1.5.0",
            "description_tooltip": null,
            "_model_module": "@jupyter-widgets/controls",
            "layout": "IPY_MODEL_a54889c02fe34879be727c5fe665c042"
          }
        },
        "363d5a2daa464fe0a2595f50f2edb32a": {
          "model_module": "@jupyter-widgets/controls",
          "model_name": "ProgressStyleModel",
          "state": {
            "_view_name": "StyleView",
            "_model_name": "ProgressStyleModel",
            "description_width": "initial",
            "_view_module": "@jupyter-widgets/base",
            "_model_module_version": "1.5.0",
            "_view_count": null,
            "_view_module_version": "1.2.0",
            "bar_color": null,
            "_model_module": "@jupyter-widgets/controls"
          }
        },
        "79e4a1728ae843cc983d058db403c033": {
          "model_module": "@jupyter-widgets/base",
          "model_name": "LayoutModel",
          "state": {
            "_view_name": "LayoutView",
            "grid_template_rows": null,
            "right": null,
            "justify_content": null,
            "_view_module": "@jupyter-widgets/base",
            "overflow": null,
            "_model_module_version": "1.2.0",
            "_view_count": null,
            "flex_flow": null,
            "width": null,
            "min_width": null,
            "border": null,
            "align_items": null,
            "bottom": null,
            "_model_module": "@jupyter-widgets/base",
            "top": null,
            "grid_column": null,
            "overflow_y": null,
            "overflow_x": null,
            "grid_auto_flow": null,
            "grid_area": null,
            "grid_template_columns": null,
            "flex": null,
            "_model_name": "LayoutModel",
            "justify_items": null,
            "grid_row": null,
            "max_height": null,
            "align_content": null,
            "visibility": null,
            "align_self": null,
            "height": null,
            "min_height": null,
            "padding": null,
            "grid_auto_rows": null,
            "grid_gap": null,
            "max_width": null,
            "order": null,
            "_view_module_version": "1.2.0",
            "grid_template_areas": null,
            "object_position": null,
            "object_fit": null,
            "grid_auto_columns": null,
            "margin": null,
            "display": null,
            "left": null
          }
        },
        "7990f7f9c0994160b31689f5add063ba": {
          "model_module": "@jupyter-widgets/controls",
          "model_name": "DescriptionStyleModel",
          "state": {
            "_view_name": "StyleView",
            "_model_name": "DescriptionStyleModel",
            "description_width": "",
            "_view_module": "@jupyter-widgets/base",
            "_model_module_version": "1.5.0",
            "_view_count": null,
            "_view_module_version": "1.2.0",
            "_model_module": "@jupyter-widgets/controls"
          }
        },
        "a54889c02fe34879be727c5fe665c042": {
          "model_module": "@jupyter-widgets/base",
          "model_name": "LayoutModel",
          "state": {
            "_view_name": "LayoutView",
            "grid_template_rows": null,
            "right": null,
            "justify_content": null,
            "_view_module": "@jupyter-widgets/base",
            "overflow": null,
            "_model_module_version": "1.2.0",
            "_view_count": null,
            "flex_flow": null,
            "width": null,
            "min_width": null,
            "border": null,
            "align_items": null,
            "bottom": null,
            "_model_module": "@jupyter-widgets/base",
            "top": null,
            "grid_column": null,
            "overflow_y": null,
            "overflow_x": null,
            "grid_auto_flow": null,
            "grid_area": null,
            "grid_template_columns": null,
            "flex": null,
            "_model_name": "LayoutModel",
            "justify_items": null,
            "grid_row": null,
            "max_height": null,
            "align_content": null,
            "visibility": null,
            "align_self": null,
            "height": null,
            "min_height": null,
            "padding": null,
            "grid_auto_rows": null,
            "grid_gap": null,
            "max_width": null,
            "order": null,
            "_view_module_version": "1.2.0",
            "grid_template_areas": null,
            "object_position": null,
            "object_fit": null,
            "grid_auto_columns": null,
            "margin": null,
            "display": null,
            "left": null
          }
        },
        "f7d200aaa9654af4a7660d679e527981": {
          "model_module": "@jupyter-widgets/controls",
          "model_name": "HBoxModel",
          "state": {
            "_view_name": "HBoxView",
            "_dom_classes": [],
            "_model_name": "HBoxModel",
            "_view_module": "@jupyter-widgets/controls",
            "_model_module_version": "1.5.0",
            "_view_count": null,
            "_view_module_version": "1.5.0",
            "box_style": "",
            "layout": "IPY_MODEL_897bbf7e8fce4d188899e1a4bbfd7932",
            "_model_module": "@jupyter-widgets/controls",
            "children": [
              "IPY_MODEL_cd5f9c5bcabb454998a12aa5d01e7013",
              "IPY_MODEL_bc9ddacc217443f78ad9f789cd2ee000"
            ]
          }
        },
        "897bbf7e8fce4d188899e1a4bbfd7932": {
          "model_module": "@jupyter-widgets/base",
          "model_name": "LayoutModel",
          "state": {
            "_view_name": "LayoutView",
            "grid_template_rows": null,
            "right": null,
            "justify_content": null,
            "_view_module": "@jupyter-widgets/base",
            "overflow": null,
            "_model_module_version": "1.2.0",
            "_view_count": null,
            "flex_flow": null,
            "width": null,
            "min_width": null,
            "border": null,
            "align_items": null,
            "bottom": null,
            "_model_module": "@jupyter-widgets/base",
            "top": null,
            "grid_column": null,
            "overflow_y": null,
            "overflow_x": null,
            "grid_auto_flow": null,
            "grid_area": null,
            "grid_template_columns": null,
            "flex": null,
            "_model_name": "LayoutModel",
            "justify_items": null,
            "grid_row": null,
            "max_height": null,
            "align_content": null,
            "visibility": null,
            "align_self": null,
            "height": null,
            "min_height": null,
            "padding": null,
            "grid_auto_rows": null,
            "grid_gap": null,
            "max_width": null,
            "order": null,
            "_view_module_version": "1.2.0",
            "grid_template_areas": null,
            "object_position": null,
            "object_fit": null,
            "grid_auto_columns": null,
            "margin": null,
            "display": null,
            "left": null
          }
        },
        "cd5f9c5bcabb454998a12aa5d01e7013": {
          "model_module": "@jupyter-widgets/controls",
          "model_name": "FloatProgressModel",
          "state": {
            "_view_name": "ProgressView",
            "style": "IPY_MODEL_9ab9575a3bb344548958d2eeee1178fd",
            "_dom_classes": [],
            "description": "Dl Size...: 100%",
            "_model_name": "FloatProgressModel",
            "bar_style": "success",
            "max": 1,
            "_view_module": "@jupyter-widgets/controls",
            "_model_module_version": "1.5.0",
            "value": 1,
            "_view_count": null,
            "_view_module_version": "1.5.0",
            "orientation": "horizontal",
            "min": 0,
            "description_tooltip": null,
            "_model_module": "@jupyter-widgets/controls",
            "layout": "IPY_MODEL_4f3f72d5988a40d1b4617f724caf3634"
          }
        },
        "bc9ddacc217443f78ad9f789cd2ee000": {
          "model_module": "@jupyter-widgets/controls",
          "model_name": "HTMLModel",
          "state": {
            "_view_name": "HTMLView",
            "style": "IPY_MODEL_a513a8eb1eb843e4a8ffee544bd729ae",
            "_dom_classes": [],
            "description": "",
            "_model_name": "HTMLModel",
            "placeholder": "​",
            "_view_module": "@jupyter-widgets/controls",
            "_model_module_version": "1.5.0",
            "value": " 1709/1709 [5:26:56&lt;00:00, 11.48s/ MiB]",
            "_view_count": null,
            "_view_module_version": "1.5.0",
            "description_tooltip": null,
            "_model_module": "@jupyter-widgets/controls",
            "layout": "IPY_MODEL_e85a836d925c4da299dcd1d39bd46029"
          }
        },
        "9ab9575a3bb344548958d2eeee1178fd": {
          "model_module": "@jupyter-widgets/controls",
          "model_name": "ProgressStyleModel",
          "state": {
            "_view_name": "StyleView",
            "_model_name": "ProgressStyleModel",
            "description_width": "initial",
            "_view_module": "@jupyter-widgets/base",
            "_model_module_version": "1.5.0",
            "_view_count": null,
            "_view_module_version": "1.2.0",
            "bar_color": null,
            "_model_module": "@jupyter-widgets/controls"
          }
        },
        "4f3f72d5988a40d1b4617f724caf3634": {
          "model_module": "@jupyter-widgets/base",
          "model_name": "LayoutModel",
          "state": {
            "_view_name": "LayoutView",
            "grid_template_rows": null,
            "right": null,
            "justify_content": null,
            "_view_module": "@jupyter-widgets/base",
            "overflow": null,
            "_model_module_version": "1.2.0",
            "_view_count": null,
            "flex_flow": null,
            "width": null,
            "min_width": null,
            "border": null,
            "align_items": null,
            "bottom": null,
            "_model_module": "@jupyter-widgets/base",
            "top": null,
            "grid_column": null,
            "overflow_y": null,
            "overflow_x": null,
            "grid_auto_flow": null,
            "grid_area": null,
            "grid_template_columns": null,
            "flex": null,
            "_model_name": "LayoutModel",
            "justify_items": null,
            "grid_row": null,
            "max_height": null,
            "align_content": null,
            "visibility": null,
            "align_self": null,
            "height": null,
            "min_height": null,
            "padding": null,
            "grid_auto_rows": null,
            "grid_gap": null,
            "max_width": null,
            "order": null,
            "_view_module_version": "1.2.0",
            "grid_template_areas": null,
            "object_position": null,
            "object_fit": null,
            "grid_auto_columns": null,
            "margin": null,
            "display": null,
            "left": null
          }
        },
        "a513a8eb1eb843e4a8ffee544bd729ae": {
          "model_module": "@jupyter-widgets/controls",
          "model_name": "DescriptionStyleModel",
          "state": {
            "_view_name": "StyleView",
            "_model_name": "DescriptionStyleModel",
            "description_width": "",
            "_view_module": "@jupyter-widgets/base",
            "_model_module_version": "1.5.0",
            "_view_count": null,
            "_view_module_version": "1.2.0",
            "_model_module": "@jupyter-widgets/controls"
          }
        },
        "e85a836d925c4da299dcd1d39bd46029": {
          "model_module": "@jupyter-widgets/base",
          "model_name": "LayoutModel",
          "state": {
            "_view_name": "LayoutView",
            "grid_template_rows": null,
            "right": null,
            "justify_content": null,
            "_view_module": "@jupyter-widgets/base",
            "overflow": null,
            "_model_module_version": "1.2.0",
            "_view_count": null,
            "flex_flow": null,
            "width": null,
            "min_width": null,
            "border": null,
            "align_items": null,
            "bottom": null,
            "_model_module": "@jupyter-widgets/base",
            "top": null,
            "grid_column": null,
            "overflow_y": null,
            "overflow_x": null,
            "grid_auto_flow": null,
            "grid_area": null,
            "grid_template_columns": null,
            "flex": null,
            "_model_name": "LayoutModel",
            "justify_items": null,
            "grid_row": null,
            "max_height": null,
            "align_content": null,
            "visibility": null,
            "align_self": null,
            "height": null,
            "min_height": null,
            "padding": null,
            "grid_auto_rows": null,
            "grid_gap": null,
            "max_width": null,
            "order": null,
            "_view_module_version": "1.2.0",
            "grid_template_areas": null,
            "object_position": null,
            "object_fit": null,
            "grid_auto_columns": null,
            "margin": null,
            "display": null,
            "left": null
          }
        },
        "911688bccf2746cd8a64bd23ccff43f5": {
          "model_module": "@jupyter-widgets/controls",
          "model_name": "HBoxModel",
          "state": {
            "_view_name": "HBoxView",
            "_dom_classes": [],
            "_model_name": "HBoxModel",
            "_view_module": "@jupyter-widgets/controls",
            "_model_module_version": "1.5.0",
            "_view_count": null,
            "_view_module_version": "1.5.0",
            "box_style": "",
            "layout": "IPY_MODEL_d45a3764c06a4278aef3e830ca6dcaec",
            "_model_module": "@jupyter-widgets/controls",
            "children": [
              "IPY_MODEL_1777b0334be4406ba16367e21909f5b0",
              "IPY_MODEL_5f40e70f979d4a7d9c69ddfd5607f426"
            ]
          }
        },
        "d45a3764c06a4278aef3e830ca6dcaec": {
          "model_module": "@jupyter-widgets/base",
          "model_name": "LayoutModel",
          "state": {
            "_view_name": "LayoutView",
            "grid_template_rows": null,
            "right": null,
            "justify_content": null,
            "_view_module": "@jupyter-widgets/base",
            "overflow": null,
            "_model_module_version": "1.2.0",
            "_view_count": null,
            "flex_flow": null,
            "width": null,
            "min_width": null,
            "border": null,
            "align_items": null,
            "bottom": null,
            "_model_module": "@jupyter-widgets/base",
            "top": null,
            "grid_column": null,
            "overflow_y": null,
            "overflow_x": null,
            "grid_auto_flow": null,
            "grid_area": null,
            "grid_template_columns": null,
            "flex": null,
            "_model_name": "LayoutModel",
            "justify_items": null,
            "grid_row": null,
            "max_height": null,
            "align_content": null,
            "visibility": null,
            "align_self": null,
            "height": null,
            "min_height": null,
            "padding": null,
            "grid_auto_rows": null,
            "grid_gap": null,
            "max_width": null,
            "order": null,
            "_view_module_version": "1.2.0",
            "grid_template_areas": null,
            "object_position": null,
            "object_fit": null,
            "grid_auto_columns": null,
            "margin": null,
            "display": null,
            "left": null
          }
        },
        "1777b0334be4406ba16367e21909f5b0": {
          "model_module": "@jupyter-widgets/controls",
          "model_name": "FloatProgressModel",
          "state": {
            "_view_name": "ProgressView",
            "style": "IPY_MODEL_c2476778a53f42c19d3d4aa8529354db",
            "_dom_classes": [],
            "description": "Extraction completed...: 100%",
            "_model_name": "FloatProgressModel",
            "bar_style": "success",
            "max": 1,
            "_view_module": "@jupyter-widgets/controls",
            "_model_module_version": "1.5.0",
            "value": 1,
            "_view_count": null,
            "_view_module_version": "1.5.0",
            "orientation": "horizontal",
            "min": 0,
            "description_tooltip": null,
            "_model_module": "@jupyter-widgets/controls",
            "layout": "IPY_MODEL_805c469bf4624fb7aaf5b2c52a6c9cb2"
          }
        },
        "5f40e70f979d4a7d9c69ddfd5607f426": {
          "model_module": "@jupyter-widgets/controls",
          "model_name": "HTMLModel",
          "state": {
            "_view_name": "HTMLView",
            "style": "IPY_MODEL_b6438f66f1864c09bb10884d4b220157",
            "_dom_classes": [],
            "description": "",
            "_model_name": "HTMLModel",
            "placeholder": "​",
            "_view_module": "@jupyter-widgets/controls",
            "_model_module_version": "1.5.0",
            "value": " 1/1 [5:26:56&lt;00:00, 19616.56s/ file]",
            "_view_count": null,
            "_view_module_version": "1.5.0",
            "description_tooltip": null,
            "_model_module": "@jupyter-widgets/controls",
            "layout": "IPY_MODEL_93f4fef1c6cd45b3b2d7e55d6049864c"
          }
        },
        "c2476778a53f42c19d3d4aa8529354db": {
          "model_module": "@jupyter-widgets/controls",
          "model_name": "ProgressStyleModel",
          "state": {
            "_view_name": "StyleView",
            "_model_name": "ProgressStyleModel",
            "description_width": "initial",
            "_view_module": "@jupyter-widgets/base",
            "_model_module_version": "1.5.0",
            "_view_count": null,
            "_view_module_version": "1.2.0",
            "bar_color": null,
            "_model_module": "@jupyter-widgets/controls"
          }
        },
        "805c469bf4624fb7aaf5b2c52a6c9cb2": {
          "model_module": "@jupyter-widgets/base",
          "model_name": "LayoutModel",
          "state": {
            "_view_name": "LayoutView",
            "grid_template_rows": null,
            "right": null,
            "justify_content": null,
            "_view_module": "@jupyter-widgets/base",
            "overflow": null,
            "_model_module_version": "1.2.0",
            "_view_count": null,
            "flex_flow": null,
            "width": null,
            "min_width": null,
            "border": null,
            "align_items": null,
            "bottom": null,
            "_model_module": "@jupyter-widgets/base",
            "top": null,
            "grid_column": null,
            "overflow_y": null,
            "overflow_x": null,
            "grid_auto_flow": null,
            "grid_area": null,
            "grid_template_columns": null,
            "flex": null,
            "_model_name": "LayoutModel",
            "justify_items": null,
            "grid_row": null,
            "max_height": null,
            "align_content": null,
            "visibility": null,
            "align_self": null,
            "height": null,
            "min_height": null,
            "padding": null,
            "grid_auto_rows": null,
            "grid_gap": null,
            "max_width": null,
            "order": null,
            "_view_module_version": "1.2.0",
            "grid_template_areas": null,
            "object_position": null,
            "object_fit": null,
            "grid_auto_columns": null,
            "margin": null,
            "display": null,
            "left": null
          }
        },
        "b6438f66f1864c09bb10884d4b220157": {
          "model_module": "@jupyter-widgets/controls",
          "model_name": "DescriptionStyleModel",
          "state": {
            "_view_name": "StyleView",
            "_model_name": "DescriptionStyleModel",
            "description_width": "",
            "_view_module": "@jupyter-widgets/base",
            "_model_module_version": "1.5.0",
            "_view_count": null,
            "_view_module_version": "1.2.0",
            "_model_module": "@jupyter-widgets/controls"
          }
        },
        "93f4fef1c6cd45b3b2d7e55d6049864c": {
          "model_module": "@jupyter-widgets/base",
          "model_name": "LayoutModel",
          "state": {
            "_view_name": "LayoutView",
            "grid_template_rows": null,
            "right": null,
            "justify_content": null,
            "_view_module": "@jupyter-widgets/base",
            "overflow": null,
            "_model_module_version": "1.2.0",
            "_view_count": null,
            "flex_flow": null,
            "width": null,
            "min_width": null,
            "border": null,
            "align_items": null,
            "bottom": null,
            "_model_module": "@jupyter-widgets/base",
            "top": null,
            "grid_column": null,
            "overflow_y": null,
            "overflow_x": null,
            "grid_auto_flow": null,
            "grid_area": null,
            "grid_template_columns": null,
            "flex": null,
            "_model_name": "LayoutModel",
            "justify_items": null,
            "grid_row": null,
            "max_height": null,
            "align_content": null,
            "visibility": null,
            "align_self": null,
            "height": null,
            "min_height": null,
            "padding": null,
            "grid_auto_rows": null,
            "grid_gap": null,
            "max_width": null,
            "order": null,
            "_view_module_version": "1.2.0",
            "grid_template_areas": null,
            "object_position": null,
            "object_fit": null,
            "grid_auto_columns": null,
            "margin": null,
            "display": null,
            "left": null
          }
        },
        "25164b5ba3214d23803eff1a533177aa": {
          "model_module": "@jupyter-widgets/controls",
          "model_name": "HBoxModel",
          "state": {
            "_view_name": "HBoxView",
            "_dom_classes": [],
            "_model_name": "HBoxModel",
            "_view_module": "@jupyter-widgets/controls",
            "_model_module_version": "1.5.0",
            "_view_count": null,
            "_view_module_version": "1.5.0",
            "box_style": "",
            "layout": "IPY_MODEL_6fddb573e8e34735aa569a7e4ae81ffa",
            "_model_module": "@jupyter-widgets/controls",
            "children": [
              "IPY_MODEL_238a6c5f0e9c43d5bce590b83dcb4c78",
              "IPY_MODEL_08a7eb43230e4baeab2bfe84e7dfa13d"
            ]
          }
        },
        "6fddb573e8e34735aa569a7e4ae81ffa": {
          "model_module": "@jupyter-widgets/base",
          "model_name": "LayoutModel",
          "state": {
            "_view_name": "LayoutView",
            "grid_template_rows": null,
            "right": null,
            "justify_content": null,
            "_view_module": "@jupyter-widgets/base",
            "overflow": null,
            "_model_module_version": "1.2.0",
            "_view_count": null,
            "flex_flow": null,
            "width": null,
            "min_width": null,
            "border": null,
            "align_items": null,
            "bottom": null,
            "_model_module": "@jupyter-widgets/base",
            "top": null,
            "grid_column": null,
            "overflow_y": null,
            "overflow_x": null,
            "grid_auto_flow": null,
            "grid_area": null,
            "grid_template_columns": null,
            "flex": null,
            "_model_name": "LayoutModel",
            "justify_items": null,
            "grid_row": null,
            "max_height": null,
            "align_content": null,
            "visibility": null,
            "align_self": null,
            "height": null,
            "min_height": null,
            "padding": null,
            "grid_auto_rows": null,
            "grid_gap": null,
            "max_width": null,
            "order": null,
            "_view_module_version": "1.2.0",
            "grid_template_areas": null,
            "object_position": null,
            "object_fit": null,
            "grid_auto_columns": null,
            "margin": null,
            "display": null,
            "left": null
          }
        },
        "238a6c5f0e9c43d5bce590b83dcb4c78": {
          "model_module": "@jupyter-widgets/controls",
          "model_name": "FloatProgressModel",
          "state": {
            "_view_name": "ProgressView",
            "style": "IPY_MODEL_05634468c3bd4bbfa7882e0a9f63175b",
            "_dom_classes": [],
            "description": "",
            "_model_name": "FloatProgressModel",
            "bar_style": "info",
            "max": 1,
            "_view_module": "@jupyter-widgets/controls",
            "_model_module_version": "1.5.0",
            "value": 1,
            "_view_count": null,
            "_view_module_version": "1.5.0",
            "orientation": "horizontal",
            "min": 0,
            "description_tooltip": null,
            "_model_module": "@jupyter-widgets/controls",
            "layout": "IPY_MODEL_b5f5115c716f4e6781e0705f586a0538"
          }
        },
        "08a7eb43230e4baeab2bfe84e7dfa13d": {
          "model_module": "@jupyter-widgets/controls",
          "model_name": "HTMLModel",
          "state": {
            "_view_name": "HTMLView",
            "style": "IPY_MODEL_49bfd9162954418ea1ebcc67f7dc65ee",
            "_dom_classes": [],
            "description": "",
            "_model_name": "HTMLModel",
            "placeholder": "​",
            "_view_module": "@jupyter-widgets/controls",
            "_model_module_version": "1.5.0",
            "value": " 28659288/0 [2:13:35&lt;00:00, 3361.26 examples/s]",
            "_view_count": null,
            "_view_module_version": "1.5.0",
            "description_tooltip": null,
            "_model_module": "@jupyter-widgets/controls",
            "layout": "IPY_MODEL_6ab2c85bc74b42c98ddbfacecce0288f"
          }
        },
        "05634468c3bd4bbfa7882e0a9f63175b": {
          "model_module": "@jupyter-widgets/controls",
          "model_name": "ProgressStyleModel",
          "state": {
            "_view_name": "StyleView",
            "_model_name": "ProgressStyleModel",
            "description_width": "initial",
            "_view_module": "@jupyter-widgets/base",
            "_model_module_version": "1.5.0",
            "_view_count": null,
            "_view_module_version": "1.2.0",
            "bar_color": null,
            "_model_module": "@jupyter-widgets/controls"
          }
        },
        "b5f5115c716f4e6781e0705f586a0538": {
          "model_module": "@jupyter-widgets/base",
          "model_name": "LayoutModel",
          "state": {
            "_view_name": "LayoutView",
            "grid_template_rows": null,
            "right": null,
            "justify_content": null,
            "_view_module": "@jupyter-widgets/base",
            "overflow": null,
            "_model_module_version": "1.2.0",
            "_view_count": null,
            "flex_flow": null,
            "width": null,
            "min_width": null,
            "border": null,
            "align_items": null,
            "bottom": null,
            "_model_module": "@jupyter-widgets/base",
            "top": null,
            "grid_column": null,
            "overflow_y": null,
            "overflow_x": null,
            "grid_auto_flow": null,
            "grid_area": null,
            "grid_template_columns": null,
            "flex": null,
            "_model_name": "LayoutModel",
            "justify_items": null,
            "grid_row": null,
            "max_height": null,
            "align_content": null,
            "visibility": null,
            "align_self": null,
            "height": null,
            "min_height": null,
            "padding": null,
            "grid_auto_rows": null,
            "grid_gap": null,
            "max_width": null,
            "order": null,
            "_view_module_version": "1.2.0",
            "grid_template_areas": null,
            "object_position": null,
            "object_fit": null,
            "grid_auto_columns": null,
            "margin": null,
            "display": null,
            "left": null
          }
        },
        "49bfd9162954418ea1ebcc67f7dc65ee": {
          "model_module": "@jupyter-widgets/controls",
          "model_name": "DescriptionStyleModel",
          "state": {
            "_view_name": "StyleView",
            "_model_name": "DescriptionStyleModel",
            "description_width": "",
            "_view_module": "@jupyter-widgets/base",
            "_model_module_version": "1.5.0",
            "_view_count": null,
            "_view_module_version": "1.2.0",
            "_model_module": "@jupyter-widgets/controls"
          }
        },
        "6ab2c85bc74b42c98ddbfacecce0288f": {
          "model_module": "@jupyter-widgets/base",
          "model_name": "LayoutModel",
          "state": {
            "_view_name": "LayoutView",
            "grid_template_rows": null,
            "right": null,
            "justify_content": null,
            "_view_module": "@jupyter-widgets/base",
            "overflow": null,
            "_model_module_version": "1.2.0",
            "_view_count": null,
            "flex_flow": null,
            "width": null,
            "min_width": null,
            "border": null,
            "align_items": null,
            "bottom": null,
            "_model_module": "@jupyter-widgets/base",
            "top": null,
            "grid_column": null,
            "overflow_y": null,
            "overflow_x": null,
            "grid_auto_flow": null,
            "grid_area": null,
            "grid_template_columns": null,
            "flex": null,
            "_model_name": "LayoutModel",
            "justify_items": null,
            "grid_row": null,
            "max_height": null,
            "align_content": null,
            "visibility": null,
            "align_self": null,
            "height": null,
            "min_height": null,
            "padding": null,
            "grid_auto_rows": null,
            "grid_gap": null,
            "max_width": null,
            "order": null,
            "_view_module_version": "1.2.0",
            "grid_template_areas": null,
            "object_position": null,
            "object_fit": null,
            "grid_auto_columns": null,
            "margin": null,
            "display": null,
            "left": null
          }
        }
      }
    }
  },
  "cells": [
    {
      "cell_type": "markdown",
      "metadata": {
        "id": "view-in-github",
        "colab_type": "text"
      },
      "source": [
        "<a href=\"https://colab.research.google.com/github/sholtodouglas/artificial_graphics/blob/main/artificial_graphics_jax.ipynb\" target=\"_parent\"><img src=\"https://colab.research.google.com/assets/colab-badge.svg\" alt=\"Open In Colab\"/></a>"
      ]
    },
    {
      "cell_type": "code",
      "metadata": {
        "id": "4PxRnoyxKDfG",
        "colab": {
          "base_uri": "https://localhost:8080/"
        },
        "outputId": "bf7ff24c-e898-4b9c-b7ed-08f5f8e5e18d"
      },
      "source": [
        "!pip install git+https://github.com/deepmind/dm-haiku\n",
        "!pip install wandb -q\n",
        "!pip install pathy -q\n",
        "!pip install natsorted -q\n",
        "!pip install dall-e -q\n",
        "!pip install optax"
      ],
      "execution_count": 1,
      "outputs": [
        {
          "output_type": "stream",
          "text": [
            "Collecting git+https://github.com/deepmind/dm-haiku\n",
            "  Cloning https://github.com/deepmind/dm-haiku to /tmp/pip-req-build-nd9_evmt\n",
            "  Running command git clone -q https://github.com/deepmind/dm-haiku /tmp/pip-req-build-nd9_evmt\n",
            "Requirement already satisfied: absl-py>=0.7.1 in /usr/local/lib/python3.7/dist-packages (from dm-haiku==0.0.5.dev0) (0.12.0)\n",
            "Collecting jmp>=0.0.2\n",
            "  Downloading https://files.pythonhosted.org/packages/ff/5c/1482f4a4a502e080af2ca54d7f80a60b5d4735f464c151666d583b78c226/jmp-0.0.2-py3-none-any.whl\n",
            "Requirement already satisfied: numpy>=1.18.0 in /usr/local/lib/python3.7/dist-packages (from dm-haiku==0.0.5.dev0) (1.19.5)\n",
            "Requirement already satisfied: tabulate>=0.8.9 in /usr/local/lib/python3.7/dist-packages (from dm-haiku==0.0.5.dev0) (0.8.9)\n",
            "Requirement already satisfied: typing_extensions in /usr/local/lib/python3.7/dist-packages (from dm-haiku==0.0.5.dev0) (3.7.4.3)\n",
            "Requirement already satisfied: six in /usr/local/lib/python3.7/dist-packages (from absl-py>=0.7.1->dm-haiku==0.0.5.dev0) (1.15.0)\n",
            "Building wheels for collected packages: dm-haiku\n",
            "  Building wheel for dm-haiku (setup.py) ... \u001b[?25l\u001b[?25hdone\n",
            "  Created wheel for dm-haiku: filename=dm_haiku-0.0.5.dev0-cp37-none-any.whl size=552756 sha256=e434a2981318c380d0d697bf1400070e4a09c20d1729ab2f82604ab381d25bff\n",
            "  Stored in directory: /tmp/pip-ephem-wheel-cache-4uy1ps66/wheels/97/0f/e9/17f34e377f8d4060fa88a7e82bee5d8afbf7972384768a5499\n",
            "Successfully built dm-haiku\n",
            "Installing collected packages: jmp, dm-haiku\n",
            "Successfully installed dm-haiku-0.0.5.dev0 jmp-0.0.2\n",
            "\u001b[K     |████████████████████████████████| 2.1MB 6.9MB/s \n",
            "\u001b[K     |████████████████████████████████| 102kB 7.7MB/s \n",
            "\u001b[K     |████████████████████████████████| 163kB 19.0MB/s \n",
            "\u001b[K     |████████████████████████████████| 133kB 20.0MB/s \n",
            "\u001b[K     |████████████████████████████████| 71kB 7.1MB/s \n",
            "\u001b[?25h  Building wheel for subprocess32 (setup.py) ... \u001b[?25l\u001b[?25hdone\n",
            "  Building wheel for pathtools (setup.py) ... \u001b[?25l\u001b[?25hdone\n",
            "\u001b[K     |████████████████████████████████| 51kB 2.8MB/s \n",
            "\u001b[K     |████████████████████████████████| 122kB 6.0MB/s \n",
            "\u001b[?25h  Building wheel for smart-open (setup.py) ... \u001b[?25l\u001b[?25hdone\n",
            "\u001b[31mERROR: Could not find a version that satisfies the requirement natsorted (from versions: none)\u001b[0m\n",
            "\u001b[31mERROR: No matching distribution found for natsorted\u001b[0m\n",
            "\u001b[K     |████████████████████████████████| 21.6MB 1.2MB/s \n",
            "\u001b[K     |████████████████████████████████| 61kB 7.6MB/s \n",
            "\u001b[K     |████████████████████████████████| 747kB 58.7MB/s \n",
            "\u001b[K     |████████████████████████████████| 1.9MB 58.0MB/s \n",
            "\u001b[31mERROR: blobfile 1.2.0 has requirement urllib3~=1.25, but you'll have urllib3 1.24.3 which is incompatible.\u001b[0m\n",
            "\u001b[?25hCollecting optax\n",
            "\u001b[?25l  Downloading https://files.pythonhosted.org/packages/ec/7a/6259edd319ee7fa94dd23c54f15eff667f599d179e889af90fe0c204612c/optax-0.0.6-py3-none-any.whl (96kB)\n",
            "\u001b[K     |████████████████████████████████| 102kB 4.0MB/s \n",
            "\u001b[?25hCollecting chex>=0.0.4\n",
            "\u001b[?25l  Downloading https://files.pythonhosted.org/packages/f5/b9/445eb59ec23249acffc5322c79b07e20b12dbff45b9c1da6cdae9e947685/chex-0.0.7-py3-none-any.whl (52kB)\n",
            "\u001b[K     |████████████████████████████████| 61kB 4.1MB/s \n",
            "\u001b[?25hRequirement already satisfied: jaxlib>=0.1.37 in /usr/local/lib/python3.7/dist-packages (from optax) (0.1.65+cuda110)\n",
            "Requirement already satisfied: numpy>=1.18.0 in /usr/local/lib/python3.7/dist-packages (from optax) (1.19.5)\n",
            "Requirement already satisfied: absl-py>=0.7.1 in /usr/local/lib/python3.7/dist-packages (from optax) (0.12.0)\n",
            "Requirement already satisfied: jax>=0.1.55 in /usr/local/lib/python3.7/dist-packages (from optax) (0.2.12)\n",
            "Requirement already satisfied: toolz>=0.9.0 in /usr/local/lib/python3.7/dist-packages (from chex>=0.0.4->optax) (0.11.1)\n",
            "Requirement already satisfied: dm-tree>=0.1.5 in /usr/local/lib/python3.7/dist-packages (from chex>=0.0.4->optax) (0.1.6)\n",
            "Requirement already satisfied: scipy in /usr/local/lib/python3.7/dist-packages (from jaxlib>=0.1.37->optax) (1.4.1)\n",
            "Requirement already satisfied: flatbuffers in /usr/local/lib/python3.7/dist-packages (from jaxlib>=0.1.37->optax) (1.12)\n",
            "Requirement already satisfied: six in /usr/local/lib/python3.7/dist-packages (from absl-py>=0.7.1->optax) (1.15.0)\n",
            "Requirement already satisfied: opt-einsum in /usr/local/lib/python3.7/dist-packages (from jax>=0.1.55->optax) (3.3.0)\n",
            "Installing collected packages: chex, optax\n",
            "Successfully installed chex-0.0.7 optax-0.0.6\n"
          ],
          "name": "stdout"
        }
      ]
    },
    {
      "cell_type": "code",
      "metadata": {
        "id": "cyfunQypud_a"
      },
      "source": [
        "import argparse\n",
        "from natsort import natsorted\n",
        "\n",
        "parser = argparse.ArgumentParser(description='AG training arguments')\n",
        "parser.add_argument('run_name')\n",
        "parser.add_argument('--train_datasets', nargs='+', help='Training dataset names')\n",
        "parser.add_argument('--test_datasets', nargs='+', help='Testing dataset names')\n",
        "parser.add_argument('-c', '--colab', default=False, action='store_true', help='Enable if using colab environment')\n",
        "parser.add_argument('-s', '--data_source', default='DRIVE', help='Source of training data')\n",
        "parser.add_argument('-d', '--device', default='TPU', help='Hardware device to train on')\n",
        "parser.add_argument('-b', '--batch_size', default=16, type=int)\n",
        "parser.add_argument('-lr', '--learning_rate', type=float, default=2e-4)\n",
        "parser.add_argument('-t', '--train_steps', type=int, default=200000)\n",
        "parser.add_argument('--bucket_name', help='GCS bucket name to stream data from')\n",
        "parser.add_argument('--tpu_name', help='GCP TPU name') # Only used in the script on GCP\n",
        "\n",
        "parser.add_argument('-dim', '--d_model', default=256, type=int)\n",
        "parser.add_argument('-nh', '--num_heads', default=4, type=int)\n",
        "parser.add_argument('-nl', '--num_layers', default=6, type=int)\n",
        "parser.add_argument('-sl', '--sequence_length', default=128, type=int)\n",
        "parser.add_argument('-dr', '--dropout_rate', type=float, default=0.1)\n",
        "parser.add_argument('-cl', '--grad_clip_value', type=float, default=0.25)\n",
        "parser.add_argument('-ds', '--distributed', type=bool, default=False)\n",
        "\n",
        "\n",
        "### Sample local config\n",
        "args = parser.parse_args('''\n",
        "dummy_run \n",
        "--train_dataset train\n",
        "--test_dataset test\n",
        "-c\n",
        "-s DRIVE\n",
        "--bucket_name iowa_bucket_lfp\n",
        "'''.split())\n",
        "\n"
      ],
      "execution_count": 5,
      "outputs": []
>>>>>>> 25da221d
    },
    "id": "b4sLKY_55BIf",
    "outputId": "488e5786-ae19-429a-8cb4-b17b1afd3d5d"
   },
   "outputs": [
    {
<<<<<<< HEAD
     "name": "stderr",
     "output_type": "stream",
     "text": [
      "WARNING:absl:TFDS datasets with text encoding are deprecated and will be removed in a future version. Instead, you should use the plain text version and tokenize the text using `tensorflow_text` (See: https://www.tensorflow.org/tutorials/tensorflow_text/intro#tfdata_example)\n"
     ]
    },
    {
     "name": "stdout",
     "output_type": "stream",
     "text": [
      "\u001b[1mDownloading and preparing dataset lm1b/subwords32k/1.0.0 (download: 1.67 GiB, generated: Unknown size, total: 1.67 GiB) to /root/tensorflow_datasets/lm1b/subwords32k/1.0.0...\u001b[0m\n"
     ]
    },
    {
     "data": {
      "application/vnd.jupyter.widget-view+json": {
       "model_id": "7e7d9ef03d4b4011b85cf0b5ccd66160",
       "version_major": 2,
       "version_minor": 0
      },
      "text/plain": [
       "HBox(children=(FloatProgress(value=1.0, bar_style='info', description='Dl Completed...', max=1.0, style=Progre…"
=======
      "cell_type": "code",
      "metadata": {
        "colab": {
          "base_uri": "https://localhost:8080/"
        },
        "cellView": "form",
        "id": "aCItVwK0vFtz",
        "outputId": "f8cffcb8-c155-4911-86a4-a07e6167ed33"
      },
      "source": [
        "from pathlib import Path\n",
        "from pathy import Pathy\n",
        "import os\n",
        "import requests\n",
        "import json\n",
        "import pprint\n",
        "import logging\n",
        "import numpy as np\n",
        "import tensorflow as tf\n",
        "import time\n",
        "\n",
        "\n",
        "\n",
        "pp = pprint.PrettyPrinter(indent=4)\n",
        "# In[4]:\n",
        "\n",
        "\n",
        "#@title Workpace Setup (Local vs Colab)\n",
        "\n",
        "# Set up working directory and libraries\n",
        "if args.colab:\n",
        "    from google.colab import drive, auth\n",
        "    print('Using colab setup')\n",
        "    WORKING_PATH = Path('/content/artificial_graphics')\n",
        "    # Clone repo\n",
        "    try:\n",
        "        get_ipython().system(\"git clone 'https://github.com/sholtodouglas/artificial_graphics' {WORKING_PATH}\")\n",
        "    except: \n",
        "        pass\n",
        "    # Mount drive\n",
        "    drive.mount('/content/drive')\n",
        "else:\n",
        "    print('Using local setup')\n",
        "    WORKING_PATH = Path.cwd()\n",
        "    print(f'Working path: {WORKING_PATH}')\n",
        "\n",
        "# Change working directory to artificial_graphics\n",
        "os.chdir(WORKING_PATH)\n",
        "import lib\n",
        "\n",
        "# Set up storage directory and datasets\n",
        "if args.data_source == 'DRIVE':\n",
        "    assert args.colab, \"Must be using Colab\"\n",
        "    print('Reading data from Google Drive')\n",
        "    STORAGE_PATH = Path('/content/drive/My Drive/artificial_graphics')\n",
        "elif args.data_source == 'GCS':\n",
        "    if args.colab:\n",
        "      auth.authenticate_user()\n",
        "    print('Reading data from Google Cloud Storage')\n",
        "    r = requests.get('https://ipinfo.io')\n",
        "    region = r.json()['region']\n",
        "    project_id = 'learning-from-play-303306'\n",
        "    logging.warning(f'You are accessing GCS data from {region}, make sure this is the same as your bucket {args.bucket_name}')\n",
        "    STORAGE_PATH = Pathy(f'gs://{args.bucket_name}')\n",
        "else:\n",
        "    print('Reading data from local filesystem')\n",
        "    STORAGE_PATH = WORKING_PATH\n",
        "\n",
        "print(f'Storage path: {STORAGE_PATH}')\n",
        "TRAIN_DATA_PATHS = [STORAGE_PATH/'data'/x for x in args.train_datasets]\n",
        "TEST_DATA_PATHS = [STORAGE_PATH/'data'/x for x in args.test_datasets]"
      ],
      "execution_count": 3,
      "outputs": [
        {
          "output_type": "stream",
          "text": [
            "Using colab setup\n",
            "Cloning into '/content/artificial_graphics'...\n",
            "remote: Enumerating objects: 134, done.\u001b[K\n",
            "remote: Counting objects: 100% (134/134), done.\u001b[K\n",
            "remote: Compressing objects: 100% (105/105), done.\u001b[K\n",
            "remote: Total 134 (delta 64), reused 74 (delta 23), pack-reused 0\u001b[K\n",
            "Receiving objects: 100% (134/134), 3.23 MiB | 18.19 MiB/s, done.\n",
            "Resolving deltas: 100% (64/64), done.\n",
            "Mounted at /content/drive\n",
            "Reading data from Google Drive\n",
            "Storage path: /content/drive/My Drive/artificial_graphics\n"
          ],
          "name": "stdout"
        }
      ]
    },
    {
      "cell_type": "code",
      "metadata": {
        "id": "2zo6X0DIKSld"
      },
      "source": [
        "if args.colab:\n",
        "  import jax.tools.colab_tpu\n",
        "  jax.tools.colab_tpu.setup_tpu()\n",
        "else:\n",
        "  raise NotImplementedError\n",
        "\n",
        "DEVICES = jax.devices()\n",
        "if args.distributed:\n",
        "  NUM_DEVICES = len(DEVICES)\n",
        "else:\n",
        "  NUM_DEVICES = 1"
      ],
      "execution_count": 22,
      "outputs": []
    },
    {
      "cell_type": "code",
      "metadata": {
        "colab": {
          "base_uri": "https://localhost:8080/"
        },
        "id": "0vlgGSHVFnc6",
        "outputId": "824277a3-960a-4afb-d681-15f0d8839d03"
      },
      "source": [
        "# !git pull\n",
        "# from importlib import reload\n",
        "# reload(lib.model)"
      ],
      "execution_count": 7,
      "outputs": [
        {
          "output_type": "stream",
          "text": [
            "Already up to date.\n"
          ],
          "name": "stdout"
        }
>>>>>>> 25da221d
      ]
     },
     "metadata": {
      "tags": []
     },
     "output_type": "display_data"
    },
    {
<<<<<<< HEAD
     "data": {
      "application/vnd.jupyter.widget-view+json": {
       "model_id": "f211bed48ed547449a5a4c944b55f64d",
       "version_major": 2,
       "version_minor": 0
      },
      "text/plain": [
       "HBox(children=(FloatProgress(value=1.0, bar_style='info', description='Dl Size...', max=1.0, style=ProgressSty…"
      ]
     },
     "metadata": {
      "tags": []
     },
     "output_type": "display_data"
    },
    {
     "data": {
      "application/vnd.jupyter.widget-view+json": {
       "model_id": "12be96ecd2f84582a167ec6072b60387",
       "version_major": 2,
       "version_minor": 0
      },
      "text/plain": [
       "HBox(children=(FloatProgress(value=1.0, bar_style='info', description='Extraction completed...', max=1.0, styl…"
      ]
     },
     "metadata": {
      "tags": []
     },
     "output_type": "display_data"
    },
    {
     "name": "stdout",
     "output_type": "stream",
     "text": [
      "\n",
      "\n",
      "\n"
     ]
    },
    {
     "ename": "KeyboardInterrupt",
     "evalue": "ignored",
     "output_type": "error",
     "traceback": [
      "\u001b[0;31m---------------------------------------------------------------------------\u001b[0m",
      "\u001b[0;31mKeyboardInterrupt\u001b[0m                         Traceback (most recent call last)",
      "\u001b[0;32m<ipython-input-323-5364ac79ffaf>\u001b[0m in \u001b[0;36m<module>\u001b[0;34m()\u001b[0m\n\u001b[1;32m      1\u001b[0m \u001b[0;31m# Create the dataset.\u001b[0m\u001b[0;34m\u001b[0m\u001b[0;34m\u001b[0m\u001b[0;34m\u001b[0m\u001b[0m\n\u001b[1;32m      2\u001b[0m train_dataset, vocab_size = LanguageDataset.load(args.batch_size,\n\u001b[0;32m----> 3\u001b[0;31m                                           args.sequence_length)\n\u001b[0m",
      "\u001b[0;32m<ipython-input-312-f6af07e44d24>\u001b[0m in \u001b[0;36mload\u001b[0;34m(batch_size, sequence_length)\u001b[0m\n\u001b[1;32m     26\u001b[0m         \u001b[0msplit\u001b[0m\u001b[0;34m=\u001b[0m\u001b[0mtfds\u001b[0m\u001b[0;34m.\u001b[0m\u001b[0mSplit\u001b[0m\u001b[0;34m.\u001b[0m\u001b[0mTRAIN\u001b[0m\u001b[0;34m,\u001b[0m\u001b[0;34m\u001b[0m\u001b[0;34m\u001b[0m\u001b[0m\n\u001b[1;32m     27\u001b[0m         \u001b[0mshuffle_files\u001b[0m\u001b[0;34m=\u001b[0m\u001b[0;32mTrue\u001b[0m\u001b[0;34m,\u001b[0m\u001b[0;34m\u001b[0m\u001b[0;34m\u001b[0m\u001b[0m\n\u001b[0;32m---> 28\u001b[0;31m         with_info=True)\n\u001b[0m\u001b[1;32m     29\u001b[0m \u001b[0;34m\u001b[0m\u001b[0m\n\u001b[1;32m     30\u001b[0m     \u001b[0mcrop_size\u001b[0m \u001b[0;34m=\u001b[0m \u001b[0msequence_length\u001b[0m \u001b[0;34m+\u001b[0m \u001b[0;36m1\u001b[0m\u001b[0;34m\u001b[0m\u001b[0;34m\u001b[0m\u001b[0m\n",
      "\u001b[0;32m/usr/local/lib/python3.7/dist-packages/tensorflow_datasets/core/load.py\u001b[0m in \u001b[0;36mload\u001b[0;34m(name, split, data_dir, batch_size, shuffle_files, download, as_supervised, decoders, read_config, with_info, builder_kwargs, download_and_prepare_kwargs, as_dataset_kwargs, try_gcs)\u001b[0m\n\u001b[1;32m    342\u001b[0m   \u001b[0;32mif\u001b[0m \u001b[0mdownload\u001b[0m\u001b[0;34m:\u001b[0m\u001b[0;34m\u001b[0m\u001b[0;34m\u001b[0m\u001b[0m\n\u001b[1;32m    343\u001b[0m     \u001b[0mdownload_and_prepare_kwargs\u001b[0m \u001b[0;34m=\u001b[0m \u001b[0mdownload_and_prepare_kwargs\u001b[0m \u001b[0;32mor\u001b[0m \u001b[0;34m{\u001b[0m\u001b[0;34m}\u001b[0m\u001b[0;34m\u001b[0m\u001b[0;34m\u001b[0m\u001b[0m\n\u001b[0;32m--> 344\u001b[0;31m     \u001b[0mdbuilder\u001b[0m\u001b[0;34m.\u001b[0m\u001b[0mdownload_and_prepare\u001b[0m\u001b[0;34m(\u001b[0m\u001b[0;34m**\u001b[0m\u001b[0mdownload_and_prepare_kwargs\u001b[0m\u001b[0;34m)\u001b[0m\u001b[0;34m\u001b[0m\u001b[0;34m\u001b[0m\u001b[0m\n\u001b[0m\u001b[1;32m    345\u001b[0m \u001b[0;34m\u001b[0m\u001b[0m\n\u001b[1;32m    346\u001b[0m   \u001b[0;32mif\u001b[0m \u001b[0mas_dataset_kwargs\u001b[0m \u001b[0;32mis\u001b[0m \u001b[0;32mNone\u001b[0m\u001b[0;34m:\u001b[0m\u001b[0;34m\u001b[0m\u001b[0;34m\u001b[0m\u001b[0m\n",
      "\u001b[0;32m/usr/local/lib/python3.7/dist-packages/tensorflow_datasets/core/dataset_builder.py\u001b[0m in \u001b[0;36mdownload_and_prepare\u001b[0;34m(self, download_dir, download_config)\u001b[0m\n\u001b[1;32m    385\u001b[0m           self._download_and_prepare(\n\u001b[1;32m    386\u001b[0m               \u001b[0mdl_manager\u001b[0m\u001b[0;34m=\u001b[0m\u001b[0mdl_manager\u001b[0m\u001b[0;34m,\u001b[0m\u001b[0;34m\u001b[0m\u001b[0;34m\u001b[0m\u001b[0m\n\u001b[0;32m--> 387\u001b[0;31m               download_config=download_config)\n\u001b[0m\u001b[1;32m    388\u001b[0m \u001b[0;34m\u001b[0m\u001b[0m\n\u001b[1;32m    389\u001b[0m           \u001b[0;31m# NOTE: If modifying the lines below to put additional information in\u001b[0m\u001b[0;34m\u001b[0m\u001b[0;34m\u001b[0m\u001b[0;34m\u001b[0m\u001b[0m\n",
      "\u001b[0;32m/usr/local/lib/python3.7/dist-packages/tensorflow_datasets/core/dataset_builder.py\u001b[0m in \u001b[0;36m_download_and_prepare\u001b[0;34m(self, dl_manager, download_config)\u001b[0m\n\u001b[1;32m   1022\u001b[0m     super(GeneratorBasedBuilder, self)._download_and_prepare(\n\u001b[1;32m   1023\u001b[0m         \u001b[0mdl_manager\u001b[0m\u001b[0;34m=\u001b[0m\u001b[0mdl_manager\u001b[0m\u001b[0;34m,\u001b[0m\u001b[0;34m\u001b[0m\u001b[0;34m\u001b[0m\u001b[0m\n\u001b[0;32m-> 1024\u001b[0;31m         \u001b[0mmax_examples_per_split\u001b[0m\u001b[0;34m=\u001b[0m\u001b[0mdownload_config\u001b[0m\u001b[0;34m.\u001b[0m\u001b[0mmax_examples_per_split\u001b[0m\u001b[0;34m,\u001b[0m\u001b[0;34m\u001b[0m\u001b[0;34m\u001b[0m\u001b[0m\n\u001b[0m\u001b[1;32m   1025\u001b[0m     )\n\u001b[1;32m   1026\u001b[0m \u001b[0;34m\u001b[0m\u001b[0m\n",
      "\u001b[0;32m/usr/local/lib/python3.7/dist-packages/tensorflow_datasets/core/dataset_builder.py\u001b[0m in \u001b[0;36m_download_and_prepare\u001b[0;34m(self, dl_manager, **prepare_split_kwargs)\u001b[0m\n\u001b[1;32m    960\u001b[0m         prepare_split_kwargs)\n\u001b[1;32m    961\u001b[0m     for split_generator in self._split_generators(\n\u001b[0;32m--> 962\u001b[0;31m         dl_manager, **split_generators_kwargs):\n\u001b[0m\u001b[1;32m    963\u001b[0m       \u001b[0;32mif\u001b[0m \u001b[0mstr\u001b[0m\u001b[0;34m(\u001b[0m\u001b[0msplit_generator\u001b[0m\u001b[0;34m.\u001b[0m\u001b[0msplit_info\u001b[0m\u001b[0;34m.\u001b[0m\u001b[0mname\u001b[0m\u001b[0;34m)\u001b[0m\u001b[0;34m.\u001b[0m\u001b[0mlower\u001b[0m\u001b[0;34m(\u001b[0m\u001b[0;34m)\u001b[0m \u001b[0;34m==\u001b[0m \u001b[0;34m\"all\"\u001b[0m\u001b[0;34m:\u001b[0m\u001b[0;34m\u001b[0m\u001b[0;34m\u001b[0m\u001b[0m\n\u001b[1;32m    964\u001b[0m         raise ValueError(\n",
      "\u001b[0;32m/usr/local/lib/python3.7/dist-packages/tensorflow_datasets/text/lm1b.py\u001b[0m in \u001b[0;36m_split_generators\u001b[0;34m(self, dl_manager)\u001b[0m\n\u001b[1;32m    141\u001b[0m \u001b[0;34m\u001b[0m\u001b[0m\n\u001b[1;32m    142\u001b[0m   \u001b[0;32mdef\u001b[0m \u001b[0m_split_generators\u001b[0m\u001b[0;34m(\u001b[0m\u001b[0mself\u001b[0m\u001b[0;34m,\u001b[0m \u001b[0mdl_manager\u001b[0m\u001b[0;34m)\u001b[0m\u001b[0;34m:\u001b[0m\u001b[0;34m\u001b[0m\u001b[0;34m\u001b[0m\u001b[0m\n\u001b[0;32m--> 143\u001b[0;31m     \u001b[0mlm1b_path\u001b[0m \u001b[0;34m=\u001b[0m \u001b[0mdl_manager\u001b[0m\u001b[0;34m.\u001b[0m\u001b[0mdownload_and_extract\u001b[0m\u001b[0;34m(\u001b[0m\u001b[0m_DOWNLOAD_URL\u001b[0m\u001b[0;34m)\u001b[0m\u001b[0;34m\u001b[0m\u001b[0;34m\u001b[0m\u001b[0m\n\u001b[0m\u001b[1;32m    144\u001b[0m \u001b[0;34m\u001b[0m\u001b[0m\n\u001b[1;32m    145\u001b[0m     \u001b[0mtrain_files\u001b[0m \u001b[0;34m=\u001b[0m \u001b[0m_train_data_filenames\u001b[0m\u001b[0;34m(\u001b[0m\u001b[0mlm1b_path\u001b[0m\u001b[0;34m)\u001b[0m\u001b[0;34m\u001b[0m\u001b[0;34m\u001b[0m\u001b[0m\n",
      "\u001b[0;32m/usr/local/lib/python3.7/dist-packages/tensorflow_datasets/core/download/download_manager.py\u001b[0m in \u001b[0;36mdownload_and_extract\u001b[0;34m(self, url_or_urls)\u001b[0m\n\u001b[1;32m    601\u001b[0m     \u001b[0;32mwith\u001b[0m \u001b[0mself\u001b[0m\u001b[0;34m.\u001b[0m\u001b[0m_downloader\u001b[0m\u001b[0;34m.\u001b[0m\u001b[0mtqdm\u001b[0m\u001b[0;34m(\u001b[0m\u001b[0;34m)\u001b[0m\u001b[0;34m:\u001b[0m\u001b[0;34m\u001b[0m\u001b[0;34m\u001b[0m\u001b[0m\n\u001b[1;32m    602\u001b[0m       \u001b[0;32mwith\u001b[0m \u001b[0mself\u001b[0m\u001b[0;34m.\u001b[0m\u001b[0m_extractor\u001b[0m\u001b[0;34m.\u001b[0m\u001b[0mtqdm\u001b[0m\u001b[0;34m(\u001b[0m\u001b[0;34m)\u001b[0m\u001b[0;34m:\u001b[0m\u001b[0;34m\u001b[0m\u001b[0;34m\u001b[0m\u001b[0m\n\u001b[0;32m--> 603\u001b[0;31m         \u001b[0;32mreturn\u001b[0m \u001b[0m_map_promise\u001b[0m\u001b[0;34m(\u001b[0m\u001b[0mself\u001b[0m\u001b[0;34m.\u001b[0m\u001b[0m_download_extract\u001b[0m\u001b[0;34m,\u001b[0m \u001b[0murl_or_urls\u001b[0m\u001b[0;34m)\u001b[0m\u001b[0;34m\u001b[0m\u001b[0;34m\u001b[0m\u001b[0m\n\u001b[0m\u001b[1;32m    604\u001b[0m \u001b[0;34m\u001b[0m\u001b[0m\n\u001b[1;32m    605\u001b[0m   \u001b[0;34m@\u001b[0m\u001b[0mproperty\u001b[0m\u001b[0;34m\u001b[0m\u001b[0;34m\u001b[0m\u001b[0m\n",
      "\u001b[0;32m/usr/local/lib/python3.7/dist-packages/tensorflow_datasets/core/download/download_manager.py\u001b[0m in \u001b[0;36m_map_promise\u001b[0;34m(map_fn, all_inputs)\u001b[0m\n\u001b[1;32m    634\u001b[0m   \u001b[0;34m\"\"\"Map the function into each element and resolve the promise.\"\"\"\u001b[0m\u001b[0;34m\u001b[0m\u001b[0;34m\u001b[0m\u001b[0m\n\u001b[1;32m    635\u001b[0m   \u001b[0mall_promises\u001b[0m \u001b[0;34m=\u001b[0m \u001b[0mtf\u001b[0m\u001b[0;34m.\u001b[0m\u001b[0mnest\u001b[0m\u001b[0;34m.\u001b[0m\u001b[0mmap_structure\u001b[0m\u001b[0;34m(\u001b[0m\u001b[0mmap_fn\u001b[0m\u001b[0;34m,\u001b[0m \u001b[0mall_inputs\u001b[0m\u001b[0;34m)\u001b[0m  \u001b[0;31m# Apply the function\u001b[0m\u001b[0;34m\u001b[0m\u001b[0;34m\u001b[0m\u001b[0m\n\u001b[0;32m--> 636\u001b[0;31m   \u001b[0mres\u001b[0m \u001b[0;34m=\u001b[0m \u001b[0mtf\u001b[0m\u001b[0;34m.\u001b[0m\u001b[0mnest\u001b[0m\u001b[0;34m.\u001b[0m\u001b[0mmap_structure\u001b[0m\u001b[0;34m(\u001b[0m\u001b[0;32mlambda\u001b[0m \u001b[0mp\u001b[0m\u001b[0;34m:\u001b[0m \u001b[0mp\u001b[0m\u001b[0;34m.\u001b[0m\u001b[0mget\u001b[0m\u001b[0;34m(\u001b[0m\u001b[0;34m)\u001b[0m\u001b[0;34m,\u001b[0m \u001b[0mall_promises\u001b[0m\u001b[0;34m)\u001b[0m  \u001b[0;31m# Wait promises\u001b[0m\u001b[0;34m\u001b[0m\u001b[0;34m\u001b[0m\u001b[0m\n\u001b[0m\u001b[1;32m    637\u001b[0m   \u001b[0;32mreturn\u001b[0m \u001b[0mres\u001b[0m\u001b[0;34m\u001b[0m\u001b[0;34m\u001b[0m\u001b[0m\n",
      "\u001b[0;32m/usr/local/lib/python3.7/dist-packages/tensorflow/python/util/nest.py\u001b[0m in \u001b[0;36mmap_structure\u001b[0;34m(func, *structure, **kwargs)\u001b[0m\n\u001b[1;32m    657\u001b[0m \u001b[0;34m\u001b[0m\u001b[0m\n\u001b[1;32m    658\u001b[0m   return pack_sequence_as(\n\u001b[0;32m--> 659\u001b[0;31m       \u001b[0mstructure\u001b[0m\u001b[0;34m[\u001b[0m\u001b[0;36m0\u001b[0m\u001b[0;34m]\u001b[0m\u001b[0;34m,\u001b[0m \u001b[0;34m[\u001b[0m\u001b[0mfunc\u001b[0m\u001b[0;34m(\u001b[0m\u001b[0;34m*\u001b[0m\u001b[0mx\u001b[0m\u001b[0;34m)\u001b[0m \u001b[0;32mfor\u001b[0m \u001b[0mx\u001b[0m \u001b[0;32min\u001b[0m \u001b[0mentries\u001b[0m\u001b[0;34m]\u001b[0m\u001b[0;34m,\u001b[0m\u001b[0;34m\u001b[0m\u001b[0;34m\u001b[0m\u001b[0m\n\u001b[0m\u001b[1;32m    660\u001b[0m       expand_composites=expand_composites)\n\u001b[1;32m    661\u001b[0m \u001b[0;34m\u001b[0m\u001b[0m\n",
      "\u001b[0;32m/usr/local/lib/python3.7/dist-packages/tensorflow/python/util/nest.py\u001b[0m in \u001b[0;36m<listcomp>\u001b[0;34m(.0)\u001b[0m\n\u001b[1;32m    657\u001b[0m \u001b[0;34m\u001b[0m\u001b[0m\n\u001b[1;32m    658\u001b[0m   return pack_sequence_as(\n\u001b[0;32m--> 659\u001b[0;31m       \u001b[0mstructure\u001b[0m\u001b[0;34m[\u001b[0m\u001b[0;36m0\u001b[0m\u001b[0;34m]\u001b[0m\u001b[0;34m,\u001b[0m \u001b[0;34m[\u001b[0m\u001b[0mfunc\u001b[0m\u001b[0;34m(\u001b[0m\u001b[0;34m*\u001b[0m\u001b[0mx\u001b[0m\u001b[0;34m)\u001b[0m \u001b[0;32mfor\u001b[0m \u001b[0mx\u001b[0m \u001b[0;32min\u001b[0m \u001b[0mentries\u001b[0m\u001b[0;34m]\u001b[0m\u001b[0;34m,\u001b[0m\u001b[0;34m\u001b[0m\u001b[0;34m\u001b[0m\u001b[0m\n\u001b[0m\u001b[1;32m    660\u001b[0m       expand_composites=expand_composites)\n\u001b[1;32m    661\u001b[0m \u001b[0;34m\u001b[0m\u001b[0m\n",
      "\u001b[0;32m/usr/local/lib/python3.7/dist-packages/tensorflow_datasets/core/download/download_manager.py\u001b[0m in \u001b[0;36m<lambda>\u001b[0;34m(p)\u001b[0m\n\u001b[1;32m    634\u001b[0m   \u001b[0;34m\"\"\"Map the function into each element and resolve the promise.\"\"\"\u001b[0m\u001b[0;34m\u001b[0m\u001b[0;34m\u001b[0m\u001b[0m\n\u001b[1;32m    635\u001b[0m   \u001b[0mall_promises\u001b[0m \u001b[0;34m=\u001b[0m \u001b[0mtf\u001b[0m\u001b[0;34m.\u001b[0m\u001b[0mnest\u001b[0m\u001b[0;34m.\u001b[0m\u001b[0mmap_structure\u001b[0m\u001b[0;34m(\u001b[0m\u001b[0mmap_fn\u001b[0m\u001b[0;34m,\u001b[0m \u001b[0mall_inputs\u001b[0m\u001b[0;34m)\u001b[0m  \u001b[0;31m# Apply the function\u001b[0m\u001b[0;34m\u001b[0m\u001b[0;34m\u001b[0m\u001b[0m\n\u001b[0;32m--> 636\u001b[0;31m   \u001b[0mres\u001b[0m \u001b[0;34m=\u001b[0m \u001b[0mtf\u001b[0m\u001b[0;34m.\u001b[0m\u001b[0mnest\u001b[0m\u001b[0;34m.\u001b[0m\u001b[0mmap_structure\u001b[0m\u001b[0;34m(\u001b[0m\u001b[0;32mlambda\u001b[0m \u001b[0mp\u001b[0m\u001b[0;34m:\u001b[0m \u001b[0mp\u001b[0m\u001b[0;34m.\u001b[0m\u001b[0mget\u001b[0m\u001b[0;34m(\u001b[0m\u001b[0;34m)\u001b[0m\u001b[0;34m,\u001b[0m \u001b[0mall_promises\u001b[0m\u001b[0;34m)\u001b[0m  \u001b[0;31m# Wait promises\u001b[0m\u001b[0;34m\u001b[0m\u001b[0;34m\u001b[0m\u001b[0m\n\u001b[0m\u001b[1;32m    637\u001b[0m   \u001b[0;32mreturn\u001b[0m \u001b[0mres\u001b[0m\u001b[0;34m\u001b[0m\u001b[0;34m\u001b[0m\u001b[0m\n",
      "\u001b[0;32m/usr/local/lib/python3.7/dist-packages/promise/promise.py\u001b[0m in \u001b[0;36mget\u001b[0;34m(self, timeout)\u001b[0m\n\u001b[1;32m    509\u001b[0m         \u001b[0;31m# type: (Optional[float]) -> T\u001b[0m\u001b[0;34m\u001b[0m\u001b[0;34m\u001b[0m\u001b[0;34m\u001b[0m\u001b[0m\n\u001b[1;32m    510\u001b[0m         \u001b[0mtarget\u001b[0m \u001b[0;34m=\u001b[0m \u001b[0mself\u001b[0m\u001b[0;34m.\u001b[0m\u001b[0m_target\u001b[0m\u001b[0;34m(\u001b[0m\u001b[0;34m)\u001b[0m\u001b[0;34m\u001b[0m\u001b[0;34m\u001b[0m\u001b[0m\n\u001b[0;32m--> 511\u001b[0;31m         \u001b[0mself\u001b[0m\u001b[0;34m.\u001b[0m\u001b[0m_wait\u001b[0m\u001b[0;34m(\u001b[0m\u001b[0mtimeout\u001b[0m \u001b[0;32mor\u001b[0m \u001b[0mDEFAULT_TIMEOUT\u001b[0m\u001b[0;34m)\u001b[0m\u001b[0;34m\u001b[0m\u001b[0;34m\u001b[0m\u001b[0m\n\u001b[0m\u001b[1;32m    512\u001b[0m         \u001b[0;32mreturn\u001b[0m \u001b[0mself\u001b[0m\u001b[0;34m.\u001b[0m\u001b[0m_target_settled_value\u001b[0m\u001b[0;34m(\u001b[0m\u001b[0m_raise\u001b[0m\u001b[0;34m=\u001b[0m\u001b[0;32mTrue\u001b[0m\u001b[0;34m)\u001b[0m\u001b[0;34m\u001b[0m\u001b[0;34m\u001b[0m\u001b[0m\n\u001b[1;32m    513\u001b[0m \u001b[0;34m\u001b[0m\u001b[0m\n",
      "\u001b[0;32m/usr/local/lib/python3.7/dist-packages/promise/promise.py\u001b[0m in \u001b[0;36m_wait\u001b[0;34m(self, timeout)\u001b[0m\n\u001b[1;32m    504\u001b[0m     \u001b[0;32mdef\u001b[0m \u001b[0m_wait\u001b[0m\u001b[0;34m(\u001b[0m\u001b[0mself\u001b[0m\u001b[0;34m,\u001b[0m \u001b[0mtimeout\u001b[0m\u001b[0;34m=\u001b[0m\u001b[0;32mNone\u001b[0m\u001b[0;34m)\u001b[0m\u001b[0;34m:\u001b[0m\u001b[0;34m\u001b[0m\u001b[0;34m\u001b[0m\u001b[0m\n\u001b[1;32m    505\u001b[0m         \u001b[0;31m# type: (Optional[float]) -> None\u001b[0m\u001b[0;34m\u001b[0m\u001b[0;34m\u001b[0m\u001b[0;34m\u001b[0m\u001b[0m\n\u001b[0;32m--> 506\u001b[0;31m         \u001b[0mself\u001b[0m\u001b[0;34m.\u001b[0m\u001b[0mwait\u001b[0m\u001b[0;34m(\u001b[0m\u001b[0mself\u001b[0m\u001b[0;34m,\u001b[0m \u001b[0mtimeout\u001b[0m\u001b[0;34m)\u001b[0m\u001b[0;34m\u001b[0m\u001b[0;34m\u001b[0m\u001b[0m\n\u001b[0m\u001b[1;32m    507\u001b[0m \u001b[0;34m\u001b[0m\u001b[0m\n\u001b[1;32m    508\u001b[0m     \u001b[0;32mdef\u001b[0m \u001b[0mget\u001b[0m\u001b[0;34m(\u001b[0m\u001b[0mself\u001b[0m\u001b[0;34m,\u001b[0m \u001b[0mtimeout\u001b[0m\u001b[0;34m=\u001b[0m\u001b[0;32mNone\u001b[0m\u001b[0;34m)\u001b[0m\u001b[0;34m:\u001b[0m\u001b[0;34m\u001b[0m\u001b[0;34m\u001b[0m\u001b[0m\n",
      "\u001b[0;32m/usr/local/lib/python3.7/dist-packages/promise/promise.py\u001b[0m in \u001b[0;36mwait\u001b[0;34m(cls, promise, timeout)\u001b[0m\n\u001b[1;32m    500\u001b[0m     \u001b[0;32mdef\u001b[0m \u001b[0mwait\u001b[0m\u001b[0;34m(\u001b[0m\u001b[0mcls\u001b[0m\u001b[0;34m,\u001b[0m \u001b[0mpromise\u001b[0m\u001b[0;34m,\u001b[0m \u001b[0mtimeout\u001b[0m\u001b[0;34m=\u001b[0m\u001b[0;32mNone\u001b[0m\u001b[0;34m)\u001b[0m\u001b[0;34m:\u001b[0m\u001b[0;34m\u001b[0m\u001b[0;34m\u001b[0m\u001b[0m\n\u001b[1;32m    501\u001b[0m         \u001b[0;31m# type: (Promise, Optional[float]) -> None\u001b[0m\u001b[0;34m\u001b[0m\u001b[0;34m\u001b[0m\u001b[0;34m\u001b[0m\u001b[0m\n\u001b[0;32m--> 502\u001b[0;31m         \u001b[0masync_instance\u001b[0m\u001b[0;34m.\u001b[0m\u001b[0mwait\u001b[0m\u001b[0;34m(\u001b[0m\u001b[0mpromise\u001b[0m\u001b[0;34m,\u001b[0m \u001b[0mtimeout\u001b[0m\u001b[0;34m)\u001b[0m\u001b[0;34m\u001b[0m\u001b[0;34m\u001b[0m\u001b[0m\n\u001b[0m\u001b[1;32m    503\u001b[0m \u001b[0;34m\u001b[0m\u001b[0m\n\u001b[1;32m    504\u001b[0m     \u001b[0;32mdef\u001b[0m \u001b[0m_wait\u001b[0m\u001b[0;34m(\u001b[0m\u001b[0mself\u001b[0m\u001b[0;34m,\u001b[0m \u001b[0mtimeout\u001b[0m\u001b[0;34m=\u001b[0m\u001b[0;32mNone\u001b[0m\u001b[0;34m)\u001b[0m\u001b[0;34m:\u001b[0m\u001b[0;34m\u001b[0m\u001b[0;34m\u001b[0m\u001b[0m\n",
      "\u001b[0;32m/usr/local/lib/python3.7/dist-packages/promise/async_.py\u001b[0m in \u001b[0;36mwait\u001b[0;34m(self, promise, timeout)\u001b[0m\n\u001b[1;32m    115\u001b[0m                 \u001b[0;31m# fulfilled or rejected\u001b[0m\u001b[0;34m\u001b[0m\u001b[0;34m\u001b[0m\u001b[0;34m\u001b[0m\u001b[0m\n\u001b[1;32m    116\u001b[0m                 \u001b[0;32mreturn\u001b[0m\u001b[0;34m\u001b[0m\u001b[0;34m\u001b[0m\u001b[0m\n\u001b[0;32m--> 117\u001b[0;31m         \u001b[0mtarget\u001b[0m\u001b[0;34m.\u001b[0m\u001b[0mscheduler\u001b[0m\u001b[0;34m.\u001b[0m\u001b[0mwait\u001b[0m\u001b[0;34m(\u001b[0m\u001b[0mtarget\u001b[0m\u001b[0;34m,\u001b[0m \u001b[0mtimeout\u001b[0m\u001b[0;34m)\u001b[0m\u001b[0;34m\u001b[0m\u001b[0;34m\u001b[0m\u001b[0m\n\u001b[0m\u001b[1;32m    118\u001b[0m \u001b[0;34m\u001b[0m\u001b[0m\n\u001b[1;32m    119\u001b[0m     \u001b[0;32mdef\u001b[0m \u001b[0mdrain_queues\u001b[0m\u001b[0;34m(\u001b[0m\u001b[0mself\u001b[0m\u001b[0;34m)\u001b[0m\u001b[0;34m:\u001b[0m\u001b[0;34m\u001b[0m\u001b[0;34m\u001b[0m\u001b[0m\n",
      "\u001b[0;32m/usr/local/lib/python3.7/dist-packages/promise/schedulers/immediate.py\u001b[0m in \u001b[0;36mwait\u001b[0;34m(self, promise, timeout)\u001b[0m\n\u001b[1;32m     23\u001b[0m \u001b[0;34m\u001b[0m\u001b[0m\n\u001b[1;32m     24\u001b[0m         \u001b[0mpromise\u001b[0m\u001b[0;34m.\u001b[0m\u001b[0m_then\u001b[0m\u001b[0;34m(\u001b[0m\u001b[0mon_resolve_or_reject\u001b[0m\u001b[0;34m,\u001b[0m \u001b[0mon_resolve_or_reject\u001b[0m\u001b[0;34m)\u001b[0m\u001b[0;34m\u001b[0m\u001b[0;34m\u001b[0m\u001b[0m\n\u001b[0;32m---> 25\u001b[0;31m         \u001b[0mwaited\u001b[0m \u001b[0;34m=\u001b[0m \u001b[0me\u001b[0m\u001b[0;34m.\u001b[0m\u001b[0mwait\u001b[0m\u001b[0;34m(\u001b[0m\u001b[0mtimeout\u001b[0m\u001b[0;34m)\u001b[0m\u001b[0;34m\u001b[0m\u001b[0;34m\u001b[0m\u001b[0m\n\u001b[0m\u001b[1;32m     26\u001b[0m         \u001b[0;32mif\u001b[0m \u001b[0;32mnot\u001b[0m \u001b[0mwaited\u001b[0m\u001b[0;34m:\u001b[0m\u001b[0;34m\u001b[0m\u001b[0;34m\u001b[0m\u001b[0m\n\u001b[1;32m     27\u001b[0m             \u001b[0;32mraise\u001b[0m \u001b[0mException\u001b[0m\u001b[0;34m(\u001b[0m\u001b[0;34m\"Timeout\"\u001b[0m\u001b[0;34m)\u001b[0m\u001b[0;34m\u001b[0m\u001b[0;34m\u001b[0m\u001b[0m\n",
      "\u001b[0;32m/usr/lib/python3.7/threading.py\u001b[0m in \u001b[0;36mwait\u001b[0;34m(self, timeout)\u001b[0m\n\u001b[1;32m    550\u001b[0m             \u001b[0msignaled\u001b[0m \u001b[0;34m=\u001b[0m \u001b[0mself\u001b[0m\u001b[0;34m.\u001b[0m\u001b[0m_flag\u001b[0m\u001b[0;34m\u001b[0m\u001b[0;34m\u001b[0m\u001b[0m\n\u001b[1;32m    551\u001b[0m             \u001b[0;32mif\u001b[0m \u001b[0;32mnot\u001b[0m \u001b[0msignaled\u001b[0m\u001b[0;34m:\u001b[0m\u001b[0;34m\u001b[0m\u001b[0;34m\u001b[0m\u001b[0m\n\u001b[0;32m--> 552\u001b[0;31m                 \u001b[0msignaled\u001b[0m \u001b[0;34m=\u001b[0m \u001b[0mself\u001b[0m\u001b[0;34m.\u001b[0m\u001b[0m_cond\u001b[0m\u001b[0;34m.\u001b[0m\u001b[0mwait\u001b[0m\u001b[0;34m(\u001b[0m\u001b[0mtimeout\u001b[0m\u001b[0;34m)\u001b[0m\u001b[0;34m\u001b[0m\u001b[0;34m\u001b[0m\u001b[0m\n\u001b[0m\u001b[1;32m    553\u001b[0m             \u001b[0;32mreturn\u001b[0m \u001b[0msignaled\u001b[0m\u001b[0;34m\u001b[0m\u001b[0;34m\u001b[0m\u001b[0m\n\u001b[1;32m    554\u001b[0m \u001b[0;34m\u001b[0m\u001b[0m\n",
      "\u001b[0;32m/usr/lib/python3.7/threading.py\u001b[0m in \u001b[0;36mwait\u001b[0;34m(self, timeout)\u001b[0m\n\u001b[1;32m    294\u001b[0m         \u001b[0;32mtry\u001b[0m\u001b[0;34m:\u001b[0m    \u001b[0;31m# restore state no matter what (e.g., KeyboardInterrupt)\u001b[0m\u001b[0;34m\u001b[0m\u001b[0;34m\u001b[0m\u001b[0m\n\u001b[1;32m    295\u001b[0m             \u001b[0;32mif\u001b[0m \u001b[0mtimeout\u001b[0m \u001b[0;32mis\u001b[0m \u001b[0;32mNone\u001b[0m\u001b[0;34m:\u001b[0m\u001b[0;34m\u001b[0m\u001b[0;34m\u001b[0m\u001b[0m\n\u001b[0;32m--> 296\u001b[0;31m                 \u001b[0mwaiter\u001b[0m\u001b[0;34m.\u001b[0m\u001b[0macquire\u001b[0m\u001b[0;34m(\u001b[0m\u001b[0;34m)\u001b[0m\u001b[0;34m\u001b[0m\u001b[0;34m\u001b[0m\u001b[0m\n\u001b[0m\u001b[1;32m    297\u001b[0m                 \u001b[0mgotit\u001b[0m \u001b[0;34m=\u001b[0m \u001b[0;32mTrue\u001b[0m\u001b[0;34m\u001b[0m\u001b[0;34m\u001b[0m\u001b[0m\n\u001b[1;32m    298\u001b[0m             \u001b[0;32melse\u001b[0m\u001b[0;34m:\u001b[0m\u001b[0;34m\u001b[0m\u001b[0;34m\u001b[0m\u001b[0m\n",
      "\u001b[0;31mKeyboardInterrupt\u001b[0m: "
     ]
    }
   ],
   "source": [
    "# Create the dataset.\n"
   ]
  },
  {
   "cell_type": "code",
   "execution_count": 241,
   "metadata": {
    "cellView": "form",
    "colab": {
     "base_uri": "https://localhost:8080/",
     "height": 286
=======
      "cell_type": "code",
      "metadata": {
        "id": "qvZHzDiUAm0M"
      },
      "source": [
        "  \n",
        "import io\n",
        "\n",
        "import jax\n",
        "import requests\n",
        "import PIL\n",
        "from PIL import ImageOps\n",
        "import haiku as hk\n",
        "import numpy as np\n",
        "import jax.numpy as jnp\n",
        "from jax import grad, jit, vmap, pmap\n",
        "from jax import random\n",
        "\n",
        "from lib.dall_e_jax import get_encoder, get_decoder, map_pixels, unmap_pixels, download_image, preprocess_batch\n",
        "import lib.data\n",
        "import lib.model\n",
        "import matplotlib.pyplot as plt\n",
        "\n",
        "target_image_size = 256"
      ],
      "execution_count": 23,
      "outputs": []
    },
    {
      "cell_type": "code",
      "metadata": {
        "id": "YR8Ie4TQ4LDW"
      },
      "source": [
        "\n",
        "jax_enc_fn, jax_enc_params = get_encoder(str(STORAGE_PATH/'saved_models/') + \"/encoder.pkl\")\n",
        "jax_dec_fn, jax_dec_params = get_decoder(str(STORAGE_PATH/'saved_models/') + \"/decoder.pkl\")"
      ],
      "execution_count": 9,
      "outputs": []
    },
    {
      "cell_type": "code",
      "metadata": {
        "id": "_uEFFQ3fC0XL"
      },
      "source": [
        "import tensorflow_datasets as tfds\n",
        "import lib\n",
        "import lib.data\n",
        "\n",
        "train_dl = lib.data.dataloader(TRAIN_DATA_PATHS[0], batch_size = 4, num_devices=NUM_DEVICES) # to make this distributed, pass num devices so we get an 8 ways batch - and then pmap it\n",
        "train_dataset = iter(tfds.as_numpy(train_dl.dataset))\n"
      ],
      "execution_count": 24,
      "outputs": []
    },
    {
      "cell_type": "code",
      "metadata": {
        "id": "FZisCKAZZGE7"
      },
      "source": [
        "@jit\n",
        "def get_batch(b):\n",
        "  if args.distributed:\n",
        "    b = pmap(jax.device_put)(b)\n",
        "  else:\n",
        "    b = jax.device_put(b, DEVICES[2])\n",
        "  b = preprocess_batch(b)\n",
        "  z_logits = jax_enc_fn(jax_enc_params, b['img'])\n",
        "  z = jnp.argmax(z_logits, axis=1)\n",
        "  z = jnp.transpose(jax.nn.one_hot(z, num_classes=8192), (0, 3, 1, 2))\n",
        "  # Clearly we want to precompute - ugh. \n",
        "  B, S, H,W = z.shape\n",
        "  z_seq = z.reshape(B,H*W, S)\n",
        "  b['z_seq'] = z_seq\n",
        "  return b"
      ],
      "execution_count": 209,
      "outputs": []
    },
    {
      "cell_type": "code",
      "metadata": {
        "id": "IUTKgovg5NhU"
      },
      "source": [
        "\"\"\"Train a transformer for language modeling on LM1B.\n",
        "This example serves to demonstrate:\n",
        "  - A clean Haiku transformer implementation.\n",
        "  - An example minimal training loop around it.\n",
        "We have not tuned the hyperparameters for LM1B at all.\n",
        "Note: Run with --alsologtostderr to see outputs.\n",
        "\"\"\"\n",
        "\n",
        "import functools\n",
        "import os\n",
        "import pickle\n",
        "import time\n",
        "from typing import Any, Mapping\n",
        "\n",
        "from absl import app\n",
        "from absl import flags\n",
        "from absl import logging\n",
        "import haiku as hk\n",
        "from lib.model import Transformer\n",
        "import jax\n",
        "import jax.numpy as jnp\n",
        "import numpy as np\n",
        "import optax\n",
        "\n",
        "\n",
        "checkpoint_dir = STORAGE_PATH/'saved_models/test_transformer'\n",
        "\n",
        "LOG_EVERY = 5\n",
        "MAX_STEPS = 10**6"
      ],
      "execution_count": 144,
      "outputs": []
    },
    {
      "cell_type": "code",
      "metadata": {
        "id": "akSE1hw04wpf"
      },
      "source": [
        "\n",
        "def build_forward_fn(vocab_size: int, d_model: int, num_heads: int,\n",
        "                     num_layers: int, dropout_rate: float):\n",
        "  \"\"\"Create the model's forward pass.\"\"\"\n",
        "  def forward_fn(data: Mapping[str, jnp.ndarray],\n",
        "                 is_training: bool = True) -> jnp.ndarray:\n",
        "    \"\"\"Forward pass.\"\"\"\n",
        "    components = data['in']\n",
        "    image_tokens = data['z_seq']\n",
        "    # project the componets up, and tokens down into the same embedding space - it will be quite disjoint but meh\n",
        "    embedded_components = jax.nn.gelu(hk.Linear(d_model)(components))\n",
        "    embedded_tokens = jax.nn.gelu(hk.Linear(d_model)(image_tokens))\n",
        "    \n",
        "    combined_sequence = jnp.concatenate([embedded_tokens, embedded_components], 1) # B, T_embed+T_comp, embedding_size\n",
        "\n",
        "    input_mask = data['seq_mask'][:,:-1]\n",
        "    seq_length = combined_sequence.shape[1]\n",
        "    embed_init = hk.initializers.TruncatedNormal(stddev=0.02)\n",
        "    positional_embeddings = hk.get_parameter('pos_embs', [seq_length, d_model], init=embed_init)\n",
        "    input_embeddings = combined_sequence + positional_embeddings\n",
        "\n",
        "    # Run the transformer over the inputs.\n",
        "    transformer = lib.model.Transformer(\n",
        "        num_heads=num_heads, num_layers=num_layers, dropout_rate=dropout_rate)\n",
        "    output_embeddings = transformer(input_embeddings, input_mask, is_training)\n",
        "\n",
        "    # Reverse the embeddings (untied).\n",
        "    return hk.Linear(vocab_size)(output_embeddings)\n",
        "\n",
        "  return forward_fn\n",
        "\n",
        "def lm_loss_fn(forward_fn,\n",
        "               vocab_size: int,\n",
        "               params,\n",
        "               rng,\n",
        "               data: Mapping[str, jnp.ndarray],\n",
        "               is_training: bool = True) -> jnp.ndarray:\n",
        "  \"\"\"Compute the loss on data wrt params.\"\"\"\n",
        "  logits = forward_fn.apply(params, rng, data, is_training)\n",
        "  logits = logits[:, -(train_dl.component_tokens-1):, :] # only take the last component_tokens-1 (as it will be start_____ not incl end)\n",
        "\n",
        "  targets = data['out']\n",
        "  assert logits.shape == targets.shape\n",
        "\n",
        "  mask = data['seq_mask'][:,-(train_dl.component_tokens-1):]\n",
        "\n",
        "  # this is the classification loss\n",
        "  logit_cat = logits[:,:,:5] # TODO MAKE THIS 5 IN THE METADATA\n",
        "  target_cat = logits[:,:,:5]\n",
        "  classif_loss = -jnp.sum(target_cat * jax.nn.log_softmax(logit_cat), axis=-1)\n",
        "  classif_loss = jnp.sum(classif_loss * mask) / jnp.sum(mask)\n",
        "\n",
        "  # and the color, text etc loss\n",
        "  logit_other = logits[:, :, 5:]\n",
        "  target_other = logits[:, :, 5:]\n",
        "  mse_loss = jnp.sum((target_other-logit_other)**2)\n",
        "\n",
        "  loss = classif_loss + mse_loss * 0 # for the moment, no mse - just classif error\n",
        "\n",
        "  return loss\n"
      ],
      "execution_count": 147,
      "outputs": []
    },
    {
      "cell_type": "code",
      "metadata": {
        "id": "fVCS3fjUu-ii"
      },
      "source": [
        "\n",
        "\n",
        "\n",
        "\n",
        "class Updater:\n",
        "  \"\"\"A stateless abstraction around an init_fn/update_fn pair.\n",
        "  This extracts some common boilerplate from the training loop.\n",
        "  \"\"\"\n",
        "\n",
        "  def __init__(self, net_init, loss_fn,\n",
        "               optimizer: optax.GradientTransformation):\n",
        "    self._net_init = net_init\n",
        "    self._loss_fn = loss_fn\n",
        "    self._opt = optimizer\n",
        "\n",
        "  @functools.partial(jax.jit, static_argnums=0)\n",
        "  def init(self, master_rng, data):\n",
        "    \"\"\"Initializes state of the updater.\"\"\"\n",
        "    out_rng, init_rng = jax.random.split(master_rng)\n",
        "    params = self._net_init(init_rng, data)\n",
        "    opt_state = self._opt.init(params)\n",
        "    out = dict(\n",
        "        step=np.array(0),\n",
        "        rng=out_rng,\n",
        "        opt_state=opt_state,\n",
        "        params=params,\n",
        "    )\n",
        "    return out\n",
        "\n",
        "  @functools.partial(jax.jit, static_argnums=0)\n",
        "  def update(self, state: Mapping[str, Any], data: Mapping[str, jnp.ndarray]):\n",
        "    \"\"\"Updates the state using some data and returns metrics.\"\"\"\n",
        "    rng, new_rng = jax.random.split(state['rng'])\n",
        "    params = state['params']\n",
        "    loss, g = jax.value_and_grad(self._loss_fn)(params, rng, data)\n",
        "    updates, opt_state = self._opt.update(g, state['opt_state'])\n",
        "    params = optax.apply_updates(params, updates)\n",
        "\n",
        "    new_state = {\n",
        "        'step': state['step'] + 1,\n",
        "        'rng': new_rng,\n",
        "        'opt_state': opt_state,\n",
        "        'params': params,\n",
        "    }\n",
        "\n",
        "    metrics = {\n",
        "        'step': state['step'],\n",
        "        'loss': loss,\n",
        "    }\n",
        "    return new_state, metrics\n",
        "\n",
        "\n",
        "class CheckpointingUpdater:\n",
        "  \"\"\"A didactic checkpointing wrapper around an Updater.\n",
        "  A more mature checkpointing implementation might:\n",
        "    - Use np.savez() to store the core data instead of pickle.\n",
        "    - Not block JAX async dispatch.\n",
        "    - Automatically garbage collect old checkpoints.\n",
        "  \"\"\"\n",
        "\n",
        "  def __init__(self,\n",
        "               inner: Updater,\n",
        "               checkpoint_dir: str,\n",
        "               checkpoint_every_n: int = 10000):\n",
        "    self._inner = inner\n",
        "    self._checkpoint_dir = checkpoint_dir\n",
        "    self._checkpoint_every_n = checkpoint_every_n\n",
        "\n",
        "  def _checkpoint_paths(self):\n",
        "    return [p for p in os.listdir(self._checkpoint_dir) if 'checkpoint_' in p]\n",
        "\n",
        "  def init(self, rng, data):\n",
        "    \"\"\"Initialize experiment state.\"\"\"\n",
        "    if not os.path.exists(self._checkpoint_dir) or not self._checkpoint_paths():\n",
        "      os.makedirs(self._checkpoint_dir, exist_ok=True)\n",
        "      return self._inner.init(rng, data)\n",
        "    else:\n",
        "      checkpoint = os.path.join(self._checkpoint_dir,\n",
        "                                self._checkpoint_paths()[-1])\n",
        "      logging.info('Loading checkpoint from %s', checkpoint)\n",
        "      with open(checkpoint, 'rb') as f:\n",
        "        state = pickle.load(f)\n",
        "      return state\n",
        "\n",
        "  def update(self, state, data):\n",
        "    \"\"\"Update experiment state.\"\"\"\n",
        "    # NOTE: This blocks until `state` is computed. If you want to use JAX async\n",
        "    # dispatch, maintain state['step'] as a NumPy scalar instead of a JAX array.\n",
        "    # Context: https://jax.readthedocs.io/en/latest/async_dispatch.html\n",
        "    step = np.array(state['step'])\n",
        "    if step % self._checkpoint_every_n == 0:\n",
        "      path = os.path.join(self._checkpoint_dir,\n",
        "                          'checkpoint_{:07d}.pkl'.format(step))\n",
        "      checkpoint_state = jax.device_get(state)\n",
        "      logging.info('Serializing experiment state to %s', path)\n",
        "      with open(path, 'wb') as f:\n",
        "        pickle.dump(checkpoint_state, f)\n",
        "\n",
        "    state, out = self._inner.update(state, data)\n",
        "    return state, out\n",
        "\n",
        "\n"
      ],
      "execution_count": 184,
      "outputs": []
    },
    {
      "cell_type": "code",
      "metadata": {
        "id": "kpTfS40X3dRW",
        "outputId": "62600191-abb9-4e8e-ef3e-25c7743a89b5",
        "colab": {
          "base_uri": "https://localhost:8080/",
          "height": 555
        }
      },
      "source": [
        "\n",
        "# Set up the model, loss, and updater.\n",
        "\n",
        "\n",
        "\n",
        "forward_fn = build_forward_fn(15, args.d_model, args.num_heads,\n",
        "                              args.num_layers, args.dropout_rate) # TODO Fix vocab size = 15 to metadata\n",
        "forward_fn = hk.transform(forward_fn)\n",
        "\n",
        "loss_fn = functools.partial(lm_loss_fn, forward_fn, 15)\n",
        "\n",
        "optimizer = optax.chain(\n",
        "    optax.clip_by_global_norm(args.grad_clip_value),\n",
        "    optax.adam(args.learning_rate, b1=0.9, b2=0.99))\n",
        "\n",
        "updater = Updater(forward_fn.init, loss_fn, optimizer)\n",
        "updater = CheckpointingUpdater(updater, checkpoint_dir)\n",
        "\n",
        "# Initialize parameters.\n",
        "print('Initializing parameters...')\n",
        "rng = jax.random.PRNGKey(428)\n",
        "data = get_batch(next(train_dataset))\n",
        "state = updater.init(rng, data)\n"
      ],
      "execution_count": 210,
      "outputs": [
        {
          "output_type": "stream",
          "text": [
            "Initializing parameters...\n"
          ],
          "name": "stdout"
        },
        {
          "output_type": "error",
          "ename": "RuntimeError",
          "evalue": "ignored",
          "traceback": [
            "\u001b[0;31m---------------------------------------------------------------------------\u001b[0m",
            "\u001b[0;31mFilteredStackTrace\u001b[0m                        Traceback (most recent call last)",
            "\u001b[0;32m<ipython-input-210-9c8f77fab440>\u001b[0m in \u001b[0;36m<module>\u001b[0;34m()\u001b[0m\n\u001b[1;32m     21\u001b[0m \u001b[0mrng\u001b[0m \u001b[0;34m=\u001b[0m \u001b[0mjax\u001b[0m\u001b[0;34m.\u001b[0m\u001b[0mrandom\u001b[0m\u001b[0;34m.\u001b[0m\u001b[0mPRNGKey\u001b[0m\u001b[0;34m(\u001b[0m\u001b[0;36m428\u001b[0m\u001b[0;34m)\u001b[0m\u001b[0;34m\u001b[0m\u001b[0;34m\u001b[0m\u001b[0m\n\u001b[0;32m---> 22\u001b[0;31m \u001b[0mdata\u001b[0m \u001b[0;34m=\u001b[0m \u001b[0mget_batch\u001b[0m\u001b[0;34m(\u001b[0m\u001b[0mnext\u001b[0m\u001b[0;34m(\u001b[0m\u001b[0mtrain_dataset\u001b[0m\u001b[0;34m)\u001b[0m\u001b[0;34m)\u001b[0m\u001b[0;34m\u001b[0m\u001b[0;34m\u001b[0m\u001b[0m\n\u001b[0m\u001b[1;32m     23\u001b[0m \u001b[0mstate\u001b[0m \u001b[0;34m=\u001b[0m \u001b[0mupdater\u001b[0m\u001b[0;34m.\u001b[0m\u001b[0minit\u001b[0m\u001b[0;34m(\u001b[0m\u001b[0mrng\u001b[0m\u001b[0;34m,\u001b[0m \u001b[0mdata\u001b[0m\u001b[0;34m)\u001b[0m\u001b[0;34m\u001b[0m\u001b[0;34m\u001b[0m\u001b[0m\n",
            "\u001b[0;31mFilteredStackTrace\u001b[0m: RuntimeError: Failed precondition: Dependency failed: Could not allocate 134217728 bytes in memory 0x0x0_HBM0; 29392896 bytes allocatable, 189677568 bytes available\n\nThe stack trace above excludes JAX-internal frames.\nThe following is the original exception that occurred, unmodified.\n\n--------------------",
            "\nThe above exception was the direct cause of the following exception:\n",
            "\u001b[0;31mRuntimeError\u001b[0m                              Traceback (most recent call last)",
            "\u001b[0;32m<ipython-input-210-9c8f77fab440>\u001b[0m in \u001b[0;36m<module>\u001b[0;34m()\u001b[0m\n\u001b[1;32m     20\u001b[0m \u001b[0mprint\u001b[0m\u001b[0;34m(\u001b[0m\u001b[0;34m'Initializing parameters...'\u001b[0m\u001b[0;34m)\u001b[0m\u001b[0;34m\u001b[0m\u001b[0;34m\u001b[0m\u001b[0m\n\u001b[1;32m     21\u001b[0m \u001b[0mrng\u001b[0m \u001b[0;34m=\u001b[0m \u001b[0mjax\u001b[0m\u001b[0;34m.\u001b[0m\u001b[0mrandom\u001b[0m\u001b[0;34m.\u001b[0m\u001b[0mPRNGKey\u001b[0m\u001b[0;34m(\u001b[0m\u001b[0;36m428\u001b[0m\u001b[0;34m)\u001b[0m\u001b[0;34m\u001b[0m\u001b[0;34m\u001b[0m\u001b[0m\n\u001b[0;32m---> 22\u001b[0;31m \u001b[0mdata\u001b[0m \u001b[0;34m=\u001b[0m \u001b[0mget_batch\u001b[0m\u001b[0;34m(\u001b[0m\u001b[0mnext\u001b[0m\u001b[0;34m(\u001b[0m\u001b[0mtrain_dataset\u001b[0m\u001b[0;34m)\u001b[0m\u001b[0;34m)\u001b[0m\u001b[0;34m\u001b[0m\u001b[0;34m\u001b[0m\u001b[0m\n\u001b[0m\u001b[1;32m     23\u001b[0m \u001b[0mstate\u001b[0m \u001b[0;34m=\u001b[0m \u001b[0mupdater\u001b[0m\u001b[0;34m.\u001b[0m\u001b[0minit\u001b[0m\u001b[0;34m(\u001b[0m\u001b[0mrng\u001b[0m\u001b[0;34m,\u001b[0m \u001b[0mdata\u001b[0m\u001b[0;34m)\u001b[0m\u001b[0;34m\u001b[0m\u001b[0;34m\u001b[0m\u001b[0m\n",
            "\u001b[0;32m/usr/local/lib/python3.7/dist-packages/jax/_src/traceback_util.py\u001b[0m in \u001b[0;36mreraise_with_filtered_traceback\u001b[0;34m(*args, **kwargs)\u001b[0m\n\u001b[1;32m    137\u001b[0m   \u001b[0;32mdef\u001b[0m \u001b[0mreraise_with_filtered_traceback\u001b[0m\u001b[0;34m(\u001b[0m\u001b[0;34m*\u001b[0m\u001b[0margs\u001b[0m\u001b[0;34m,\u001b[0m \u001b[0;34m**\u001b[0m\u001b[0mkwargs\u001b[0m\u001b[0;34m)\u001b[0m\u001b[0;34m:\u001b[0m\u001b[0;34m\u001b[0m\u001b[0;34m\u001b[0m\u001b[0m\n\u001b[1;32m    138\u001b[0m     \u001b[0;32mtry\u001b[0m\u001b[0;34m:\u001b[0m\u001b[0;34m\u001b[0m\u001b[0;34m\u001b[0m\u001b[0m\n\u001b[0;32m--> 139\u001b[0;31m       \u001b[0;32mreturn\u001b[0m \u001b[0mfun\u001b[0m\u001b[0;34m(\u001b[0m\u001b[0;34m*\u001b[0m\u001b[0margs\u001b[0m\u001b[0;34m,\u001b[0m \u001b[0;34m**\u001b[0m\u001b[0mkwargs\u001b[0m\u001b[0;34m)\u001b[0m\u001b[0;34m\u001b[0m\u001b[0;34m\u001b[0m\u001b[0m\n\u001b[0m\u001b[1;32m    140\u001b[0m     \u001b[0;32mexcept\u001b[0m \u001b[0mException\u001b[0m \u001b[0;32mas\u001b[0m \u001b[0me\u001b[0m\u001b[0;34m:\u001b[0m\u001b[0;34m\u001b[0m\u001b[0;34m\u001b[0m\u001b[0m\n\u001b[1;32m    141\u001b[0m       \u001b[0;32mif\u001b[0m \u001b[0;32mnot\u001b[0m \u001b[0mis_under_reraiser\u001b[0m\u001b[0;34m(\u001b[0m\u001b[0me\u001b[0m\u001b[0;34m)\u001b[0m\u001b[0;34m:\u001b[0m\u001b[0;34m\u001b[0m\u001b[0;34m\u001b[0m\u001b[0m\n",
            "\u001b[0;32m/usr/local/lib/python3.7/dist-packages/jax/api.py\u001b[0m in \u001b[0;36mcache_miss\u001b[0;34m(*args, **kwargs)\u001b[0m\n\u001b[1;32m    336\u001b[0m         \u001b[0mbackend\u001b[0m\u001b[0;34m=\u001b[0m\u001b[0mbackend\u001b[0m\u001b[0;34m,\u001b[0m\u001b[0;34m\u001b[0m\u001b[0;34m\u001b[0m\u001b[0m\n\u001b[1;32m    337\u001b[0m         \u001b[0mname\u001b[0m\u001b[0;34m=\u001b[0m\u001b[0mflat_fun\u001b[0m\u001b[0;34m.\u001b[0m\u001b[0m__name__\u001b[0m\u001b[0;34m,\u001b[0m\u001b[0;34m\u001b[0m\u001b[0;34m\u001b[0m\u001b[0m\n\u001b[0;32m--> 338\u001b[0;31m         donated_invars=donated_invars)\n\u001b[0m\u001b[1;32m    339\u001b[0m     \u001b[0mout_pytree_def\u001b[0m \u001b[0;34m=\u001b[0m \u001b[0mout_tree\u001b[0m\u001b[0;34m(\u001b[0m\u001b[0;34m)\u001b[0m\u001b[0;34m\u001b[0m\u001b[0;34m\u001b[0m\u001b[0m\n\u001b[1;32m    340\u001b[0m     \u001b[0mout\u001b[0m \u001b[0;34m=\u001b[0m \u001b[0mtree_unflatten\u001b[0m\u001b[0;34m(\u001b[0m\u001b[0mout_pytree_def\u001b[0m\u001b[0;34m,\u001b[0m \u001b[0mout_flat\u001b[0m\u001b[0;34m)\u001b[0m\u001b[0;34m\u001b[0m\u001b[0;34m\u001b[0m\u001b[0m\n",
            "\u001b[0;32m/usr/local/lib/python3.7/dist-packages/jax/core.py\u001b[0m in \u001b[0;36mbind\u001b[0;34m(self, fun, *args, **params)\u001b[0m\n\u001b[1;32m   1400\u001b[0m \u001b[0;34m\u001b[0m\u001b[0m\n\u001b[1;32m   1401\u001b[0m   \u001b[0;32mdef\u001b[0m \u001b[0mbind\u001b[0m\u001b[0;34m(\u001b[0m\u001b[0mself\u001b[0m\u001b[0;34m,\u001b[0m \u001b[0mfun\u001b[0m\u001b[0;34m,\u001b[0m \u001b[0;34m*\u001b[0m\u001b[0margs\u001b[0m\u001b[0;34m,\u001b[0m \u001b[0;34m**\u001b[0m\u001b[0mparams\u001b[0m\u001b[0;34m)\u001b[0m\u001b[0;34m:\u001b[0m\u001b[0;34m\u001b[0m\u001b[0;34m\u001b[0m\u001b[0m\n\u001b[0;32m-> 1402\u001b[0;31m     \u001b[0;32mreturn\u001b[0m \u001b[0mcall_bind\u001b[0m\u001b[0;34m(\u001b[0m\u001b[0mself\u001b[0m\u001b[0;34m,\u001b[0m \u001b[0mfun\u001b[0m\u001b[0;34m,\u001b[0m \u001b[0;34m*\u001b[0m\u001b[0margs\u001b[0m\u001b[0;34m,\u001b[0m \u001b[0;34m**\u001b[0m\u001b[0mparams\u001b[0m\u001b[0;34m)\u001b[0m\u001b[0;34m\u001b[0m\u001b[0;34m\u001b[0m\u001b[0m\n\u001b[0m\u001b[1;32m   1403\u001b[0m \u001b[0;34m\u001b[0m\u001b[0m\n\u001b[1;32m   1404\u001b[0m   \u001b[0;32mdef\u001b[0m \u001b[0mprocess\u001b[0m\u001b[0;34m(\u001b[0m\u001b[0mself\u001b[0m\u001b[0;34m,\u001b[0m \u001b[0mtrace\u001b[0m\u001b[0;34m,\u001b[0m \u001b[0mfun\u001b[0m\u001b[0;34m,\u001b[0m \u001b[0mtracers\u001b[0m\u001b[0;34m,\u001b[0m \u001b[0mparams\u001b[0m\u001b[0;34m)\u001b[0m\u001b[0;34m:\u001b[0m\u001b[0;34m\u001b[0m\u001b[0;34m\u001b[0m\u001b[0m\n",
            "\u001b[0;32m/usr/local/lib/python3.7/dist-packages/jax/core.py\u001b[0m in \u001b[0;36mcall_bind\u001b[0;34m(primitive, fun, *args, **params)\u001b[0m\n\u001b[1;32m   1391\u001b[0m   \u001b[0mtracers\u001b[0m \u001b[0;34m=\u001b[0m \u001b[0mmap\u001b[0m\u001b[0;34m(\u001b[0m\u001b[0mtop_trace\u001b[0m\u001b[0;34m.\u001b[0m\u001b[0mfull_raise\u001b[0m\u001b[0;34m,\u001b[0m \u001b[0margs\u001b[0m\u001b[0;34m)\u001b[0m\u001b[0;34m\u001b[0m\u001b[0;34m\u001b[0m\u001b[0m\n\u001b[1;32m   1392\u001b[0m   \u001b[0;32mwith\u001b[0m \u001b[0mmaybe_new_sublevel\u001b[0m\u001b[0;34m(\u001b[0m\u001b[0mtop_trace\u001b[0m\u001b[0;34m)\u001b[0m\u001b[0;34m:\u001b[0m\u001b[0;34m\u001b[0m\u001b[0;34m\u001b[0m\u001b[0m\n\u001b[0;32m-> 1393\u001b[0;31m     \u001b[0mouts\u001b[0m \u001b[0;34m=\u001b[0m \u001b[0mprimitive\u001b[0m\u001b[0;34m.\u001b[0m\u001b[0mprocess\u001b[0m\u001b[0;34m(\u001b[0m\u001b[0mtop_trace\u001b[0m\u001b[0;34m,\u001b[0m \u001b[0mfun\u001b[0m\u001b[0;34m,\u001b[0m \u001b[0mtracers\u001b[0m\u001b[0;34m,\u001b[0m \u001b[0mparams\u001b[0m\u001b[0;34m)\u001b[0m\u001b[0;34m\u001b[0m\u001b[0;34m\u001b[0m\u001b[0m\n\u001b[0m\u001b[1;32m   1394\u001b[0m   \u001b[0;32mreturn\u001b[0m \u001b[0mmap\u001b[0m\u001b[0;34m(\u001b[0m\u001b[0mfull_lower\u001b[0m\u001b[0;34m,\u001b[0m \u001b[0mapply_todos\u001b[0m\u001b[0;34m(\u001b[0m\u001b[0menv_trace_todo\u001b[0m\u001b[0;34m(\u001b[0m\u001b[0;34m)\u001b[0m\u001b[0;34m,\u001b[0m \u001b[0mouts\u001b[0m\u001b[0;34m)\u001b[0m\u001b[0;34m)\u001b[0m\u001b[0;34m\u001b[0m\u001b[0;34m\u001b[0m\u001b[0m\n\u001b[1;32m   1395\u001b[0m \u001b[0;34m\u001b[0m\u001b[0m\n",
            "\u001b[0;32m/usr/local/lib/python3.7/dist-packages/jax/core.py\u001b[0m in \u001b[0;36mprocess\u001b[0;34m(self, trace, fun, tracers, params)\u001b[0m\n\u001b[1;32m   1403\u001b[0m \u001b[0;34m\u001b[0m\u001b[0m\n\u001b[1;32m   1404\u001b[0m   \u001b[0;32mdef\u001b[0m \u001b[0mprocess\u001b[0m\u001b[0;34m(\u001b[0m\u001b[0mself\u001b[0m\u001b[0;34m,\u001b[0m \u001b[0mtrace\u001b[0m\u001b[0;34m,\u001b[0m \u001b[0mfun\u001b[0m\u001b[0;34m,\u001b[0m \u001b[0mtracers\u001b[0m\u001b[0;34m,\u001b[0m \u001b[0mparams\u001b[0m\u001b[0;34m)\u001b[0m\u001b[0;34m:\u001b[0m\u001b[0;34m\u001b[0m\u001b[0;34m\u001b[0m\u001b[0m\n\u001b[0;32m-> 1405\u001b[0;31m     \u001b[0;32mreturn\u001b[0m \u001b[0mtrace\u001b[0m\u001b[0;34m.\u001b[0m\u001b[0mprocess_call\u001b[0m\u001b[0;34m(\u001b[0m\u001b[0mself\u001b[0m\u001b[0;34m,\u001b[0m \u001b[0mfun\u001b[0m\u001b[0;34m,\u001b[0m \u001b[0mtracers\u001b[0m\u001b[0;34m,\u001b[0m \u001b[0mparams\u001b[0m\u001b[0;34m)\u001b[0m\u001b[0;34m\u001b[0m\u001b[0;34m\u001b[0m\u001b[0m\n\u001b[0m\u001b[1;32m   1406\u001b[0m \u001b[0;34m\u001b[0m\u001b[0m\n\u001b[1;32m   1407\u001b[0m   \u001b[0;32mdef\u001b[0m \u001b[0mpost_process\u001b[0m\u001b[0;34m(\u001b[0m\u001b[0mself\u001b[0m\u001b[0;34m,\u001b[0m \u001b[0mtrace\u001b[0m\u001b[0;34m,\u001b[0m \u001b[0mout_tracers\u001b[0m\u001b[0;34m,\u001b[0m \u001b[0mparams\u001b[0m\u001b[0;34m)\u001b[0m\u001b[0;34m:\u001b[0m\u001b[0;34m\u001b[0m\u001b[0;34m\u001b[0m\u001b[0m\n",
            "\u001b[0;32m/usr/local/lib/python3.7/dist-packages/jax/core.py\u001b[0m in \u001b[0;36mprocess_call\u001b[0;34m(self, primitive, f, tracers, params)\u001b[0m\n\u001b[1;32m    598\u001b[0m \u001b[0;34m\u001b[0m\u001b[0m\n\u001b[1;32m    599\u001b[0m   \u001b[0;32mdef\u001b[0m \u001b[0mprocess_call\u001b[0m\u001b[0;34m(\u001b[0m\u001b[0mself\u001b[0m\u001b[0;34m,\u001b[0m \u001b[0mprimitive\u001b[0m\u001b[0;34m,\u001b[0m \u001b[0mf\u001b[0m\u001b[0;34m,\u001b[0m \u001b[0mtracers\u001b[0m\u001b[0;34m,\u001b[0m \u001b[0mparams\u001b[0m\u001b[0;34m)\u001b[0m\u001b[0;34m:\u001b[0m\u001b[0;34m\u001b[0m\u001b[0;34m\u001b[0m\u001b[0m\n\u001b[0;32m--> 600\u001b[0;31m     \u001b[0;32mreturn\u001b[0m \u001b[0mprimitive\u001b[0m\u001b[0;34m.\u001b[0m\u001b[0mimpl\u001b[0m\u001b[0;34m(\u001b[0m\u001b[0mf\u001b[0m\u001b[0;34m,\u001b[0m \u001b[0;34m*\u001b[0m\u001b[0mtracers\u001b[0m\u001b[0;34m,\u001b[0m \u001b[0;34m**\u001b[0m\u001b[0mparams\u001b[0m\u001b[0;34m)\u001b[0m\u001b[0;34m\u001b[0m\u001b[0;34m\u001b[0m\u001b[0m\n\u001b[0m\u001b[1;32m    601\u001b[0m   \u001b[0mprocess_map\u001b[0m \u001b[0;34m=\u001b[0m \u001b[0mprocess_call\u001b[0m\u001b[0;34m\u001b[0m\u001b[0;34m\u001b[0m\u001b[0m\n\u001b[1;32m    602\u001b[0m \u001b[0;34m\u001b[0m\u001b[0m\n",
            "\u001b[0;32m/usr/local/lib/python3.7/dist-packages/jax/interpreters/xla.py\u001b[0m in \u001b[0;36m_xla_call_impl\u001b[0;34m(fun, device, backend, name, donated_invars, *args)\u001b[0m\n\u001b[1;32m    577\u001b[0m                                *unsafe_map(arg_spec, args))\n\u001b[1;32m    578\u001b[0m   \u001b[0;32mtry\u001b[0m\u001b[0;34m:\u001b[0m\u001b[0;34m\u001b[0m\u001b[0;34m\u001b[0m\u001b[0m\n\u001b[0;32m--> 579\u001b[0;31m     \u001b[0;32mreturn\u001b[0m \u001b[0mcompiled_fun\u001b[0m\u001b[0;34m(\u001b[0m\u001b[0;34m*\u001b[0m\u001b[0margs\u001b[0m\u001b[0;34m)\u001b[0m\u001b[0;34m\u001b[0m\u001b[0;34m\u001b[0m\u001b[0m\n\u001b[0m\u001b[1;32m    580\u001b[0m   \u001b[0;32mexcept\u001b[0m \u001b[0mFloatingPointError\u001b[0m\u001b[0;34m:\u001b[0m\u001b[0;34m\u001b[0m\u001b[0;34m\u001b[0m\u001b[0m\n\u001b[1;32m    581\u001b[0m     \u001b[0;32massert\u001b[0m \u001b[0mconfig\u001b[0m\u001b[0;34m.\u001b[0m\u001b[0mjax_debug_nans\u001b[0m \u001b[0;32mor\u001b[0m \u001b[0mconfig\u001b[0m\u001b[0;34m.\u001b[0m\u001b[0mjax_debug_infs\u001b[0m  \u001b[0;31m# compiled_fun can only raise in this case\u001b[0m\u001b[0;34m\u001b[0m\u001b[0;34m\u001b[0m\u001b[0m\n",
            "\u001b[0;32m/usr/local/lib/python3.7/dist-packages/jax/interpreters/xla.py\u001b[0m in \u001b[0;36m_execute_compiled\u001b[0;34m(compiled, avals, handlers, *args)\u001b[0m\n\u001b[1;32m    828\u001b[0m   \u001b[0mdevice\u001b[0m\u001b[0;34m,\u001b[0m \u001b[0;34m=\u001b[0m \u001b[0mcompiled\u001b[0m\u001b[0;34m.\u001b[0m\u001b[0mlocal_devices\u001b[0m\u001b[0;34m(\u001b[0m\u001b[0;34m)\u001b[0m\u001b[0;34m\u001b[0m\u001b[0;34m\u001b[0m\u001b[0m\n\u001b[1;32m    829\u001b[0m   \u001b[0minput_bufs\u001b[0m \u001b[0;34m=\u001b[0m \u001b[0mlist\u001b[0m\u001b[0;34m(\u001b[0m\u001b[0mit\u001b[0m\u001b[0;34m.\u001b[0m\u001b[0mchain\u001b[0m\u001b[0;34m.\u001b[0m\u001b[0mfrom_iterable\u001b[0m\u001b[0;34m(\u001b[0m\u001b[0mdevice_put\u001b[0m\u001b[0;34m(\u001b[0m\u001b[0mx\u001b[0m\u001b[0;34m,\u001b[0m \u001b[0mdevice\u001b[0m\u001b[0;34m)\u001b[0m \u001b[0;32mfor\u001b[0m \u001b[0mx\u001b[0m \u001b[0;32min\u001b[0m \u001b[0margs\u001b[0m \u001b[0;32mif\u001b[0m \u001b[0mx\u001b[0m \u001b[0;32mis\u001b[0m \u001b[0;32mnot\u001b[0m \u001b[0mtoken\u001b[0m\u001b[0;34m)\u001b[0m\u001b[0;34m)\u001b[0m\u001b[0;34m\u001b[0m\u001b[0;34m\u001b[0m\u001b[0m\n\u001b[0;32m--> 830\u001b[0;31m   \u001b[0mout_bufs\u001b[0m \u001b[0;34m=\u001b[0m \u001b[0mcompiled\u001b[0m\u001b[0;34m.\u001b[0m\u001b[0mexecute\u001b[0m\u001b[0;34m(\u001b[0m\u001b[0minput_bufs\u001b[0m\u001b[0;34m)\u001b[0m\u001b[0;34m\u001b[0m\u001b[0;34m\u001b[0m\u001b[0m\n\u001b[0m\u001b[1;32m    831\u001b[0m   \u001b[0mcheck_special\u001b[0m\u001b[0;34m(\u001b[0m\u001b[0mxla_call_p\u001b[0m\u001b[0;34m.\u001b[0m\u001b[0mname\u001b[0m\u001b[0;34m,\u001b[0m \u001b[0mout_bufs\u001b[0m\u001b[0;34m)\u001b[0m\u001b[0;34m\u001b[0m\u001b[0;34m\u001b[0m\u001b[0m\n\u001b[1;32m    832\u001b[0m   \u001b[0;32mreturn\u001b[0m \u001b[0;34m[\u001b[0m\u001b[0mhandler\u001b[0m\u001b[0;34m(\u001b[0m\u001b[0;34m*\u001b[0m\u001b[0mbs\u001b[0m\u001b[0;34m)\u001b[0m \u001b[0;32mfor\u001b[0m \u001b[0mhandler\u001b[0m\u001b[0;34m,\u001b[0m \u001b[0mbs\u001b[0m \u001b[0;32min\u001b[0m \u001b[0mzip\u001b[0m\u001b[0;34m(\u001b[0m\u001b[0mhandlers\u001b[0m\u001b[0;34m,\u001b[0m \u001b[0m_partition_outputs\u001b[0m\u001b[0;34m(\u001b[0m\u001b[0mavals\u001b[0m\u001b[0;34m,\u001b[0m \u001b[0mout_bufs\u001b[0m\u001b[0;34m)\u001b[0m\u001b[0;34m)\u001b[0m\u001b[0;34m]\u001b[0m\u001b[0;34m\u001b[0m\u001b[0;34m\u001b[0m\u001b[0m\n",
            "\u001b[0;31mRuntimeError\u001b[0m: Failed precondition: Dependency failed: Could not allocate 134217728 bytes in memory 0x0x0_HBM0; 29392896 bytes allocatable, 189677568 bytes available"
          ]
        }
      ]
    },
    {
      "cell_type": "code",
      "metadata": {
        "id": "vW_-ulfP8a6o",
        "outputId": "da82d208-869d-491a-95d8-3ecd44f0cc1b",
        "colab": {
          "base_uri": "https://localhost:8080/",
          "height": 375
        }
      },
      "source": [
        "\n",
        "\n",
        "\n",
        "state = forward_fn.init(rng=rng_key, data=b_train)\n",
        "opt_state = optimizer.init(state)"
      ],
      "execution_count": 207,
      "outputs": [
        {
          "output_type": "error",
          "ename": "RuntimeError",
          "evalue": "ignored",
          "traceback": [
            "\u001b[0;31m---------------------------------------------------------------------------\u001b[0m",
            "\u001b[0;31mRuntimeError\u001b[0m                              Traceback (most recent call last)",
            "\u001b[0;32m<ipython-input-207-528310e5b174>\u001b[0m in \u001b[0;36m<module>\u001b[0;34m()\u001b[0m\n\u001b[1;32m      2\u001b[0m \u001b[0;34m\u001b[0m\u001b[0m\n\u001b[1;32m      3\u001b[0m \u001b[0;34m\u001b[0m\u001b[0m\n\u001b[0;32m----> 4\u001b[0;31m \u001b[0mstate\u001b[0m \u001b[0;34m=\u001b[0m \u001b[0mforward_fn\u001b[0m\u001b[0;34m.\u001b[0m\u001b[0minit\u001b[0m\u001b[0;34m(\u001b[0m\u001b[0mrng\u001b[0m\u001b[0;34m=\u001b[0m\u001b[0mrng_key\u001b[0m\u001b[0;34m,\u001b[0m \u001b[0mdata\u001b[0m\u001b[0;34m=\u001b[0m\u001b[0mb_train\u001b[0m\u001b[0;34m)\u001b[0m\u001b[0;34m\u001b[0m\u001b[0;34m\u001b[0m\u001b[0m\n\u001b[0m\u001b[1;32m      5\u001b[0m \u001b[0mopt_state\u001b[0m \u001b[0;34m=\u001b[0m \u001b[0moptimizer\u001b[0m\u001b[0;34m.\u001b[0m\u001b[0minit\u001b[0m\u001b[0;34m(\u001b[0m\u001b[0mstate\u001b[0m\u001b[0;34m)\u001b[0m\u001b[0;34m\u001b[0m\u001b[0;34m\u001b[0m\u001b[0m\n",
            "\u001b[0;32m/usr/local/lib/python3.7/dist-packages/haiku/_src/transform.py\u001b[0m in \u001b[0;36minit_fn\u001b[0;34m(*args, **kwargs)\u001b[0m\n\u001b[1;32m    109\u001b[0m \u001b[0;34m\u001b[0m\u001b[0m\n\u001b[1;32m    110\u001b[0m   \u001b[0;32mdef\u001b[0m \u001b[0minit_fn\u001b[0m\u001b[0;34m(\u001b[0m\u001b[0;34m*\u001b[0m\u001b[0margs\u001b[0m\u001b[0;34m,\u001b[0m \u001b[0;34m**\u001b[0m\u001b[0mkwargs\u001b[0m\u001b[0;34m)\u001b[0m\u001b[0;34m:\u001b[0m\u001b[0;34m\u001b[0m\u001b[0;34m\u001b[0m\u001b[0m\n\u001b[0;32m--> 111\u001b[0;31m     \u001b[0mparams\u001b[0m\u001b[0;34m,\u001b[0m \u001b[0mstate\u001b[0m \u001b[0;34m=\u001b[0m \u001b[0mf\u001b[0m\u001b[0;34m.\u001b[0m\u001b[0minit\u001b[0m\u001b[0;34m(\u001b[0m\u001b[0;34m*\u001b[0m\u001b[0margs\u001b[0m\u001b[0;34m,\u001b[0m \u001b[0;34m**\u001b[0m\u001b[0mkwargs\u001b[0m\u001b[0;34m)\u001b[0m\u001b[0;34m\u001b[0m\u001b[0;34m\u001b[0m\u001b[0m\n\u001b[0m\u001b[1;32m    112\u001b[0m     \u001b[0;32mif\u001b[0m \u001b[0mstate\u001b[0m\u001b[0;34m:\u001b[0m\u001b[0;34m\u001b[0m\u001b[0;34m\u001b[0m\u001b[0m\n\u001b[1;32m    113\u001b[0m       raise ValueError(\"If your transformed function uses `hk.{get,set}_state` \"\n",
            "\u001b[0;32m/usr/local/lib/python3.7/dist-packages/haiku/_src/transform.py\u001b[0m in \u001b[0;36minit_fn\u001b[0;34m(rng, *args, **kwargs)\u001b[0m\n\u001b[1;32m    295\u001b[0m     \u001b[0mrng\u001b[0m \u001b[0;34m=\u001b[0m \u001b[0mto_prng_sequence\u001b[0m\u001b[0;34m(\u001b[0m\u001b[0mrng\u001b[0m\u001b[0;34m,\u001b[0m \u001b[0merr_msg\u001b[0m\u001b[0;34m=\u001b[0m\u001b[0mINIT_RNG_ERROR\u001b[0m\u001b[0;34m)\u001b[0m\u001b[0;34m\u001b[0m\u001b[0;34m\u001b[0m\u001b[0m\n\u001b[1;32m    296\u001b[0m     \u001b[0;32mwith\u001b[0m \u001b[0mbase\u001b[0m\u001b[0;34m.\u001b[0m\u001b[0mnew_context\u001b[0m\u001b[0;34m(\u001b[0m\u001b[0mrng\u001b[0m\u001b[0;34m=\u001b[0m\u001b[0mrng\u001b[0m\u001b[0;34m)\u001b[0m \u001b[0;32mas\u001b[0m \u001b[0mctx\u001b[0m\u001b[0;34m:\u001b[0m\u001b[0;34m\u001b[0m\u001b[0;34m\u001b[0m\u001b[0m\n\u001b[0;32m--> 297\u001b[0;31m       \u001b[0mf\u001b[0m\u001b[0;34m(\u001b[0m\u001b[0;34m*\u001b[0m\u001b[0margs\u001b[0m\u001b[0;34m,\u001b[0m \u001b[0;34m**\u001b[0m\u001b[0mkwargs\u001b[0m\u001b[0;34m)\u001b[0m\u001b[0;34m\u001b[0m\u001b[0;34m\u001b[0m\u001b[0m\n\u001b[0m\u001b[1;32m    298\u001b[0m     \u001b[0;32mreturn\u001b[0m \u001b[0mctx\u001b[0m\u001b[0;34m.\u001b[0m\u001b[0mcollect_params\u001b[0m\u001b[0;34m(\u001b[0m\u001b[0;34m)\u001b[0m\u001b[0;34m,\u001b[0m \u001b[0mctx\u001b[0m\u001b[0;34m.\u001b[0m\u001b[0mcollect_initial_state\u001b[0m\u001b[0;34m(\u001b[0m\u001b[0;34m)\u001b[0m\u001b[0;34m\u001b[0m\u001b[0;34m\u001b[0m\u001b[0m\n\u001b[1;32m    299\u001b[0m \u001b[0;34m\u001b[0m\u001b[0m\n",
            "\u001b[0;32m<ipython-input-147-f68fadc7247d>\u001b[0m in \u001b[0;36mforward_fn\u001b[0;34m(data, is_training)\u001b[0m\n\u001b[1;32m     23\u001b[0m     transformer = lib.model.Transformer(\n\u001b[1;32m     24\u001b[0m         num_heads=num_heads, num_layers=num_layers, dropout_rate=dropout_rate)\n\u001b[0;32m---> 25\u001b[0;31m     \u001b[0moutput_embeddings\u001b[0m \u001b[0;34m=\u001b[0m \u001b[0mtransformer\u001b[0m\u001b[0;34m(\u001b[0m\u001b[0minput_embeddings\u001b[0m\u001b[0;34m,\u001b[0m \u001b[0minput_mask\u001b[0m\u001b[0;34m,\u001b[0m \u001b[0mis_training\u001b[0m\u001b[0;34m)\u001b[0m\u001b[0;34m\u001b[0m\u001b[0;34m\u001b[0m\u001b[0m\n\u001b[0m\u001b[1;32m     26\u001b[0m \u001b[0;34m\u001b[0m\u001b[0m\n\u001b[1;32m     27\u001b[0m     \u001b[0;31m# Reverse the embeddings (untied).\u001b[0m\u001b[0;34m\u001b[0m\u001b[0;34m\u001b[0m\u001b[0;34m\u001b[0m\u001b[0m\n",
            "\u001b[0;32m/usr/local/lib/python3.7/dist-packages/haiku/_src/module.py\u001b[0m in \u001b[0;36mwrapped\u001b[0;34m(self, *args, **kwargs)\u001b[0m\n\u001b[1;32m    426\u001b[0m         \u001b[0mf\u001b[0m \u001b[0;34m=\u001b[0m \u001b[0mstateful\u001b[0m\u001b[0;34m.\u001b[0m\u001b[0mnamed_call\u001b[0m\u001b[0;34m(\u001b[0m\u001b[0mf\u001b[0m\u001b[0;34m,\u001b[0m \u001b[0mname\u001b[0m\u001b[0;34m=\u001b[0m\u001b[0mlocal_name\u001b[0m\u001b[0;34m)\u001b[0m\u001b[0;34m\u001b[0m\u001b[0;34m\u001b[0m\u001b[0m\n\u001b[1;32m    427\u001b[0m \u001b[0;34m\u001b[0m\u001b[0m\n\u001b[0;32m--> 428\u001b[0;31m       \u001b[0mout\u001b[0m \u001b[0;34m=\u001b[0m \u001b[0mf\u001b[0m\u001b[0;34m(\u001b[0m\u001b[0;34m*\u001b[0m\u001b[0margs\u001b[0m\u001b[0;34m,\u001b[0m \u001b[0;34m**\u001b[0m\u001b[0mkwargs\u001b[0m\u001b[0;34m)\u001b[0m\u001b[0;34m\u001b[0m\u001b[0;34m\u001b[0m\u001b[0m\n\u001b[0m\u001b[1;32m    429\u001b[0m \u001b[0;34m\u001b[0m\u001b[0m\n\u001b[1;32m    430\u001b[0m       \u001b[0;31m# Module names are set in the constructor. If `f` is the constructor then\u001b[0m\u001b[0;34m\u001b[0m\u001b[0;34m\u001b[0m\u001b[0;34m\u001b[0m\u001b[0m\n",
            "\u001b[0;32m/usr/local/lib/python3.7/dist-packages/haiku/_src/module.py\u001b[0m in \u001b[0;36mrun_interceptors\u001b[0;34m(bound_method, method_name, self, *args, **kwargs)\u001b[0m\n\u001b[1;32m    277\u001b[0m   \u001b[0;34m\"\"\"Runs any method interceptors or the original method.\"\"\"\u001b[0m\u001b[0;34m\u001b[0m\u001b[0;34m\u001b[0m\u001b[0m\n\u001b[1;32m    278\u001b[0m   \u001b[0;32mif\u001b[0m \u001b[0;32mnot\u001b[0m \u001b[0minterceptor_stack\u001b[0m\u001b[0;34m:\u001b[0m\u001b[0;34m\u001b[0m\u001b[0;34m\u001b[0m\u001b[0m\n\u001b[0;32m--> 279\u001b[0;31m     \u001b[0;32mreturn\u001b[0m \u001b[0mbound_method\u001b[0m\u001b[0;34m(\u001b[0m\u001b[0;34m*\u001b[0m\u001b[0margs\u001b[0m\u001b[0;34m,\u001b[0m \u001b[0;34m**\u001b[0m\u001b[0mkwargs\u001b[0m\u001b[0;34m)\u001b[0m\u001b[0;34m\u001b[0m\u001b[0;34m\u001b[0m\u001b[0m\n\u001b[0m\u001b[1;32m    280\u001b[0m \u001b[0;34m\u001b[0m\u001b[0m\n\u001b[1;32m    281\u001b[0m   ctx = MethodContext(module=self,\n",
            "\u001b[0;32m/content/artificial_graphics/lib/model.py\u001b[0m in \u001b[0;36m__call__\u001b[0;34m(self, h, mask, is_training)\u001b[0m\n\u001b[1;32m     86\u001b[0m           \u001b[0mkey_size\u001b[0m\u001b[0;34m=\u001b[0m\u001b[0;36m64\u001b[0m\u001b[0;34m,\u001b[0m\u001b[0;34m\u001b[0m\u001b[0;34m\u001b[0m\u001b[0m\n\u001b[1;32m     87\u001b[0m           \u001b[0mw_init_scale\u001b[0m\u001b[0;34m=\u001b[0m\u001b[0minit_scale\u001b[0m\u001b[0;34m,\u001b[0m\u001b[0;34m\u001b[0m\u001b[0;34m\u001b[0m\u001b[0m\n\u001b[0;32m---> 88\u001b[0;31m           name=f'h{i}_attn')(h_norm, mask=mask)\n\u001b[0m\u001b[1;32m     89\u001b[0m       \u001b[0mh_attn\u001b[0m \u001b[0;34m=\u001b[0m \u001b[0mhk\u001b[0m\u001b[0;34m.\u001b[0m\u001b[0mdropout\u001b[0m\u001b[0;34m(\u001b[0m\u001b[0mhk\u001b[0m\u001b[0;34m.\u001b[0m\u001b[0mnext_rng_key\u001b[0m\u001b[0;34m(\u001b[0m\u001b[0;34m)\u001b[0m\u001b[0;34m,\u001b[0m \u001b[0mdropout_rate\u001b[0m\u001b[0;34m,\u001b[0m \u001b[0mh_attn\u001b[0m\u001b[0;34m)\u001b[0m\u001b[0;34m\u001b[0m\u001b[0;34m\u001b[0m\u001b[0m\n\u001b[1;32m     90\u001b[0m       \u001b[0mh\u001b[0m \u001b[0;34m=\u001b[0m \u001b[0mh\u001b[0m \u001b[0;34m+\u001b[0m \u001b[0mh_attn\u001b[0m\u001b[0;34m\u001b[0m\u001b[0;34m\u001b[0m\u001b[0m\n",
            "\u001b[0;32m/usr/local/lib/python3.7/dist-packages/haiku/_src/module.py\u001b[0m in \u001b[0;36mwrapped\u001b[0;34m(self, *args, **kwargs)\u001b[0m\n\u001b[1;32m    426\u001b[0m         \u001b[0mf\u001b[0m \u001b[0;34m=\u001b[0m \u001b[0mstateful\u001b[0m\u001b[0;34m.\u001b[0m\u001b[0mnamed_call\u001b[0m\u001b[0;34m(\u001b[0m\u001b[0mf\u001b[0m\u001b[0;34m,\u001b[0m \u001b[0mname\u001b[0m\u001b[0;34m=\u001b[0m\u001b[0mlocal_name\u001b[0m\u001b[0;34m)\u001b[0m\u001b[0;34m\u001b[0m\u001b[0;34m\u001b[0m\u001b[0m\n\u001b[1;32m    427\u001b[0m \u001b[0;34m\u001b[0m\u001b[0m\n\u001b[0;32m--> 428\u001b[0;31m       \u001b[0mout\u001b[0m \u001b[0;34m=\u001b[0m \u001b[0mf\u001b[0m\u001b[0;34m(\u001b[0m\u001b[0;34m*\u001b[0m\u001b[0margs\u001b[0m\u001b[0;34m,\u001b[0m \u001b[0;34m**\u001b[0m\u001b[0mkwargs\u001b[0m\u001b[0;34m)\u001b[0m\u001b[0;34m\u001b[0m\u001b[0;34m\u001b[0m\u001b[0m\n\u001b[0m\u001b[1;32m    429\u001b[0m \u001b[0;34m\u001b[0m\u001b[0m\n\u001b[1;32m    430\u001b[0m       \u001b[0;31m# Module names are set in the constructor. If `f` is the constructor then\u001b[0m\u001b[0;34m\u001b[0m\u001b[0;34m\u001b[0m\u001b[0;34m\u001b[0m\u001b[0m\n",
            "\u001b[0;32m/usr/local/lib/python3.7/dist-packages/haiku/_src/module.py\u001b[0m in \u001b[0;36mrun_interceptors\u001b[0;34m(bound_method, method_name, self, *args, **kwargs)\u001b[0m\n\u001b[1;32m    277\u001b[0m   \u001b[0;34m\"\"\"Runs any method interceptors or the original method.\"\"\"\u001b[0m\u001b[0;34m\u001b[0m\u001b[0;34m\u001b[0m\u001b[0m\n\u001b[1;32m    278\u001b[0m   \u001b[0;32mif\u001b[0m \u001b[0;32mnot\u001b[0m \u001b[0minterceptor_stack\u001b[0m\u001b[0;34m:\u001b[0m\u001b[0;34m\u001b[0m\u001b[0;34m\u001b[0m\u001b[0m\n\u001b[0;32m--> 279\u001b[0;31m     \u001b[0;32mreturn\u001b[0m \u001b[0mbound_method\u001b[0m\u001b[0;34m(\u001b[0m\u001b[0;34m*\u001b[0m\u001b[0margs\u001b[0m\u001b[0;34m,\u001b[0m \u001b[0;34m**\u001b[0m\u001b[0mkwargs\u001b[0m\u001b[0;34m)\u001b[0m\u001b[0;34m\u001b[0m\u001b[0;34m\u001b[0m\u001b[0m\n\u001b[0m\u001b[1;32m    280\u001b[0m \u001b[0;34m\u001b[0m\u001b[0m\n\u001b[1;32m    281\u001b[0m   ctx = MethodContext(module=self,\n",
            "\u001b[0;32m/content/artificial_graphics/lib/model.py\u001b[0m in \u001b[0;36m__call__\u001b[0;34m(self, query, key, value, mask)\u001b[0m\n\u001b[1;32m     24\u001b[0m     \u001b[0mcausal_mask\u001b[0m \u001b[0;34m=\u001b[0m \u001b[0mnp\u001b[0m\u001b[0;34m.\u001b[0m\u001b[0mtril\u001b[0m\u001b[0;34m(\u001b[0m\u001b[0mnp\u001b[0m\u001b[0;34m.\u001b[0m\u001b[0mones\u001b[0m\u001b[0;34m(\u001b[0m\u001b[0;34m(\u001b[0m\u001b[0mseq_len\u001b[0m\u001b[0;34m,\u001b[0m \u001b[0mseq_len\u001b[0m\u001b[0;34m)\u001b[0m\u001b[0;34m)\u001b[0m\u001b[0;34m)\u001b[0m\u001b[0;34m\u001b[0m\u001b[0;34m\u001b[0m\u001b[0m\n\u001b[1;32m     25\u001b[0m     \u001b[0mmask\u001b[0m \u001b[0;34m=\u001b[0m \u001b[0mmask\u001b[0m \u001b[0;34m*\u001b[0m \u001b[0mcausal_mask\u001b[0m \u001b[0;32mif\u001b[0m \u001b[0mmask\u001b[0m \u001b[0;32mis\u001b[0m \u001b[0;32mnot\u001b[0m \u001b[0;32mNone\u001b[0m \u001b[0;32melse\u001b[0m \u001b[0mcausal_mask\u001b[0m\u001b[0;34m\u001b[0m\u001b[0;34m\u001b[0m\u001b[0m\n\u001b[0;32m---> 26\u001b[0;31m     \u001b[0mmask\u001b[0m \u001b[0;34m=\u001b[0m \u001b[0mjnp\u001b[0m\u001b[0;34m.\u001b[0m\u001b[0mtile\u001b[0m\u001b[0;34m(\u001b[0m\u001b[0mmask\u001b[0m\u001b[0;34m,\u001b[0m \u001b[0;34m[\u001b[0m\u001b[0;36m1\u001b[0m\u001b[0;34m,\u001b[0m \u001b[0mself\u001b[0m\u001b[0;34m.\u001b[0m\u001b[0mnum_heads\u001b[0m\u001b[0;34m,\u001b[0m \u001b[0;36m1\u001b[0m\u001b[0;34m,\u001b[0m\u001b[0;36m1\u001b[0m\u001b[0;34m]\u001b[0m\u001b[0;34m)\u001b[0m \u001b[0;31m# Weird that this is necessary\u001b[0m\u001b[0;34m\u001b[0m\u001b[0;34m\u001b[0m\u001b[0m\n\u001b[0m\u001b[1;32m     27\u001b[0m     \u001b[0;32mreturn\u001b[0m \u001b[0msuper\u001b[0m\u001b[0;34m(\u001b[0m\u001b[0;34m)\u001b[0m\u001b[0;34m.\u001b[0m\u001b[0m__call__\u001b[0m\u001b[0;34m(\u001b[0m\u001b[0mquery\u001b[0m\u001b[0;34m,\u001b[0m \u001b[0mkey\u001b[0m\u001b[0;34m,\u001b[0m \u001b[0mvalue\u001b[0m\u001b[0;34m,\u001b[0m \u001b[0mmask\u001b[0m\u001b[0;34m)\u001b[0m\u001b[0;34m\u001b[0m\u001b[0;34m\u001b[0m\u001b[0m\n\u001b[1;32m     28\u001b[0m \u001b[0;34m\u001b[0m\u001b[0m\n",
            "\u001b[0;32m/usr/local/lib/python3.7/dist-packages/jax/_src/numpy/lax_numpy.py\u001b[0m in \u001b[0;36mtile\u001b[0;34m(A, reps)\u001b[0m\n\u001b[1;32m   2770\u001b[0m   \u001b[0mA_shape\u001b[0m \u001b[0;34m=\u001b[0m \u001b[0;34m(\u001b[0m\u001b[0;36m1\u001b[0m\u001b[0;34m,\u001b[0m\u001b[0;34m)\u001b[0m \u001b[0;34m*\u001b[0m \u001b[0;34m(\u001b[0m\u001b[0mlen\u001b[0m\u001b[0;34m(\u001b[0m\u001b[0mreps\u001b[0m\u001b[0;34m)\u001b[0m \u001b[0;34m-\u001b[0m \u001b[0mndim\u001b[0m\u001b[0;34m(\u001b[0m\u001b[0mA\u001b[0m\u001b[0;34m)\u001b[0m\u001b[0;34m)\u001b[0m \u001b[0;34m+\u001b[0m \u001b[0mshape\u001b[0m\u001b[0;34m(\u001b[0m\u001b[0mA\u001b[0m\u001b[0;34m)\u001b[0m\u001b[0;34m\u001b[0m\u001b[0;34m\u001b[0m\u001b[0m\n\u001b[1;32m   2771\u001b[0m   \u001b[0mreps\u001b[0m \u001b[0;34m=\u001b[0m \u001b[0;34m(\u001b[0m\u001b[0;36m1\u001b[0m\u001b[0;34m,\u001b[0m\u001b[0;34m)\u001b[0m \u001b[0;34m*\u001b[0m \u001b[0;34m(\u001b[0m\u001b[0mlen\u001b[0m\u001b[0;34m(\u001b[0m\u001b[0mA_shape\u001b[0m\u001b[0;34m)\u001b[0m \u001b[0;34m-\u001b[0m \u001b[0mlen\u001b[0m\u001b[0;34m(\u001b[0m\u001b[0mreps\u001b[0m\u001b[0;34m)\u001b[0m\u001b[0;34m)\u001b[0m \u001b[0;34m+\u001b[0m \u001b[0mreps\u001b[0m\u001b[0;34m\u001b[0m\u001b[0;34m\u001b[0m\u001b[0m\n\u001b[0;32m-> 2772\u001b[0;31m   result = broadcast_to(reshape(A, [j for i in A_shape for j in [1, i]]),\n\u001b[0m\u001b[1;32m   2773\u001b[0m                         [k for pair in zip(reps, A_shape) for k in pair])\n\u001b[1;32m   2774\u001b[0m   \u001b[0;32mreturn\u001b[0m \u001b[0mreshape\u001b[0m\u001b[0;34m(\u001b[0m\u001b[0mresult\u001b[0m\u001b[0;34m,\u001b[0m \u001b[0mtuple\u001b[0m\u001b[0;34m(\u001b[0m\u001b[0mnp\u001b[0m\u001b[0;34m.\u001b[0m\u001b[0mmultiply\u001b[0m\u001b[0;34m(\u001b[0m\u001b[0mA_shape\u001b[0m\u001b[0;34m,\u001b[0m \u001b[0mreps\u001b[0m\u001b[0;34m)\u001b[0m\u001b[0;34m)\u001b[0m\u001b[0;34m)\u001b[0m\u001b[0;34m\u001b[0m\u001b[0;34m\u001b[0m\u001b[0m\n",
            "\u001b[0;32m/usr/local/lib/python3.7/dist-packages/jax/_src/numpy/lax_numpy.py\u001b[0m in \u001b[0;36mreshape\u001b[0;34m(a, newshape, order)\u001b[0m\n\u001b[1;32m   1302\u001b[0m   \u001b[0m_check_arraylike\u001b[0m\u001b[0;34m(\u001b[0m\u001b[0;34m\"reshape\"\u001b[0m\u001b[0;34m,\u001b[0m \u001b[0ma\u001b[0m\u001b[0;34m)\u001b[0m\u001b[0;34m\u001b[0m\u001b[0;34m\u001b[0m\u001b[0m\n\u001b[1;32m   1303\u001b[0m   \u001b[0;32mtry\u001b[0m\u001b[0;34m:\u001b[0m\u001b[0;34m\u001b[0m\u001b[0;34m\u001b[0m\u001b[0m\n\u001b[0;32m-> 1304\u001b[0;31m     \u001b[0;32mreturn\u001b[0m \u001b[0ma\u001b[0m\u001b[0;34m.\u001b[0m\u001b[0mreshape\u001b[0m\u001b[0;34m(\u001b[0m\u001b[0mnewshape\u001b[0m\u001b[0;34m,\u001b[0m \u001b[0morder\u001b[0m\u001b[0;34m=\u001b[0m\u001b[0morder\u001b[0m\u001b[0;34m)\u001b[0m  \u001b[0;31m# forward to method for ndarrays\u001b[0m\u001b[0;34m\u001b[0m\u001b[0;34m\u001b[0m\u001b[0m\n\u001b[0m\u001b[1;32m   1305\u001b[0m   \u001b[0;32mexcept\u001b[0m \u001b[0mAttributeError\u001b[0m\u001b[0;34m:\u001b[0m\u001b[0;34m\u001b[0m\u001b[0;34m\u001b[0m\u001b[0m\n\u001b[1;32m   1306\u001b[0m     \u001b[0;32mreturn\u001b[0m \u001b[0m_reshape\u001b[0m\u001b[0;34m(\u001b[0m\u001b[0ma\u001b[0m\u001b[0;34m,\u001b[0m \u001b[0mnewshape\u001b[0m\u001b[0;34m,\u001b[0m \u001b[0morder\u001b[0m\u001b[0;34m=\u001b[0m\u001b[0morder\u001b[0m\u001b[0;34m)\u001b[0m\u001b[0;34m\u001b[0m\u001b[0;34m\u001b[0m\u001b[0m\n",
            "\u001b[0;32m/usr/local/lib/python3.7/dist-packages/jax/_src/numpy/lax_numpy.py\u001b[0m in \u001b[0;36m_reshape\u001b[0;34m(a, order, *args)\u001b[0m\n\u001b[1;32m   1325\u001b[0m   \u001b[0mnewshape\u001b[0m \u001b[0;34m=\u001b[0m \u001b[0m_compute_newshape\u001b[0m\u001b[0;34m(\u001b[0m\u001b[0ma\u001b[0m\u001b[0;34m,\u001b[0m \u001b[0margs\u001b[0m\u001b[0;34m[\u001b[0m\u001b[0;36m0\u001b[0m\u001b[0;34m]\u001b[0m \u001b[0;32mif\u001b[0m \u001b[0mlen\u001b[0m\u001b[0;34m(\u001b[0m\u001b[0margs\u001b[0m\u001b[0;34m)\u001b[0m \u001b[0;34m==\u001b[0m \u001b[0;36m1\u001b[0m \u001b[0;32melse\u001b[0m \u001b[0margs\u001b[0m\u001b[0;34m)\u001b[0m\u001b[0;34m\u001b[0m\u001b[0;34m\u001b[0m\u001b[0m\n\u001b[1;32m   1326\u001b[0m   \u001b[0;32mif\u001b[0m \u001b[0morder\u001b[0m \u001b[0;34m==\u001b[0m \u001b[0;34m\"C\"\u001b[0m\u001b[0;34m:\u001b[0m\u001b[0;34m\u001b[0m\u001b[0;34m\u001b[0m\u001b[0m\n\u001b[0;32m-> 1327\u001b[0;31m     \u001b[0;32mreturn\u001b[0m \u001b[0mlax\u001b[0m\u001b[0;34m.\u001b[0m\u001b[0mreshape\u001b[0m\u001b[0;34m(\u001b[0m\u001b[0ma\u001b[0m\u001b[0;34m,\u001b[0m \u001b[0mnewshape\u001b[0m\u001b[0;34m,\u001b[0m \u001b[0;32mNone\u001b[0m\u001b[0;34m)\u001b[0m\u001b[0;34m\u001b[0m\u001b[0;34m\u001b[0m\u001b[0m\n\u001b[0m\u001b[1;32m   1328\u001b[0m   \u001b[0;32melif\u001b[0m \u001b[0morder\u001b[0m \u001b[0;34m==\u001b[0m \u001b[0;34m\"F\"\u001b[0m\u001b[0;34m:\u001b[0m\u001b[0;34m\u001b[0m\u001b[0;34m\u001b[0m\u001b[0m\n\u001b[1;32m   1329\u001b[0m     \u001b[0mdims\u001b[0m \u001b[0;34m=\u001b[0m \u001b[0mnp\u001b[0m\u001b[0;34m.\u001b[0m\u001b[0marange\u001b[0m\u001b[0;34m(\u001b[0m\u001b[0mndim\u001b[0m\u001b[0;34m(\u001b[0m\u001b[0ma\u001b[0m\u001b[0;34m)\u001b[0m\u001b[0;34m)\u001b[0m\u001b[0;34m[\u001b[0m\u001b[0;34m:\u001b[0m\u001b[0;34m:\u001b[0m\u001b[0;34m-\u001b[0m\u001b[0;36m1\u001b[0m\u001b[0;34m]\u001b[0m\u001b[0;34m\u001b[0m\u001b[0;34m\u001b[0m\u001b[0m\n",
            "\u001b[0;32m/usr/local/lib/python3.7/dist-packages/jax/_src/lax/lax.py\u001b[0m in \u001b[0;36mreshape\u001b[0;34m(operand, new_sizes, dimensions)\u001b[0m\n\u001b[1;32m    757\u001b[0m     return reshape_p.bind(\n\u001b[1;32m    758\u001b[0m       \u001b[0moperand\u001b[0m\u001b[0;34m,\u001b[0m \u001b[0mnew_sizes\u001b[0m\u001b[0;34m=\u001b[0m\u001b[0mnew_sizes\u001b[0m\u001b[0;34m,\u001b[0m\u001b[0;34m\u001b[0m\u001b[0;34m\u001b[0m\u001b[0m\n\u001b[0;32m--> 759\u001b[0;31m       dimensions=None if dimensions is None or same_dims else tuple(dimensions))\n\u001b[0m\u001b[1;32m    760\u001b[0m \u001b[0;34m\u001b[0m\u001b[0m\n\u001b[1;32m    761\u001b[0m def pad(operand: Array, padding_value: Array,\n",
            "\u001b[0;32m/usr/local/lib/python3.7/dist-packages/jax/core.py\u001b[0m in \u001b[0;36mbind\u001b[0;34m(self, *args, **params)\u001b[0m\n\u001b[1;32m    257\u001b[0m     \u001b[0mtop_trace\u001b[0m \u001b[0;34m=\u001b[0m \u001b[0mfind_top_trace\u001b[0m\u001b[0;34m(\u001b[0m\u001b[0margs\u001b[0m\u001b[0;34m)\u001b[0m\u001b[0;34m\u001b[0m\u001b[0;34m\u001b[0m\u001b[0m\n\u001b[1;32m    258\u001b[0m     \u001b[0mtracers\u001b[0m \u001b[0;34m=\u001b[0m \u001b[0mmap\u001b[0m\u001b[0;34m(\u001b[0m\u001b[0mtop_trace\u001b[0m\u001b[0;34m.\u001b[0m\u001b[0mfull_raise\u001b[0m\u001b[0;34m,\u001b[0m \u001b[0margs\u001b[0m\u001b[0;34m)\u001b[0m\u001b[0;34m\u001b[0m\u001b[0;34m\u001b[0m\u001b[0m\n\u001b[0;32m--> 259\u001b[0;31m     \u001b[0mout\u001b[0m \u001b[0;34m=\u001b[0m \u001b[0mtop_trace\u001b[0m\u001b[0;34m.\u001b[0m\u001b[0mprocess_primitive\u001b[0m\u001b[0;34m(\u001b[0m\u001b[0mself\u001b[0m\u001b[0;34m,\u001b[0m \u001b[0mtracers\u001b[0m\u001b[0;34m,\u001b[0m \u001b[0mparams\u001b[0m\u001b[0;34m)\u001b[0m\u001b[0;34m\u001b[0m\u001b[0;34m\u001b[0m\u001b[0m\n\u001b[0m\u001b[1;32m    260\u001b[0m     \u001b[0;32mreturn\u001b[0m \u001b[0mmap\u001b[0m\u001b[0;34m(\u001b[0m\u001b[0mfull_lower\u001b[0m\u001b[0;34m,\u001b[0m \u001b[0mout\u001b[0m\u001b[0;34m)\u001b[0m \u001b[0;32mif\u001b[0m \u001b[0mself\u001b[0m\u001b[0;34m.\u001b[0m\u001b[0mmultiple_results\u001b[0m \u001b[0;32melse\u001b[0m \u001b[0mfull_lower\u001b[0m\u001b[0;34m(\u001b[0m\u001b[0mout\u001b[0m\u001b[0;34m)\u001b[0m\u001b[0;34m\u001b[0m\u001b[0;34m\u001b[0m\u001b[0m\n\u001b[1;32m    261\u001b[0m \u001b[0;34m\u001b[0m\u001b[0m\n",
            "\u001b[0;32m/usr/local/lib/python3.7/dist-packages/jax/core.py\u001b[0m in \u001b[0;36mprocess_primitive\u001b[0;34m(self, primitive, tracers, params)\u001b[0m\n\u001b[1;32m    595\u001b[0m \u001b[0;34m\u001b[0m\u001b[0m\n\u001b[1;32m    596\u001b[0m   \u001b[0;32mdef\u001b[0m \u001b[0mprocess_primitive\u001b[0m\u001b[0;34m(\u001b[0m\u001b[0mself\u001b[0m\u001b[0;34m,\u001b[0m \u001b[0mprimitive\u001b[0m\u001b[0;34m,\u001b[0m \u001b[0mtracers\u001b[0m\u001b[0;34m,\u001b[0m \u001b[0mparams\u001b[0m\u001b[0;34m)\u001b[0m\u001b[0;34m:\u001b[0m\u001b[0;34m\u001b[0m\u001b[0;34m\u001b[0m\u001b[0m\n\u001b[0;32m--> 597\u001b[0;31m     \u001b[0;32mreturn\u001b[0m \u001b[0mprimitive\u001b[0m\u001b[0;34m.\u001b[0m\u001b[0mimpl\u001b[0m\u001b[0;34m(\u001b[0m\u001b[0;34m*\u001b[0m\u001b[0mtracers\u001b[0m\u001b[0;34m,\u001b[0m \u001b[0;34m**\u001b[0m\u001b[0mparams\u001b[0m\u001b[0;34m)\u001b[0m\u001b[0;34m\u001b[0m\u001b[0;34m\u001b[0m\u001b[0m\n\u001b[0m\u001b[1;32m    598\u001b[0m \u001b[0;34m\u001b[0m\u001b[0m\n\u001b[1;32m    599\u001b[0m   \u001b[0;32mdef\u001b[0m \u001b[0mprocess_call\u001b[0m\u001b[0;34m(\u001b[0m\u001b[0mself\u001b[0m\u001b[0;34m,\u001b[0m \u001b[0mprimitive\u001b[0m\u001b[0;34m,\u001b[0m \u001b[0mf\u001b[0m\u001b[0;34m,\u001b[0m \u001b[0mtracers\u001b[0m\u001b[0;34m,\u001b[0m \u001b[0mparams\u001b[0m\u001b[0;34m)\u001b[0m\u001b[0;34m:\u001b[0m\u001b[0;34m\u001b[0m\u001b[0;34m\u001b[0m\u001b[0m\n",
            "\u001b[0;32m/usr/local/lib/python3.7/dist-packages/jax/interpreters/xla.py\u001b[0m in \u001b[0;36mapply_primitive\u001b[0;34m(prim, *args, **params)\u001b[0m\n\u001b[1;32m    228\u001b[0m   \u001b[0;34m\"\"\"Impl rule that compiles and runs a single primitive 'prim' using XLA.\"\"\"\u001b[0m\u001b[0;34m\u001b[0m\u001b[0;34m\u001b[0m\u001b[0m\n\u001b[1;32m    229\u001b[0m   \u001b[0mcompiled_fun\u001b[0m \u001b[0;34m=\u001b[0m \u001b[0mxla_primitive_callable\u001b[0m\u001b[0;34m(\u001b[0m\u001b[0mprim\u001b[0m\u001b[0;34m,\u001b[0m \u001b[0;34m*\u001b[0m\u001b[0munsafe_map\u001b[0m\u001b[0;34m(\u001b[0m\u001b[0marg_spec\u001b[0m\u001b[0;34m,\u001b[0m \u001b[0margs\u001b[0m\u001b[0;34m)\u001b[0m\u001b[0;34m,\u001b[0m \u001b[0;34m**\u001b[0m\u001b[0mparams\u001b[0m\u001b[0;34m)\u001b[0m\u001b[0;34m\u001b[0m\u001b[0;34m\u001b[0m\u001b[0m\n\u001b[0;32m--> 230\u001b[0;31m   \u001b[0;32mreturn\u001b[0m \u001b[0mcompiled_fun\u001b[0m\u001b[0;34m(\u001b[0m\u001b[0;34m*\u001b[0m\u001b[0margs\u001b[0m\u001b[0;34m)\u001b[0m\u001b[0;34m\u001b[0m\u001b[0;34m\u001b[0m\u001b[0m\n\u001b[0m\u001b[1;32m    231\u001b[0m \u001b[0;34m\u001b[0m\u001b[0m\n\u001b[1;32m    232\u001b[0m \u001b[0;34m\u001b[0m\u001b[0m\n",
            "\u001b[0;32m/usr/local/lib/python3.7/dist-packages/jax/interpreters/xla.py\u001b[0m in \u001b[0;36m_execute_compiled_primitive\u001b[0;34m(prim, compiled, result_handler, *args)\u001b[0m\n\u001b[1;32m    346\u001b[0m   \u001b[0mdevice\u001b[0m\u001b[0;34m,\u001b[0m \u001b[0;34m=\u001b[0m \u001b[0mcompiled\u001b[0m\u001b[0;34m.\u001b[0m\u001b[0mlocal_devices\u001b[0m\u001b[0;34m(\u001b[0m\u001b[0;34m)\u001b[0m\u001b[0;34m\u001b[0m\u001b[0;34m\u001b[0m\u001b[0m\n\u001b[1;32m    347\u001b[0m   \u001b[0minput_bufs\u001b[0m \u001b[0;34m=\u001b[0m \u001b[0mlist\u001b[0m\u001b[0;34m(\u001b[0m\u001b[0mit\u001b[0m\u001b[0;34m.\u001b[0m\u001b[0mchain\u001b[0m\u001b[0;34m.\u001b[0m\u001b[0mfrom_iterable\u001b[0m\u001b[0;34m(\u001b[0m\u001b[0mdevice_put\u001b[0m\u001b[0;34m(\u001b[0m\u001b[0mx\u001b[0m\u001b[0;34m,\u001b[0m \u001b[0mdevice\u001b[0m\u001b[0;34m)\u001b[0m \u001b[0;32mfor\u001b[0m \u001b[0mx\u001b[0m \u001b[0;32min\u001b[0m \u001b[0margs\u001b[0m \u001b[0;32mif\u001b[0m \u001b[0mx\u001b[0m \u001b[0;32mis\u001b[0m \u001b[0;32mnot\u001b[0m \u001b[0mtoken\u001b[0m\u001b[0;34m)\u001b[0m\u001b[0;34m)\u001b[0m\u001b[0;34m\u001b[0m\u001b[0;34m\u001b[0m\u001b[0m\n\u001b[0;32m--> 348\u001b[0;31m   \u001b[0mout_bufs\u001b[0m \u001b[0;34m=\u001b[0m \u001b[0mcompiled\u001b[0m\u001b[0;34m.\u001b[0m\u001b[0mexecute\u001b[0m\u001b[0;34m(\u001b[0m\u001b[0minput_bufs\u001b[0m\u001b[0;34m)\u001b[0m\u001b[0;34m\u001b[0m\u001b[0;34m\u001b[0m\u001b[0m\n\u001b[0m\u001b[1;32m    349\u001b[0m   \u001b[0mcheck_special\u001b[0m\u001b[0;34m(\u001b[0m\u001b[0mprim\u001b[0m\u001b[0;34m.\u001b[0m\u001b[0mname\u001b[0m\u001b[0;34m,\u001b[0m \u001b[0mout_bufs\u001b[0m\u001b[0;34m)\u001b[0m\u001b[0;34m\u001b[0m\u001b[0;34m\u001b[0m\u001b[0m\n\u001b[1;32m    350\u001b[0m   \u001b[0;32mreturn\u001b[0m \u001b[0mresult_handler\u001b[0m\u001b[0;34m(\u001b[0m\u001b[0;34m*\u001b[0m\u001b[0mout_bufs\u001b[0m\u001b[0;34m)\u001b[0m\u001b[0;34m\u001b[0m\u001b[0;34m\u001b[0m\u001b[0m\n",
            "\u001b[0;31mRuntimeError\u001b[0m: Resource exhausted: Could not allocate 18966528 bytes in memory 0x0x0_HBM0; 16777216 bytes allocatable, 164954112 bytes available"
          ]
        }
      ]
    },
    {
      "cell_type": "code",
      "metadata": {
        "id": "hHD3YPlm9FKd",
        "outputId": "88eb8c49-ba8a-4908-d6a1-6f1e789aea1e",
        "colab": {
          "base_uri": "https://localhost:8080/",
          "height": 537
        }
      },
      "source": [
        "for i in range(0,10):\n",
        "  loss, g = jax.value_and_grad(loss_fn)(state, rng, data)\n",
        "  print(loss)\n",
        "  updates, opt_state = optimizer.update(g, opt_state)\n",
        "  state = optax.apply_updates(state, updates)"
      ],
      "execution_count": 206,
      "outputs": [
        {
          "output_type": "error",
          "ename": "RuntimeError",
          "evalue": "ignored",
          "traceback": [
            "\u001b[0;31m---------------------------------------------------------------------------\u001b[0m",
            "\u001b[0;31mFilteredStackTrace\u001b[0m                        Traceback (most recent call last)",
            "\u001b[0;32m<ipython-input-206-de7a0094c236>\u001b[0m in \u001b[0;36m<module>\u001b[0;34m()\u001b[0m\n\u001b[1;32m      1\u001b[0m \u001b[0;32mfor\u001b[0m \u001b[0mi\u001b[0m \u001b[0;32min\u001b[0m \u001b[0mrange\u001b[0m\u001b[0;34m(\u001b[0m\u001b[0;36m0\u001b[0m\u001b[0;34m,\u001b[0m\u001b[0;36m10\u001b[0m\u001b[0;34m)\u001b[0m\u001b[0;34m:\u001b[0m\u001b[0;34m\u001b[0m\u001b[0;34m\u001b[0m\u001b[0m\n\u001b[0;32m----> 2\u001b[0;31m   \u001b[0mloss\u001b[0m\u001b[0;34m,\u001b[0m \u001b[0mg\u001b[0m \u001b[0;34m=\u001b[0m \u001b[0mjax\u001b[0m\u001b[0;34m.\u001b[0m\u001b[0mvalue_and_grad\u001b[0m\u001b[0;34m(\u001b[0m\u001b[0mloss_fn\u001b[0m\u001b[0;34m)\u001b[0m\u001b[0;34m(\u001b[0m\u001b[0mstate\u001b[0m\u001b[0;34m,\u001b[0m \u001b[0mrng\u001b[0m\u001b[0;34m,\u001b[0m \u001b[0mdata\u001b[0m\u001b[0;34m)\u001b[0m\u001b[0;34m\u001b[0m\u001b[0;34m\u001b[0m\u001b[0m\n\u001b[0m\u001b[1;32m      3\u001b[0m   \u001b[0mprint\u001b[0m\u001b[0;34m(\u001b[0m\u001b[0mloss\u001b[0m\u001b[0;34m)\u001b[0m\u001b[0;34m\u001b[0m\u001b[0;34m\u001b[0m\u001b[0m\n",
            "\u001b[0;32m<ipython-input-147-f68fadc7247d>\u001b[0m in \u001b[0;36mlm_loss_fn\u001b[0;34m(forward_fn, vocab_size, params, rng, data, is_training)\u001b[0m\n\u001b[1;32m     38\u001b[0m   \u001b[0;34m\"\"\"Compute the loss on data wrt params.\"\"\"\u001b[0m\u001b[0;34m\u001b[0m\u001b[0;34m\u001b[0m\u001b[0m\n\u001b[0;32m---> 39\u001b[0;31m   \u001b[0mlogits\u001b[0m \u001b[0;34m=\u001b[0m \u001b[0mforward_fn\u001b[0m\u001b[0;34m.\u001b[0m\u001b[0mapply\u001b[0m\u001b[0;34m(\u001b[0m\u001b[0mparams\u001b[0m\u001b[0;34m,\u001b[0m \u001b[0mrng\u001b[0m\u001b[0;34m,\u001b[0m \u001b[0mdata\u001b[0m\u001b[0;34m,\u001b[0m \u001b[0mis_training\u001b[0m\u001b[0;34m)\u001b[0m\u001b[0;34m\u001b[0m\u001b[0;34m\u001b[0m\u001b[0m\n\u001b[0m\u001b[1;32m     40\u001b[0m   \u001b[0mlogits\u001b[0m \u001b[0;34m=\u001b[0m \u001b[0mlogits\u001b[0m\u001b[0;34m[\u001b[0m\u001b[0;34m:\u001b[0m\u001b[0;34m,\u001b[0m \u001b[0;34m-\u001b[0m\u001b[0;34m(\u001b[0m\u001b[0mtrain_dl\u001b[0m\u001b[0;34m.\u001b[0m\u001b[0mcomponent_tokens\u001b[0m\u001b[0;34m-\u001b[0m\u001b[0;36m1\u001b[0m\u001b[0;34m)\u001b[0m\u001b[0;34m:\u001b[0m\u001b[0;34m,\u001b[0m \u001b[0;34m:\u001b[0m\u001b[0;34m]\u001b[0m \u001b[0;31m# only take the last component_tokens-1 (as it will be start_____ not incl end)\u001b[0m\u001b[0;34m\u001b[0m\u001b[0;34m\u001b[0m\u001b[0m\n",
            "\u001b[0;32m/usr/local/lib/python3.7/dist-packages/haiku/_src/transform.py\u001b[0m in \u001b[0;36mapply_fn\u001b[0;34m(params, *args, **kwargs)\u001b[0m\n\u001b[1;32m    124\u001b[0m \u001b[0;34m\u001b[0m\u001b[0m\n\u001b[0;32m--> 125\u001b[0;31m     \u001b[0mout\u001b[0m\u001b[0;34m,\u001b[0m \u001b[0mstate\u001b[0m \u001b[0;34m=\u001b[0m \u001b[0mf\u001b[0m\u001b[0;34m.\u001b[0m\u001b[0mapply\u001b[0m\u001b[0;34m(\u001b[0m\u001b[0mparams\u001b[0m\u001b[0;34m,\u001b[0m \u001b[0;34m{\u001b[0m\u001b[0;34m}\u001b[0m\u001b[0;34m,\u001b[0m \u001b[0;34m*\u001b[0m\u001b[0margs\u001b[0m\u001b[0;34m,\u001b[0m \u001b[0;34m**\u001b[0m\u001b[0mkwargs\u001b[0m\u001b[0;34m)\u001b[0m\u001b[0;34m\u001b[0m\u001b[0;34m\u001b[0m\u001b[0m\n\u001b[0m\u001b[1;32m    126\u001b[0m     \u001b[0;32mif\u001b[0m \u001b[0mstate\u001b[0m\u001b[0;34m:\u001b[0m\u001b[0;34m\u001b[0m\u001b[0;34m\u001b[0m\u001b[0m\n",
            "\u001b[0;32m/usr/local/lib/python3.7/dist-packages/haiku/_src/transform.py\u001b[0m in \u001b[0;36mapply_fn\u001b[0;34m(params, state, rng, *args, **kwargs)\u001b[0m\n\u001b[1;32m    312\u001b[0m     \u001b[0;32mwith\u001b[0m \u001b[0mbase\u001b[0m\u001b[0;34m.\u001b[0m\u001b[0mnew_context\u001b[0m\u001b[0;34m(\u001b[0m\u001b[0mparams\u001b[0m\u001b[0;34m=\u001b[0m\u001b[0mparams\u001b[0m\u001b[0;34m,\u001b[0m \u001b[0mstate\u001b[0m\u001b[0;34m=\u001b[0m\u001b[0mstate\u001b[0m\u001b[0;34m,\u001b[0m \u001b[0mrng\u001b[0m\u001b[0;34m=\u001b[0m\u001b[0mrng\u001b[0m\u001b[0;34m)\u001b[0m \u001b[0;32mas\u001b[0m \u001b[0mctx\u001b[0m\u001b[0;34m:\u001b[0m\u001b[0;34m\u001b[0m\u001b[0;34m\u001b[0m\u001b[0m\n\u001b[0;32m--> 313\u001b[0;31m       \u001b[0mout\u001b[0m \u001b[0;34m=\u001b[0m \u001b[0mf\u001b[0m\u001b[0;34m(\u001b[0m\u001b[0;34m*\u001b[0m\u001b[0margs\u001b[0m\u001b[0;34m,\u001b[0m \u001b[0;34m**\u001b[0m\u001b[0mkwargs\u001b[0m\u001b[0;34m)\u001b[0m\u001b[0;34m\u001b[0m\u001b[0;34m\u001b[0m\u001b[0m\n\u001b[0m\u001b[1;32m    314\u001b[0m     \u001b[0;32mreturn\u001b[0m \u001b[0mout\u001b[0m\u001b[0;34m,\u001b[0m \u001b[0mctx\u001b[0m\u001b[0;34m.\u001b[0m\u001b[0mcollect_state\u001b[0m\u001b[0;34m(\u001b[0m\u001b[0;34m)\u001b[0m\u001b[0;34m\u001b[0m\u001b[0;34m\u001b[0m\u001b[0m\n",
            "\u001b[0;32m<ipython-input-147-f68fadc7247d>\u001b[0m in \u001b[0;36mforward_fn\u001b[0;34m(data, is_training)\u001b[0m\n\u001b[1;32m     24\u001b[0m         num_heads=num_heads, num_layers=num_layers, dropout_rate=dropout_rate)\n\u001b[0;32m---> 25\u001b[0;31m     \u001b[0moutput_embeddings\u001b[0m \u001b[0;34m=\u001b[0m \u001b[0mtransformer\u001b[0m\u001b[0;34m(\u001b[0m\u001b[0minput_embeddings\u001b[0m\u001b[0;34m,\u001b[0m \u001b[0minput_mask\u001b[0m\u001b[0;34m,\u001b[0m \u001b[0mis_training\u001b[0m\u001b[0;34m)\u001b[0m\u001b[0;34m\u001b[0m\u001b[0;34m\u001b[0m\u001b[0m\n\u001b[0m\u001b[1;32m     26\u001b[0m \u001b[0;34m\u001b[0m\u001b[0m\n",
            "\u001b[0;32m/usr/local/lib/python3.7/dist-packages/haiku/_src/module.py\u001b[0m in \u001b[0;36mwrapped\u001b[0;34m(self, *args, **kwargs)\u001b[0m\n\u001b[1;32m    427\u001b[0m \u001b[0;34m\u001b[0m\u001b[0m\n\u001b[0;32m--> 428\u001b[0;31m       \u001b[0mout\u001b[0m \u001b[0;34m=\u001b[0m \u001b[0mf\u001b[0m\u001b[0;34m(\u001b[0m\u001b[0;34m*\u001b[0m\u001b[0margs\u001b[0m\u001b[0;34m,\u001b[0m \u001b[0;34m**\u001b[0m\u001b[0mkwargs\u001b[0m\u001b[0;34m)\u001b[0m\u001b[0;34m\u001b[0m\u001b[0;34m\u001b[0m\u001b[0m\n\u001b[0m\u001b[1;32m    429\u001b[0m \u001b[0;34m\u001b[0m\u001b[0m\n",
            "\u001b[0;32m/usr/local/lib/python3.7/dist-packages/haiku/_src/module.py\u001b[0m in \u001b[0;36mrun_interceptors\u001b[0;34m(bound_method, method_name, self, *args, **kwargs)\u001b[0m\n\u001b[1;32m    278\u001b[0m   \u001b[0;32mif\u001b[0m \u001b[0;32mnot\u001b[0m \u001b[0minterceptor_stack\u001b[0m\u001b[0;34m:\u001b[0m\u001b[0;34m\u001b[0m\u001b[0;34m\u001b[0m\u001b[0m\n\u001b[0;32m--> 279\u001b[0;31m     \u001b[0;32mreturn\u001b[0m \u001b[0mbound_method\u001b[0m\u001b[0;34m(\u001b[0m\u001b[0;34m*\u001b[0m\u001b[0margs\u001b[0m\u001b[0;34m,\u001b[0m \u001b[0;34m**\u001b[0m\u001b[0mkwargs\u001b[0m\u001b[0;34m)\u001b[0m\u001b[0;34m\u001b[0m\u001b[0;34m\u001b[0m\u001b[0m\n\u001b[0m\u001b[1;32m    280\u001b[0m \u001b[0;34m\u001b[0m\u001b[0m\n",
            "\u001b[0;32m/content/artificial_graphics/lib/model.py\u001b[0m in \u001b[0;36m__call__\u001b[0;34m(self, h, mask, is_training)\u001b[0m\n\u001b[1;32m     87\u001b[0m           \u001b[0mw_init_scale\u001b[0m\u001b[0;34m=\u001b[0m\u001b[0minit_scale\u001b[0m\u001b[0;34m,\u001b[0m\u001b[0;34m\u001b[0m\u001b[0;34m\u001b[0m\u001b[0m\n\u001b[0;32m---> 88\u001b[0;31m           name=f'h{i}_attn')(h_norm, mask=mask)\n\u001b[0m\u001b[1;32m     89\u001b[0m       \u001b[0mh_attn\u001b[0m \u001b[0;34m=\u001b[0m \u001b[0mhk\u001b[0m\u001b[0;34m.\u001b[0m\u001b[0mdropout\u001b[0m\u001b[0;34m(\u001b[0m\u001b[0mhk\u001b[0m\u001b[0;34m.\u001b[0m\u001b[0mnext_rng_key\u001b[0m\u001b[0;34m(\u001b[0m\u001b[0;34m)\u001b[0m\u001b[0;34m,\u001b[0m \u001b[0mdropout_rate\u001b[0m\u001b[0;34m,\u001b[0m \u001b[0mh_attn\u001b[0m\u001b[0;34m)\u001b[0m\u001b[0;34m\u001b[0m\u001b[0;34m\u001b[0m\u001b[0m\n",
            "\u001b[0;32m/usr/local/lib/python3.7/dist-packages/haiku/_src/module.py\u001b[0m in \u001b[0;36mwrapped\u001b[0;34m(self, *args, **kwargs)\u001b[0m\n\u001b[1;32m    427\u001b[0m \u001b[0;34m\u001b[0m\u001b[0m\n\u001b[0;32m--> 428\u001b[0;31m       \u001b[0mout\u001b[0m \u001b[0;34m=\u001b[0m \u001b[0mf\u001b[0m\u001b[0;34m(\u001b[0m\u001b[0;34m*\u001b[0m\u001b[0margs\u001b[0m\u001b[0;34m,\u001b[0m \u001b[0;34m**\u001b[0m\u001b[0mkwargs\u001b[0m\u001b[0;34m)\u001b[0m\u001b[0;34m\u001b[0m\u001b[0;34m\u001b[0m\u001b[0m\n\u001b[0m\u001b[1;32m    429\u001b[0m \u001b[0;34m\u001b[0m\u001b[0m\n",
            "\u001b[0;32m/usr/local/lib/python3.7/dist-packages/haiku/_src/module.py\u001b[0m in \u001b[0;36mrun_interceptors\u001b[0;34m(bound_method, method_name, self, *args, **kwargs)\u001b[0m\n\u001b[1;32m    278\u001b[0m   \u001b[0;32mif\u001b[0m \u001b[0;32mnot\u001b[0m \u001b[0minterceptor_stack\u001b[0m\u001b[0;34m:\u001b[0m\u001b[0;34m\u001b[0m\u001b[0;34m\u001b[0m\u001b[0m\n\u001b[0;32m--> 279\u001b[0;31m     \u001b[0;32mreturn\u001b[0m \u001b[0mbound_method\u001b[0m\u001b[0;34m(\u001b[0m\u001b[0;34m*\u001b[0m\u001b[0margs\u001b[0m\u001b[0;34m,\u001b[0m \u001b[0;34m**\u001b[0m\u001b[0mkwargs\u001b[0m\u001b[0;34m)\u001b[0m\u001b[0;34m\u001b[0m\u001b[0;34m\u001b[0m\u001b[0m\n\u001b[0m\u001b[1;32m    280\u001b[0m \u001b[0;34m\u001b[0m\u001b[0m\n",
            "\u001b[0;32m/content/artificial_graphics/lib/model.py\u001b[0m in \u001b[0;36m__call__\u001b[0;34m(self, query, key, value, mask)\u001b[0m\n\u001b[1;32m     26\u001b[0m     \u001b[0mmask\u001b[0m \u001b[0;34m=\u001b[0m \u001b[0mjnp\u001b[0m\u001b[0;34m.\u001b[0m\u001b[0mtile\u001b[0m\u001b[0;34m(\u001b[0m\u001b[0mmask\u001b[0m\u001b[0;34m,\u001b[0m \u001b[0;34m[\u001b[0m\u001b[0;36m1\u001b[0m\u001b[0;34m,\u001b[0m \u001b[0mself\u001b[0m\u001b[0;34m.\u001b[0m\u001b[0mnum_heads\u001b[0m\u001b[0;34m,\u001b[0m \u001b[0;36m1\u001b[0m\u001b[0;34m,\u001b[0m\u001b[0;36m1\u001b[0m\u001b[0;34m]\u001b[0m\u001b[0;34m)\u001b[0m \u001b[0;31m# Weird that this is necessary\u001b[0m\u001b[0;34m\u001b[0m\u001b[0;34m\u001b[0m\u001b[0m\n\u001b[0;32m---> 27\u001b[0;31m     \u001b[0;32mreturn\u001b[0m \u001b[0msuper\u001b[0m\u001b[0;34m(\u001b[0m\u001b[0;34m)\u001b[0m\u001b[0;34m.\u001b[0m\u001b[0m__call__\u001b[0m\u001b[0;34m(\u001b[0m\u001b[0mquery\u001b[0m\u001b[0;34m,\u001b[0m \u001b[0mkey\u001b[0m\u001b[0;34m,\u001b[0m \u001b[0mvalue\u001b[0m\u001b[0;34m,\u001b[0m \u001b[0mmask\u001b[0m\u001b[0;34m)\u001b[0m\u001b[0;34m\u001b[0m\u001b[0;34m\u001b[0m\u001b[0m\n\u001b[0m\u001b[1;32m     28\u001b[0m \u001b[0;34m\u001b[0m\u001b[0m\n",
            "\u001b[0;32m/usr/local/lib/python3.7/dist-packages/haiku/_src/module.py\u001b[0m in \u001b[0;36mwrapped\u001b[0;34m(self, *args, **kwargs)\u001b[0m\n\u001b[1;32m    427\u001b[0m \u001b[0;34m\u001b[0m\u001b[0m\n\u001b[0;32m--> 428\u001b[0;31m       \u001b[0mout\u001b[0m \u001b[0;34m=\u001b[0m \u001b[0mf\u001b[0m\u001b[0;34m(\u001b[0m\u001b[0;34m*\u001b[0m\u001b[0margs\u001b[0m\u001b[0;34m,\u001b[0m \u001b[0;34m**\u001b[0m\u001b[0mkwargs\u001b[0m\u001b[0;34m)\u001b[0m\u001b[0;34m\u001b[0m\u001b[0;34m\u001b[0m\u001b[0m\n\u001b[0m\u001b[1;32m    429\u001b[0m \u001b[0;34m\u001b[0m\u001b[0m\n",
            "\u001b[0;32m/usr/local/lib/python3.7/dist-packages/haiku/_src/module.py\u001b[0m in \u001b[0;36mrun_interceptors\u001b[0;34m(bound_method, method_name, self, *args, **kwargs)\u001b[0m\n\u001b[1;32m    278\u001b[0m   \u001b[0;32mif\u001b[0m \u001b[0;32mnot\u001b[0m \u001b[0minterceptor_stack\u001b[0m\u001b[0;34m:\u001b[0m\u001b[0;34m\u001b[0m\u001b[0;34m\u001b[0m\u001b[0m\n\u001b[0;32m--> 279\u001b[0;31m     \u001b[0;32mreturn\u001b[0m \u001b[0mbound_method\u001b[0m\u001b[0;34m(\u001b[0m\u001b[0;34m*\u001b[0m\u001b[0margs\u001b[0m\u001b[0;34m,\u001b[0m \u001b[0;34m**\u001b[0m\u001b[0mkwargs\u001b[0m\u001b[0;34m)\u001b[0m\u001b[0;34m\u001b[0m\u001b[0;34m\u001b[0m\u001b[0m\n\u001b[0m\u001b[1;32m    280\u001b[0m \u001b[0;34m\u001b[0m\u001b[0m\n",
            "\u001b[0;32m/usr/local/lib/python3.7/dist-packages/haiku/_src/attention.py\u001b[0m in \u001b[0;36m__call__\u001b[0;34m(self, query, key, value, mask)\u001b[0m\n\u001b[1;32m     78\u001b[0m \u001b[0;34m\u001b[0m\u001b[0m\n\u001b[0;32m---> 79\u001b[0;31m     \u001b[0mattn_weights\u001b[0m \u001b[0;34m=\u001b[0m \u001b[0mjax\u001b[0m\u001b[0;34m.\u001b[0m\u001b[0mnn\u001b[0m\u001b[0;34m.\u001b[0m\u001b[0msoftmax\u001b[0m\u001b[0;34m(\u001b[0m\u001b[0mattn_logits\u001b[0m\u001b[0;34m)\u001b[0m\u001b[0;34m\u001b[0m\u001b[0;34m\u001b[0m\u001b[0m\n\u001b[0m\u001b[1;32m     80\u001b[0m     \u001b[0mattn\u001b[0m \u001b[0;34m=\u001b[0m \u001b[0mjnp\u001b[0m\u001b[0;34m.\u001b[0m\u001b[0meinsum\u001b[0m\u001b[0;34m(\u001b[0m\u001b[0;34m\"...htT,...Thd->...thd\"\u001b[0m\u001b[0;34m,\u001b[0m \u001b[0mattn_weights\u001b[0m\u001b[0;34m,\u001b[0m \u001b[0mvalue_heads\u001b[0m\u001b[0;34m)\u001b[0m\u001b[0;34m\u001b[0m\u001b[0;34m\u001b[0m\u001b[0m\n",
            "\u001b[0;32m/usr/local/lib/python3.7/dist-packages/jax/_src/nn/functions.py\u001b[0m in \u001b[0;36msoftmax\u001b[0;34m(x, axis)\u001b[0m\n\u001b[1;32m    296\u001b[0m   \"\"\"\n\u001b[0;32m--> 297\u001b[0;31m   \u001b[0munnormalized\u001b[0m \u001b[0;34m=\u001b[0m \u001b[0mjnp\u001b[0m\u001b[0;34m.\u001b[0m\u001b[0mexp\u001b[0m\u001b[0;34m(\u001b[0m\u001b[0mx\u001b[0m \u001b[0;34m-\u001b[0m \u001b[0mlax\u001b[0m\u001b[0;34m.\u001b[0m\u001b[0mstop_gradient\u001b[0m\u001b[0;34m(\u001b[0m\u001b[0mx\u001b[0m\u001b[0;34m.\u001b[0m\u001b[0mmax\u001b[0m\u001b[0;34m(\u001b[0m\u001b[0maxis\u001b[0m\u001b[0;34m,\u001b[0m \u001b[0mkeepdims\u001b[0m\u001b[0;34m=\u001b[0m\u001b[0;32mTrue\u001b[0m\u001b[0;34m)\u001b[0m\u001b[0;34m)\u001b[0m\u001b[0;34m)\u001b[0m\u001b[0;34m\u001b[0m\u001b[0;34m\u001b[0m\u001b[0m\n\u001b[0m\u001b[1;32m    298\u001b[0m   \u001b[0;32mreturn\u001b[0m \u001b[0munnormalized\u001b[0m \u001b[0;34m/\u001b[0m \u001b[0munnormalized\u001b[0m\u001b[0;34m.\u001b[0m\u001b[0msum\u001b[0m\u001b[0;34m(\u001b[0m\u001b[0maxis\u001b[0m\u001b[0;34m,\u001b[0m \u001b[0mkeepdims\u001b[0m\u001b[0;34m=\u001b[0m\u001b[0;32mTrue\u001b[0m\u001b[0;34m)\u001b[0m\u001b[0;34m\u001b[0m\u001b[0;34m\u001b[0m\u001b[0m\n",
            "\u001b[0;32m/usr/local/lib/python3.7/dist-packages/jax/_src/numpy/lax_numpy.py\u001b[0m in \u001b[0;36mmax\u001b[0;34m(a, axis, out, keepdims, initial, where)\u001b[0m\n\u001b[1;32m   2061\u001b[0m                     \u001b[0maxis\u001b[0m\u001b[0;34m=\u001b[0m\u001b[0maxis\u001b[0m\u001b[0;34m,\u001b[0m \u001b[0mout\u001b[0m\u001b[0;34m=\u001b[0m\u001b[0mout\u001b[0m\u001b[0;34m,\u001b[0m \u001b[0mkeepdims\u001b[0m\u001b[0;34m=\u001b[0m\u001b[0mkeepdims\u001b[0m\u001b[0;34m,\u001b[0m\u001b[0;34m\u001b[0m\u001b[0;34m\u001b[0m\u001b[0m\n\u001b[0;32m-> 2062\u001b[0;31m                     initial=initial, where_=where, parallel_reduce=lax.pmax)\n\u001b[0m\u001b[1;32m   2063\u001b[0m \u001b[0;34m\u001b[0m\u001b[0m\n",
            "\u001b[0;32m/usr/local/lib/python3.7/dist-packages/jax/_src/numpy/lax_numpy.py\u001b[0m in \u001b[0;36m_reduction\u001b[0;34m(a, name, np_fun, op, init_val, has_identity, preproc, bool_op, upcast_f16_for_computation, axis, dtype, out, keepdims, initial, where_, parallel_reduce)\u001b[0m\n\u001b[1;32m   2000\u001b[0m   \u001b[0;32melse\u001b[0m\u001b[0;34m:\u001b[0m\u001b[0;34m\u001b[0m\u001b[0;34m\u001b[0m\u001b[0m\n\u001b[0;32m-> 2001\u001b[0;31m     \u001b[0mresult\u001b[0m \u001b[0;34m=\u001b[0m \u001b[0mlax\u001b[0m\u001b[0;34m.\u001b[0m\u001b[0mreduce\u001b[0m\u001b[0;34m(\u001b[0m\u001b[0ma\u001b[0m\u001b[0;34m,\u001b[0m \u001b[0minit_val\u001b[0m\u001b[0;34m,\u001b[0m \u001b[0mop\u001b[0m\u001b[0;34m,\u001b[0m \u001b[0mdims\u001b[0m\u001b[0;34m)\u001b[0m\u001b[0;34m\u001b[0m\u001b[0;34m\u001b[0m\u001b[0m\n\u001b[0m\u001b[1;32m   2002\u001b[0m   \u001b[0;32mif\u001b[0m \u001b[0minitial\u001b[0m \u001b[0;32mis\u001b[0m \u001b[0;32mnot\u001b[0m \u001b[0;32mNone\u001b[0m\u001b[0;34m:\u001b[0m\u001b[0;34m\u001b[0m\u001b[0;34m\u001b[0m\u001b[0m\n",
            "\u001b[0;31mFilteredStackTrace\u001b[0m: RuntimeError: Resource exhausted: Could not allocate 75866112 bytes in memory 0x0x0_HBM0; 56852480 bytes allocatable, 210436096 bytes available\n\nThe stack trace above excludes JAX-internal frames.\nThe following is the original exception that occurred, unmodified.\n\n--------------------",
            "\nThe above exception was the direct cause of the following exception:\n",
            "\u001b[0;31mRuntimeError\u001b[0m                              Traceback (most recent call last)",
            "\u001b[0;32m<ipython-input-206-de7a0094c236>\u001b[0m in \u001b[0;36m<module>\u001b[0;34m()\u001b[0m\n\u001b[1;32m      1\u001b[0m \u001b[0;32mfor\u001b[0m \u001b[0mi\u001b[0m \u001b[0;32min\u001b[0m \u001b[0mrange\u001b[0m\u001b[0;34m(\u001b[0m\u001b[0;36m0\u001b[0m\u001b[0;34m,\u001b[0m\u001b[0;36m10\u001b[0m\u001b[0;34m)\u001b[0m\u001b[0;34m:\u001b[0m\u001b[0;34m\u001b[0m\u001b[0;34m\u001b[0m\u001b[0m\n\u001b[0;32m----> 2\u001b[0;31m   \u001b[0mloss\u001b[0m\u001b[0;34m,\u001b[0m \u001b[0mg\u001b[0m \u001b[0;34m=\u001b[0m \u001b[0mjax\u001b[0m\u001b[0;34m.\u001b[0m\u001b[0mvalue_and_grad\u001b[0m\u001b[0;34m(\u001b[0m\u001b[0mloss_fn\u001b[0m\u001b[0;34m)\u001b[0m\u001b[0;34m(\u001b[0m\u001b[0mstate\u001b[0m\u001b[0;34m,\u001b[0m \u001b[0mrng\u001b[0m\u001b[0;34m,\u001b[0m \u001b[0mdata\u001b[0m\u001b[0;34m)\u001b[0m\u001b[0;34m\u001b[0m\u001b[0;34m\u001b[0m\u001b[0m\n\u001b[0m\u001b[1;32m      3\u001b[0m   \u001b[0mprint\u001b[0m\u001b[0;34m(\u001b[0m\u001b[0mloss\u001b[0m\u001b[0;34m)\u001b[0m\u001b[0;34m\u001b[0m\u001b[0;34m\u001b[0m\u001b[0m\n\u001b[1;32m      4\u001b[0m   \u001b[0mupdates\u001b[0m\u001b[0;34m,\u001b[0m \u001b[0mopt_state\u001b[0m \u001b[0;34m=\u001b[0m \u001b[0moptimizer\u001b[0m\u001b[0;34m.\u001b[0m\u001b[0mupdate\u001b[0m\u001b[0;34m(\u001b[0m\u001b[0mg\u001b[0m\u001b[0;34m,\u001b[0m \u001b[0mopt_state\u001b[0m\u001b[0;34m)\u001b[0m\u001b[0;34m\u001b[0m\u001b[0;34m\u001b[0m\u001b[0m\n\u001b[1;32m      5\u001b[0m   \u001b[0mstate\u001b[0m \u001b[0;34m=\u001b[0m \u001b[0moptax\u001b[0m\u001b[0;34m.\u001b[0m\u001b[0mapply_updates\u001b[0m\u001b[0;34m(\u001b[0m\u001b[0mstate\u001b[0m\u001b[0;34m,\u001b[0m \u001b[0mupdates\u001b[0m\u001b[0;34m)\u001b[0m\u001b[0;34m\u001b[0m\u001b[0;34m\u001b[0m\u001b[0m\n",
            "\u001b[0;32m/usr/local/lib/python3.7/dist-packages/jax/_src/traceback_util.py\u001b[0m in \u001b[0;36mreraise_with_filtered_traceback\u001b[0;34m(*args, **kwargs)\u001b[0m\n\u001b[1;32m    137\u001b[0m   \u001b[0;32mdef\u001b[0m \u001b[0mreraise_with_filtered_traceback\u001b[0m\u001b[0;34m(\u001b[0m\u001b[0;34m*\u001b[0m\u001b[0margs\u001b[0m\u001b[0;34m,\u001b[0m \u001b[0;34m**\u001b[0m\u001b[0mkwargs\u001b[0m\u001b[0;34m)\u001b[0m\u001b[0;34m:\u001b[0m\u001b[0;34m\u001b[0m\u001b[0;34m\u001b[0m\u001b[0m\n\u001b[1;32m    138\u001b[0m     \u001b[0;32mtry\u001b[0m\u001b[0;34m:\u001b[0m\u001b[0;34m\u001b[0m\u001b[0;34m\u001b[0m\u001b[0m\n\u001b[0;32m--> 139\u001b[0;31m       \u001b[0;32mreturn\u001b[0m \u001b[0mfun\u001b[0m\u001b[0;34m(\u001b[0m\u001b[0;34m*\u001b[0m\u001b[0margs\u001b[0m\u001b[0;34m,\u001b[0m \u001b[0;34m**\u001b[0m\u001b[0mkwargs\u001b[0m\u001b[0;34m)\u001b[0m\u001b[0;34m\u001b[0m\u001b[0;34m\u001b[0m\u001b[0m\n\u001b[0m\u001b[1;32m    140\u001b[0m     \u001b[0;32mexcept\u001b[0m \u001b[0mException\u001b[0m \u001b[0;32mas\u001b[0m \u001b[0me\u001b[0m\u001b[0;34m:\u001b[0m\u001b[0;34m\u001b[0m\u001b[0;34m\u001b[0m\u001b[0m\n\u001b[1;32m    141\u001b[0m       \u001b[0;32mif\u001b[0m \u001b[0;32mnot\u001b[0m \u001b[0mis_under_reraiser\u001b[0m\u001b[0;34m(\u001b[0m\u001b[0me\u001b[0m\u001b[0;34m)\u001b[0m\u001b[0;34m:\u001b[0m\u001b[0;34m\u001b[0m\u001b[0;34m\u001b[0m\u001b[0m\n",
            "\u001b[0;32m/usr/local/lib/python3.7/dist-packages/jax/api.py\u001b[0m in \u001b[0;36mvalue_and_grad_f\u001b[0;34m(*args, **kwargs)\u001b[0m\n\u001b[1;32m    807\u001b[0m     \u001b[0mtree_map\u001b[0m\u001b[0;34m(\u001b[0m\u001b[0mpartial\u001b[0m\u001b[0;34m(\u001b[0m\u001b[0m_check_input_dtype_grad\u001b[0m\u001b[0;34m,\u001b[0m \u001b[0mholomorphic\u001b[0m\u001b[0;34m,\u001b[0m \u001b[0mallow_int\u001b[0m\u001b[0;34m)\u001b[0m\u001b[0;34m,\u001b[0m \u001b[0mdyn_args\u001b[0m\u001b[0;34m)\u001b[0m\u001b[0;34m\u001b[0m\u001b[0;34m\u001b[0m\u001b[0m\n\u001b[1;32m    808\u001b[0m     \u001b[0;32mif\u001b[0m \u001b[0;32mnot\u001b[0m \u001b[0mhas_aux\u001b[0m\u001b[0;34m:\u001b[0m\u001b[0;34m\u001b[0m\u001b[0;34m\u001b[0m\u001b[0m\n\u001b[0;32m--> 809\u001b[0;31m       \u001b[0mans\u001b[0m\u001b[0;34m,\u001b[0m \u001b[0mvjp_py\u001b[0m \u001b[0;34m=\u001b[0m \u001b[0m_vjp\u001b[0m\u001b[0;34m(\u001b[0m\u001b[0mf_partial\u001b[0m\u001b[0;34m,\u001b[0m \u001b[0;34m*\u001b[0m\u001b[0mdyn_args\u001b[0m\u001b[0;34m)\u001b[0m\u001b[0;34m\u001b[0m\u001b[0;34m\u001b[0m\u001b[0m\n\u001b[0m\u001b[1;32m    810\u001b[0m     \u001b[0;32melse\u001b[0m\u001b[0;34m:\u001b[0m\u001b[0;34m\u001b[0m\u001b[0;34m\u001b[0m\u001b[0m\n\u001b[1;32m    811\u001b[0m       \u001b[0mans\u001b[0m\u001b[0;34m,\u001b[0m \u001b[0mvjp_py\u001b[0m\u001b[0;34m,\u001b[0m \u001b[0maux\u001b[0m \u001b[0;34m=\u001b[0m \u001b[0m_vjp\u001b[0m\u001b[0;34m(\u001b[0m\u001b[0mf_partial\u001b[0m\u001b[0;34m,\u001b[0m \u001b[0;34m*\u001b[0m\u001b[0mdyn_args\u001b[0m\u001b[0;34m,\u001b[0m \u001b[0mhas_aux\u001b[0m\u001b[0;34m=\u001b[0m\u001b[0;32mTrue\u001b[0m\u001b[0;34m)\u001b[0m\u001b[0;34m\u001b[0m\u001b[0;34m\u001b[0m\u001b[0m\n",
            "\u001b[0;32m/usr/local/lib/python3.7/dist-packages/jax/api.py\u001b[0m in \u001b[0;36m_vjp\u001b[0;34m(fun, has_aux, *primals)\u001b[0m\n\u001b[1;32m   1876\u001b[0m   \u001b[0;32mif\u001b[0m \u001b[0;32mnot\u001b[0m \u001b[0mhas_aux\u001b[0m\u001b[0;34m:\u001b[0m\u001b[0;34m\u001b[0m\u001b[0;34m\u001b[0m\u001b[0m\n\u001b[1;32m   1877\u001b[0m     \u001b[0mflat_fun\u001b[0m\u001b[0;34m,\u001b[0m \u001b[0mout_tree\u001b[0m \u001b[0;34m=\u001b[0m \u001b[0mflatten_fun_nokwargs\u001b[0m\u001b[0;34m(\u001b[0m\u001b[0mfun\u001b[0m\u001b[0;34m,\u001b[0m \u001b[0min_tree\u001b[0m\u001b[0;34m)\u001b[0m\u001b[0;34m\u001b[0m\u001b[0;34m\u001b[0m\u001b[0m\n\u001b[0;32m-> 1878\u001b[0;31m     \u001b[0mout_primal\u001b[0m\u001b[0;34m,\u001b[0m \u001b[0mout_vjp\u001b[0m \u001b[0;34m=\u001b[0m \u001b[0mad\u001b[0m\u001b[0;34m.\u001b[0m\u001b[0mvjp\u001b[0m\u001b[0;34m(\u001b[0m\u001b[0mflat_fun\u001b[0m\u001b[0;34m,\u001b[0m \u001b[0mprimals_flat\u001b[0m\u001b[0;34m)\u001b[0m\u001b[0;34m\u001b[0m\u001b[0;34m\u001b[0m\u001b[0m\n\u001b[0m\u001b[1;32m   1879\u001b[0m     \u001b[0mout_tree\u001b[0m \u001b[0;34m=\u001b[0m \u001b[0mout_tree\u001b[0m\u001b[0;34m(\u001b[0m\u001b[0;34m)\u001b[0m\u001b[0;34m\u001b[0m\u001b[0;34m\u001b[0m\u001b[0m\n\u001b[1;32m   1880\u001b[0m   \u001b[0;32melse\u001b[0m\u001b[0;34m:\u001b[0m\u001b[0;34m\u001b[0m\u001b[0;34m\u001b[0m\u001b[0m\n",
            "\u001b[0;32m/usr/local/lib/python3.7/dist-packages/jax/interpreters/ad.py\u001b[0m in \u001b[0;36mvjp\u001b[0;34m(traceable, primals, has_aux)\u001b[0m\n\u001b[1;32m    112\u001b[0m \u001b[0;32mdef\u001b[0m \u001b[0mvjp\u001b[0m\u001b[0;34m(\u001b[0m\u001b[0mtraceable\u001b[0m\u001b[0;34m,\u001b[0m \u001b[0mprimals\u001b[0m\u001b[0;34m,\u001b[0m \u001b[0mhas_aux\u001b[0m\u001b[0;34m=\u001b[0m\u001b[0;32mFalse\u001b[0m\u001b[0;34m)\u001b[0m\u001b[0;34m:\u001b[0m\u001b[0;34m\u001b[0m\u001b[0;34m\u001b[0m\u001b[0m\n\u001b[1;32m    113\u001b[0m   \u001b[0;32mif\u001b[0m \u001b[0;32mnot\u001b[0m \u001b[0mhas_aux\u001b[0m\u001b[0;34m:\u001b[0m\u001b[0;34m\u001b[0m\u001b[0;34m\u001b[0m\u001b[0m\n\u001b[0;32m--> 114\u001b[0;31m     \u001b[0mout_primals\u001b[0m\u001b[0;34m,\u001b[0m \u001b[0mpvals\u001b[0m\u001b[0;34m,\u001b[0m \u001b[0mjaxpr\u001b[0m\u001b[0;34m,\u001b[0m \u001b[0mconsts\u001b[0m \u001b[0;34m=\u001b[0m \u001b[0mlinearize\u001b[0m\u001b[0;34m(\u001b[0m\u001b[0mtraceable\u001b[0m\u001b[0;34m,\u001b[0m \u001b[0;34m*\u001b[0m\u001b[0mprimals\u001b[0m\u001b[0;34m)\u001b[0m\u001b[0;34m\u001b[0m\u001b[0;34m\u001b[0m\u001b[0m\n\u001b[0m\u001b[1;32m    115\u001b[0m   \u001b[0;32melse\u001b[0m\u001b[0;34m:\u001b[0m\u001b[0;34m\u001b[0m\u001b[0;34m\u001b[0m\u001b[0m\n\u001b[1;32m    116\u001b[0m     \u001b[0mout_primals\u001b[0m\u001b[0;34m,\u001b[0m \u001b[0mpvals\u001b[0m\u001b[0;34m,\u001b[0m \u001b[0mjaxpr\u001b[0m\u001b[0;34m,\u001b[0m \u001b[0mconsts\u001b[0m\u001b[0;34m,\u001b[0m \u001b[0maux\u001b[0m \u001b[0;34m=\u001b[0m \u001b[0mlinearize\u001b[0m\u001b[0;34m(\u001b[0m\u001b[0mtraceable\u001b[0m\u001b[0;34m,\u001b[0m \u001b[0;34m*\u001b[0m\u001b[0mprimals\u001b[0m\u001b[0;34m,\u001b[0m \u001b[0mhas_aux\u001b[0m\u001b[0;34m=\u001b[0m\u001b[0;32mTrue\u001b[0m\u001b[0;34m)\u001b[0m\u001b[0;34m\u001b[0m\u001b[0;34m\u001b[0m\u001b[0m\n",
            "\u001b[0;32m/usr/local/lib/python3.7/dist-packages/jax/interpreters/ad.py\u001b[0m in \u001b[0;36mlinearize\u001b[0;34m(traceable, *primals, **kwargs)\u001b[0m\n\u001b[1;32m     99\u001b[0m   \u001b[0m_\u001b[0m\u001b[0;34m,\u001b[0m \u001b[0min_tree\u001b[0m \u001b[0;34m=\u001b[0m \u001b[0mtree_flatten\u001b[0m\u001b[0;34m(\u001b[0m\u001b[0;34m(\u001b[0m\u001b[0;34m(\u001b[0m\u001b[0mprimals\u001b[0m\u001b[0;34m,\u001b[0m \u001b[0mprimals\u001b[0m\u001b[0;34m)\u001b[0m\u001b[0;34m,\u001b[0m \u001b[0;34m{\u001b[0m\u001b[0;34m}\u001b[0m\u001b[0;34m)\u001b[0m\u001b[0;34m)\u001b[0m\u001b[0;34m\u001b[0m\u001b[0;34m\u001b[0m\u001b[0m\n\u001b[1;32m    100\u001b[0m   \u001b[0mjvpfun_flat\u001b[0m\u001b[0;34m,\u001b[0m \u001b[0mout_tree\u001b[0m \u001b[0;34m=\u001b[0m \u001b[0mflatten_fun\u001b[0m\u001b[0;34m(\u001b[0m\u001b[0mjvpfun\u001b[0m\u001b[0;34m,\u001b[0m \u001b[0min_tree\u001b[0m\u001b[0;34m)\u001b[0m\u001b[0;34m\u001b[0m\u001b[0;34m\u001b[0m\u001b[0m\n\u001b[0;32m--> 101\u001b[0;31m   \u001b[0mjaxpr\u001b[0m\u001b[0;34m,\u001b[0m \u001b[0mout_pvals\u001b[0m\u001b[0;34m,\u001b[0m \u001b[0mconsts\u001b[0m \u001b[0;34m=\u001b[0m \u001b[0mpe\u001b[0m\u001b[0;34m.\u001b[0m\u001b[0mtrace_to_jaxpr\u001b[0m\u001b[0;34m(\u001b[0m\u001b[0mjvpfun_flat\u001b[0m\u001b[0;34m,\u001b[0m \u001b[0min_pvals\u001b[0m\u001b[0;34m)\u001b[0m\u001b[0;34m\u001b[0m\u001b[0;34m\u001b[0m\u001b[0m\n\u001b[0m\u001b[1;32m    102\u001b[0m   \u001b[0mout_primals_pvals\u001b[0m\u001b[0;34m,\u001b[0m \u001b[0mout_tangents_pvals\u001b[0m \u001b[0;34m=\u001b[0m \u001b[0mtree_unflatten\u001b[0m\u001b[0;34m(\u001b[0m\u001b[0mout_tree\u001b[0m\u001b[0;34m(\u001b[0m\u001b[0;34m)\u001b[0m\u001b[0;34m,\u001b[0m \u001b[0mout_pvals\u001b[0m\u001b[0;34m)\u001b[0m\u001b[0;34m\u001b[0m\u001b[0;34m\u001b[0m\u001b[0m\n\u001b[1;32m    103\u001b[0m   \u001b[0;32massert\u001b[0m \u001b[0mall\u001b[0m\u001b[0;34m(\u001b[0m\u001b[0mout_primal_pval\u001b[0m\u001b[0;34m.\u001b[0m\u001b[0mis_known\u001b[0m\u001b[0;34m(\u001b[0m\u001b[0;34m)\u001b[0m \u001b[0;32mfor\u001b[0m \u001b[0mout_primal_pval\u001b[0m \u001b[0;32min\u001b[0m \u001b[0mout_primals_pvals\u001b[0m\u001b[0;34m)\u001b[0m\u001b[0;34m\u001b[0m\u001b[0;34m\u001b[0m\u001b[0m\n",
            "\u001b[0;32m/usr/local/lib/python3.7/dist-packages/jax/interpreters/partial_eval.py\u001b[0m in \u001b[0;36mtrace_to_jaxpr\u001b[0;34m(fun, pvals, instantiate)\u001b[0m\n\u001b[1;32m    496\u001b[0m   \u001b[0;32mwith\u001b[0m \u001b[0mcore\u001b[0m\u001b[0;34m.\u001b[0m\u001b[0mnew_main\u001b[0m\u001b[0;34m(\u001b[0m\u001b[0mJaxprTrace\u001b[0m\u001b[0;34m)\u001b[0m \u001b[0;32mas\u001b[0m \u001b[0mmain\u001b[0m\u001b[0;34m:\u001b[0m\u001b[0;34m\u001b[0m\u001b[0;34m\u001b[0m\u001b[0m\n\u001b[1;32m    497\u001b[0m     \u001b[0mfun\u001b[0m \u001b[0;34m=\u001b[0m \u001b[0mtrace_to_subjaxpr\u001b[0m\u001b[0;34m(\u001b[0m\u001b[0mfun\u001b[0m\u001b[0;34m,\u001b[0m \u001b[0mmain\u001b[0m\u001b[0;34m,\u001b[0m \u001b[0minstantiate\u001b[0m\u001b[0;34m)\u001b[0m\u001b[0;34m\u001b[0m\u001b[0;34m\u001b[0m\u001b[0m\n\u001b[0;32m--> 498\u001b[0;31m     \u001b[0mjaxpr\u001b[0m\u001b[0;34m,\u001b[0m \u001b[0;34m(\u001b[0m\u001b[0mout_pvals\u001b[0m\u001b[0;34m,\u001b[0m \u001b[0mconsts\u001b[0m\u001b[0;34m,\u001b[0m \u001b[0menv\u001b[0m\u001b[0;34m)\u001b[0m \u001b[0;34m=\u001b[0m \u001b[0mfun\u001b[0m\u001b[0;34m.\u001b[0m\u001b[0mcall_wrapped\u001b[0m\u001b[0;34m(\u001b[0m\u001b[0mpvals\u001b[0m\u001b[0;34m)\u001b[0m\u001b[0;34m\u001b[0m\u001b[0;34m\u001b[0m\u001b[0m\n\u001b[0m\u001b[1;32m    499\u001b[0m     \u001b[0;32massert\u001b[0m \u001b[0;32mnot\u001b[0m \u001b[0menv\u001b[0m\u001b[0;34m\u001b[0m\u001b[0;34m\u001b[0m\u001b[0m\n\u001b[1;32m    500\u001b[0m     \u001b[0;32mdel\u001b[0m \u001b[0mmain\u001b[0m\u001b[0;34m,\u001b[0m \u001b[0mfun\u001b[0m\u001b[0;34m,\u001b[0m \u001b[0menv\u001b[0m\u001b[0;34m\u001b[0m\u001b[0;34m\u001b[0m\u001b[0m\n",
            "\u001b[0;32m/usr/local/lib/python3.7/dist-packages/jax/linear_util.py\u001b[0m in \u001b[0;36mcall_wrapped\u001b[0;34m(self, *args, **kwargs)\u001b[0m\n\u001b[1;32m    164\u001b[0m \u001b[0;34m\u001b[0m\u001b[0m\n\u001b[1;32m    165\u001b[0m     \u001b[0;32mtry\u001b[0m\u001b[0;34m:\u001b[0m\u001b[0;34m\u001b[0m\u001b[0;34m\u001b[0m\u001b[0m\n\u001b[0;32m--> 166\u001b[0;31m       \u001b[0mans\u001b[0m \u001b[0;34m=\u001b[0m \u001b[0mself\u001b[0m\u001b[0;34m.\u001b[0m\u001b[0mf\u001b[0m\u001b[0;34m(\u001b[0m\u001b[0;34m*\u001b[0m\u001b[0margs\u001b[0m\u001b[0;34m,\u001b[0m \u001b[0;34m**\u001b[0m\u001b[0mdict\u001b[0m\u001b[0;34m(\u001b[0m\u001b[0mself\u001b[0m\u001b[0;34m.\u001b[0m\u001b[0mparams\u001b[0m\u001b[0;34m,\u001b[0m \u001b[0;34m**\u001b[0m\u001b[0mkwargs\u001b[0m\u001b[0;34m)\u001b[0m\u001b[0;34m)\u001b[0m\u001b[0;34m\u001b[0m\u001b[0;34m\u001b[0m\u001b[0m\n\u001b[0m\u001b[1;32m    167\u001b[0m     \u001b[0;32mexcept\u001b[0m\u001b[0;34m:\u001b[0m\u001b[0;34m\u001b[0m\u001b[0;34m\u001b[0m\u001b[0m\n\u001b[1;32m    168\u001b[0m       \u001b[0;31m# Some transformations yield from inside context managers, so we have to\u001b[0m\u001b[0;34m\u001b[0m\u001b[0;34m\u001b[0m\u001b[0;34m\u001b[0m\u001b[0m\n",
            "\u001b[0;32m<ipython-input-147-f68fadc7247d>\u001b[0m in \u001b[0;36mlm_loss_fn\u001b[0;34m(forward_fn, vocab_size, params, rng, data, is_training)\u001b[0m\n\u001b[1;32m     37\u001b[0m                is_training: bool = True) -> jnp.ndarray:\n\u001b[1;32m     38\u001b[0m   \u001b[0;34m\"\"\"Compute the loss on data wrt params.\"\"\"\u001b[0m\u001b[0;34m\u001b[0m\u001b[0;34m\u001b[0m\u001b[0m\n\u001b[0;32m---> 39\u001b[0;31m   \u001b[0mlogits\u001b[0m \u001b[0;34m=\u001b[0m \u001b[0mforward_fn\u001b[0m\u001b[0;34m.\u001b[0m\u001b[0mapply\u001b[0m\u001b[0;34m(\u001b[0m\u001b[0mparams\u001b[0m\u001b[0;34m,\u001b[0m \u001b[0mrng\u001b[0m\u001b[0;34m,\u001b[0m \u001b[0mdata\u001b[0m\u001b[0;34m,\u001b[0m \u001b[0mis_training\u001b[0m\u001b[0;34m)\u001b[0m\u001b[0;34m\u001b[0m\u001b[0;34m\u001b[0m\u001b[0m\n\u001b[0m\u001b[1;32m     40\u001b[0m   \u001b[0mlogits\u001b[0m \u001b[0;34m=\u001b[0m \u001b[0mlogits\u001b[0m\u001b[0;34m[\u001b[0m\u001b[0;34m:\u001b[0m\u001b[0;34m,\u001b[0m \u001b[0;34m-\u001b[0m\u001b[0;34m(\u001b[0m\u001b[0mtrain_dl\u001b[0m\u001b[0;34m.\u001b[0m\u001b[0mcomponent_tokens\u001b[0m\u001b[0;34m-\u001b[0m\u001b[0;36m1\u001b[0m\u001b[0;34m)\u001b[0m\u001b[0;34m:\u001b[0m\u001b[0;34m,\u001b[0m \u001b[0;34m:\u001b[0m\u001b[0;34m]\u001b[0m \u001b[0;31m# only take the last component_tokens-1 (as it will be start_____ not incl end)\u001b[0m\u001b[0;34m\u001b[0m\u001b[0;34m\u001b[0m\u001b[0m\n\u001b[1;32m     41\u001b[0m \u001b[0;34m\u001b[0m\u001b[0m\n",
            "\u001b[0;32m/usr/local/lib/python3.7/dist-packages/haiku/_src/transform.py\u001b[0m in \u001b[0;36mapply_fn\u001b[0;34m(params, *args, **kwargs)\u001b[0m\n\u001b[1;32m    123\u001b[0m           \"name (e.g. `f.apply(.., state=my_state)`)\")\n\u001b[1;32m    124\u001b[0m \u001b[0;34m\u001b[0m\u001b[0m\n\u001b[0;32m--> 125\u001b[0;31m     \u001b[0mout\u001b[0m\u001b[0;34m,\u001b[0m \u001b[0mstate\u001b[0m \u001b[0;34m=\u001b[0m \u001b[0mf\u001b[0m\u001b[0;34m.\u001b[0m\u001b[0mapply\u001b[0m\u001b[0;34m(\u001b[0m\u001b[0mparams\u001b[0m\u001b[0;34m,\u001b[0m \u001b[0;34m{\u001b[0m\u001b[0;34m}\u001b[0m\u001b[0;34m,\u001b[0m \u001b[0;34m*\u001b[0m\u001b[0margs\u001b[0m\u001b[0;34m,\u001b[0m \u001b[0;34m**\u001b[0m\u001b[0mkwargs\u001b[0m\u001b[0;34m)\u001b[0m\u001b[0;34m\u001b[0m\u001b[0;34m\u001b[0m\u001b[0m\n\u001b[0m\u001b[1;32m    126\u001b[0m     \u001b[0;32mif\u001b[0m \u001b[0mstate\u001b[0m\u001b[0;34m:\u001b[0m\u001b[0;34m\u001b[0m\u001b[0;34m\u001b[0m\u001b[0m\n\u001b[1;32m    127\u001b[0m       raise ValueError(\"If your transformed function uses `hk.{get,set}_state` \"\n",
            "\u001b[0;32m/usr/local/lib/python3.7/dist-packages/haiku/_src/transform.py\u001b[0m in \u001b[0;36mapply_fn\u001b[0;34m(params, state, rng, *args, **kwargs)\u001b[0m\n\u001b[1;32m    311\u001b[0m         rng, err_msg=(APPLY_RNG_STATE_ERROR if state else APPLY_RNG_ERROR))\n\u001b[1;32m    312\u001b[0m     \u001b[0;32mwith\u001b[0m \u001b[0mbase\u001b[0m\u001b[0;34m.\u001b[0m\u001b[0mnew_context\u001b[0m\u001b[0;34m(\u001b[0m\u001b[0mparams\u001b[0m\u001b[0;34m=\u001b[0m\u001b[0mparams\u001b[0m\u001b[0;34m,\u001b[0m \u001b[0mstate\u001b[0m\u001b[0;34m=\u001b[0m\u001b[0mstate\u001b[0m\u001b[0;34m,\u001b[0m \u001b[0mrng\u001b[0m\u001b[0;34m=\u001b[0m\u001b[0mrng\u001b[0m\u001b[0;34m)\u001b[0m \u001b[0;32mas\u001b[0m \u001b[0mctx\u001b[0m\u001b[0;34m:\u001b[0m\u001b[0;34m\u001b[0m\u001b[0;34m\u001b[0m\u001b[0m\n\u001b[0;32m--> 313\u001b[0;31m       \u001b[0mout\u001b[0m \u001b[0;34m=\u001b[0m \u001b[0mf\u001b[0m\u001b[0;34m(\u001b[0m\u001b[0;34m*\u001b[0m\u001b[0margs\u001b[0m\u001b[0;34m,\u001b[0m \u001b[0;34m**\u001b[0m\u001b[0mkwargs\u001b[0m\u001b[0;34m)\u001b[0m\u001b[0;34m\u001b[0m\u001b[0;34m\u001b[0m\u001b[0m\n\u001b[0m\u001b[1;32m    314\u001b[0m     \u001b[0;32mreturn\u001b[0m \u001b[0mout\u001b[0m\u001b[0;34m,\u001b[0m \u001b[0mctx\u001b[0m\u001b[0;34m.\u001b[0m\u001b[0mcollect_state\u001b[0m\u001b[0;34m(\u001b[0m\u001b[0;34m)\u001b[0m\u001b[0;34m\u001b[0m\u001b[0;34m\u001b[0m\u001b[0m\n\u001b[1;32m    315\u001b[0m \u001b[0;34m\u001b[0m\u001b[0m\n",
            "\u001b[0;32m<ipython-input-147-f68fadc7247d>\u001b[0m in \u001b[0;36mforward_fn\u001b[0;34m(data, is_training)\u001b[0m\n\u001b[1;32m     23\u001b[0m     transformer = lib.model.Transformer(\n\u001b[1;32m     24\u001b[0m         num_heads=num_heads, num_layers=num_layers, dropout_rate=dropout_rate)\n\u001b[0;32m---> 25\u001b[0;31m     \u001b[0moutput_embeddings\u001b[0m \u001b[0;34m=\u001b[0m \u001b[0mtransformer\u001b[0m\u001b[0;34m(\u001b[0m\u001b[0minput_embeddings\u001b[0m\u001b[0;34m,\u001b[0m \u001b[0minput_mask\u001b[0m\u001b[0;34m,\u001b[0m \u001b[0mis_training\u001b[0m\u001b[0;34m)\u001b[0m\u001b[0;34m\u001b[0m\u001b[0;34m\u001b[0m\u001b[0m\n\u001b[0m\u001b[1;32m     26\u001b[0m \u001b[0;34m\u001b[0m\u001b[0m\n\u001b[1;32m     27\u001b[0m     \u001b[0;31m# Reverse the embeddings (untied).\u001b[0m\u001b[0;34m\u001b[0m\u001b[0;34m\u001b[0m\u001b[0;34m\u001b[0m\u001b[0m\n",
            "\u001b[0;32m/usr/local/lib/python3.7/dist-packages/haiku/_src/module.py\u001b[0m in \u001b[0;36mwrapped\u001b[0;34m(self, *args, **kwargs)\u001b[0m\n\u001b[1;32m    426\u001b[0m         \u001b[0mf\u001b[0m \u001b[0;34m=\u001b[0m \u001b[0mstateful\u001b[0m\u001b[0;34m.\u001b[0m\u001b[0mnamed_call\u001b[0m\u001b[0;34m(\u001b[0m\u001b[0mf\u001b[0m\u001b[0;34m,\u001b[0m \u001b[0mname\u001b[0m\u001b[0;34m=\u001b[0m\u001b[0mlocal_name\u001b[0m\u001b[0;34m)\u001b[0m\u001b[0;34m\u001b[0m\u001b[0;34m\u001b[0m\u001b[0m\n\u001b[1;32m    427\u001b[0m \u001b[0;34m\u001b[0m\u001b[0m\n\u001b[0;32m--> 428\u001b[0;31m       \u001b[0mout\u001b[0m \u001b[0;34m=\u001b[0m \u001b[0mf\u001b[0m\u001b[0;34m(\u001b[0m\u001b[0;34m*\u001b[0m\u001b[0margs\u001b[0m\u001b[0;34m,\u001b[0m \u001b[0;34m**\u001b[0m\u001b[0mkwargs\u001b[0m\u001b[0;34m)\u001b[0m\u001b[0;34m\u001b[0m\u001b[0;34m\u001b[0m\u001b[0m\n\u001b[0m\u001b[1;32m    429\u001b[0m \u001b[0;34m\u001b[0m\u001b[0m\n\u001b[1;32m    430\u001b[0m       \u001b[0;31m# Module names are set in the constructor. If `f` is the constructor then\u001b[0m\u001b[0;34m\u001b[0m\u001b[0;34m\u001b[0m\u001b[0;34m\u001b[0m\u001b[0m\n",
            "\u001b[0;32m/usr/local/lib/python3.7/dist-packages/haiku/_src/module.py\u001b[0m in \u001b[0;36mrun_interceptors\u001b[0;34m(bound_method, method_name, self, *args, **kwargs)\u001b[0m\n\u001b[1;32m    277\u001b[0m   \u001b[0;34m\"\"\"Runs any method interceptors or the original method.\"\"\"\u001b[0m\u001b[0;34m\u001b[0m\u001b[0;34m\u001b[0m\u001b[0m\n\u001b[1;32m    278\u001b[0m   \u001b[0;32mif\u001b[0m \u001b[0;32mnot\u001b[0m \u001b[0minterceptor_stack\u001b[0m\u001b[0;34m:\u001b[0m\u001b[0;34m\u001b[0m\u001b[0;34m\u001b[0m\u001b[0m\n\u001b[0;32m--> 279\u001b[0;31m     \u001b[0;32mreturn\u001b[0m \u001b[0mbound_method\u001b[0m\u001b[0;34m(\u001b[0m\u001b[0;34m*\u001b[0m\u001b[0margs\u001b[0m\u001b[0;34m,\u001b[0m \u001b[0;34m**\u001b[0m\u001b[0mkwargs\u001b[0m\u001b[0;34m)\u001b[0m\u001b[0;34m\u001b[0m\u001b[0;34m\u001b[0m\u001b[0m\n\u001b[0m\u001b[1;32m    280\u001b[0m \u001b[0;34m\u001b[0m\u001b[0m\n\u001b[1;32m    281\u001b[0m   ctx = MethodContext(module=self,\n",
            "\u001b[0;32m/content/artificial_graphics/lib/model.py\u001b[0m in \u001b[0;36m__call__\u001b[0;34m(self, h, mask, is_training)\u001b[0m\n\u001b[1;32m     86\u001b[0m           \u001b[0mkey_size\u001b[0m\u001b[0;34m=\u001b[0m\u001b[0;36m64\u001b[0m\u001b[0;34m,\u001b[0m\u001b[0;34m\u001b[0m\u001b[0;34m\u001b[0m\u001b[0m\n\u001b[1;32m     87\u001b[0m           \u001b[0mw_init_scale\u001b[0m\u001b[0;34m=\u001b[0m\u001b[0minit_scale\u001b[0m\u001b[0;34m,\u001b[0m\u001b[0;34m\u001b[0m\u001b[0;34m\u001b[0m\u001b[0m\n\u001b[0;32m---> 88\u001b[0;31m           name=f'h{i}_attn')(h_norm, mask=mask)\n\u001b[0m\u001b[1;32m     89\u001b[0m       \u001b[0mh_attn\u001b[0m \u001b[0;34m=\u001b[0m \u001b[0mhk\u001b[0m\u001b[0;34m.\u001b[0m\u001b[0mdropout\u001b[0m\u001b[0;34m(\u001b[0m\u001b[0mhk\u001b[0m\u001b[0;34m.\u001b[0m\u001b[0mnext_rng_key\u001b[0m\u001b[0;34m(\u001b[0m\u001b[0;34m)\u001b[0m\u001b[0;34m,\u001b[0m \u001b[0mdropout_rate\u001b[0m\u001b[0;34m,\u001b[0m \u001b[0mh_attn\u001b[0m\u001b[0;34m)\u001b[0m\u001b[0;34m\u001b[0m\u001b[0;34m\u001b[0m\u001b[0m\n\u001b[1;32m     90\u001b[0m       \u001b[0mh\u001b[0m \u001b[0;34m=\u001b[0m \u001b[0mh\u001b[0m \u001b[0;34m+\u001b[0m \u001b[0mh_attn\u001b[0m\u001b[0;34m\u001b[0m\u001b[0;34m\u001b[0m\u001b[0m\n",
            "\u001b[0;32m/usr/local/lib/python3.7/dist-packages/haiku/_src/module.py\u001b[0m in \u001b[0;36mwrapped\u001b[0;34m(self, *args, **kwargs)\u001b[0m\n\u001b[1;32m    426\u001b[0m         \u001b[0mf\u001b[0m \u001b[0;34m=\u001b[0m \u001b[0mstateful\u001b[0m\u001b[0;34m.\u001b[0m\u001b[0mnamed_call\u001b[0m\u001b[0;34m(\u001b[0m\u001b[0mf\u001b[0m\u001b[0;34m,\u001b[0m \u001b[0mname\u001b[0m\u001b[0;34m=\u001b[0m\u001b[0mlocal_name\u001b[0m\u001b[0;34m)\u001b[0m\u001b[0;34m\u001b[0m\u001b[0;34m\u001b[0m\u001b[0m\n\u001b[1;32m    427\u001b[0m \u001b[0;34m\u001b[0m\u001b[0m\n\u001b[0;32m--> 428\u001b[0;31m       \u001b[0mout\u001b[0m \u001b[0;34m=\u001b[0m \u001b[0mf\u001b[0m\u001b[0;34m(\u001b[0m\u001b[0;34m*\u001b[0m\u001b[0margs\u001b[0m\u001b[0;34m,\u001b[0m \u001b[0;34m**\u001b[0m\u001b[0mkwargs\u001b[0m\u001b[0;34m)\u001b[0m\u001b[0;34m\u001b[0m\u001b[0;34m\u001b[0m\u001b[0m\n\u001b[0m\u001b[1;32m    429\u001b[0m \u001b[0;34m\u001b[0m\u001b[0m\n\u001b[1;32m    430\u001b[0m       \u001b[0;31m# Module names are set in the constructor. If `f` is the constructor then\u001b[0m\u001b[0;34m\u001b[0m\u001b[0;34m\u001b[0m\u001b[0;34m\u001b[0m\u001b[0m\n",
            "\u001b[0;32m/usr/local/lib/python3.7/dist-packages/haiku/_src/module.py\u001b[0m in \u001b[0;36mrun_interceptors\u001b[0;34m(bound_method, method_name, self, *args, **kwargs)\u001b[0m\n\u001b[1;32m    277\u001b[0m   \u001b[0;34m\"\"\"Runs any method interceptors or the original method.\"\"\"\u001b[0m\u001b[0;34m\u001b[0m\u001b[0;34m\u001b[0m\u001b[0m\n\u001b[1;32m    278\u001b[0m   \u001b[0;32mif\u001b[0m \u001b[0;32mnot\u001b[0m \u001b[0minterceptor_stack\u001b[0m\u001b[0;34m:\u001b[0m\u001b[0;34m\u001b[0m\u001b[0;34m\u001b[0m\u001b[0m\n\u001b[0;32m--> 279\u001b[0;31m     \u001b[0;32mreturn\u001b[0m \u001b[0mbound_method\u001b[0m\u001b[0;34m(\u001b[0m\u001b[0;34m*\u001b[0m\u001b[0margs\u001b[0m\u001b[0;34m,\u001b[0m \u001b[0;34m**\u001b[0m\u001b[0mkwargs\u001b[0m\u001b[0;34m)\u001b[0m\u001b[0;34m\u001b[0m\u001b[0;34m\u001b[0m\u001b[0m\n\u001b[0m\u001b[1;32m    280\u001b[0m \u001b[0;34m\u001b[0m\u001b[0m\n\u001b[1;32m    281\u001b[0m   ctx = MethodContext(module=self,\n",
            "\u001b[0;32m/content/artificial_graphics/lib/model.py\u001b[0m in \u001b[0;36m__call__\u001b[0;34m(self, query, key, value, mask)\u001b[0m\n\u001b[1;32m     25\u001b[0m     \u001b[0mmask\u001b[0m \u001b[0;34m=\u001b[0m \u001b[0mmask\u001b[0m \u001b[0;34m*\u001b[0m \u001b[0mcausal_mask\u001b[0m \u001b[0;32mif\u001b[0m \u001b[0mmask\u001b[0m \u001b[0;32mis\u001b[0m \u001b[0;32mnot\u001b[0m \u001b[0;32mNone\u001b[0m \u001b[0;32melse\u001b[0m \u001b[0mcausal_mask\u001b[0m\u001b[0;34m\u001b[0m\u001b[0;34m\u001b[0m\u001b[0m\n\u001b[1;32m     26\u001b[0m     \u001b[0mmask\u001b[0m \u001b[0;34m=\u001b[0m \u001b[0mjnp\u001b[0m\u001b[0;34m.\u001b[0m\u001b[0mtile\u001b[0m\u001b[0;34m(\u001b[0m\u001b[0mmask\u001b[0m\u001b[0;34m,\u001b[0m \u001b[0;34m[\u001b[0m\u001b[0;36m1\u001b[0m\u001b[0;34m,\u001b[0m \u001b[0mself\u001b[0m\u001b[0;34m.\u001b[0m\u001b[0mnum_heads\u001b[0m\u001b[0;34m,\u001b[0m \u001b[0;36m1\u001b[0m\u001b[0;34m,\u001b[0m\u001b[0;36m1\u001b[0m\u001b[0;34m]\u001b[0m\u001b[0;34m)\u001b[0m \u001b[0;31m# Weird that this is necessary\u001b[0m\u001b[0;34m\u001b[0m\u001b[0;34m\u001b[0m\u001b[0m\n\u001b[0;32m---> 27\u001b[0;31m     \u001b[0;32mreturn\u001b[0m \u001b[0msuper\u001b[0m\u001b[0;34m(\u001b[0m\u001b[0;34m)\u001b[0m\u001b[0;34m.\u001b[0m\u001b[0m__call__\u001b[0m\u001b[0;34m(\u001b[0m\u001b[0mquery\u001b[0m\u001b[0;34m,\u001b[0m \u001b[0mkey\u001b[0m\u001b[0;34m,\u001b[0m \u001b[0mvalue\u001b[0m\u001b[0;34m,\u001b[0m \u001b[0mmask\u001b[0m\u001b[0;34m)\u001b[0m\u001b[0;34m\u001b[0m\u001b[0;34m\u001b[0m\u001b[0m\n\u001b[0m\u001b[1;32m     28\u001b[0m \u001b[0;34m\u001b[0m\u001b[0m\n\u001b[1;32m     29\u001b[0m \u001b[0;34m\u001b[0m\u001b[0m\n",
            "\u001b[0;32m/usr/local/lib/python3.7/dist-packages/haiku/_src/module.py\u001b[0m in \u001b[0;36mwrapped\u001b[0;34m(self, *args, **kwargs)\u001b[0m\n\u001b[1;32m    426\u001b[0m         \u001b[0mf\u001b[0m \u001b[0;34m=\u001b[0m \u001b[0mstateful\u001b[0m\u001b[0;34m.\u001b[0m\u001b[0mnamed_call\u001b[0m\u001b[0;34m(\u001b[0m\u001b[0mf\u001b[0m\u001b[0;34m,\u001b[0m \u001b[0mname\u001b[0m\u001b[0;34m=\u001b[0m\u001b[0mlocal_name\u001b[0m\u001b[0;34m)\u001b[0m\u001b[0;34m\u001b[0m\u001b[0;34m\u001b[0m\u001b[0m\n\u001b[1;32m    427\u001b[0m \u001b[0;34m\u001b[0m\u001b[0m\n\u001b[0;32m--> 428\u001b[0;31m       \u001b[0mout\u001b[0m \u001b[0;34m=\u001b[0m \u001b[0mf\u001b[0m\u001b[0;34m(\u001b[0m\u001b[0;34m*\u001b[0m\u001b[0margs\u001b[0m\u001b[0;34m,\u001b[0m \u001b[0;34m**\u001b[0m\u001b[0mkwargs\u001b[0m\u001b[0;34m)\u001b[0m\u001b[0;34m\u001b[0m\u001b[0;34m\u001b[0m\u001b[0m\n\u001b[0m\u001b[1;32m    429\u001b[0m \u001b[0;34m\u001b[0m\u001b[0m\n\u001b[1;32m    430\u001b[0m       \u001b[0;31m# Module names are set in the constructor. If `f` is the constructor then\u001b[0m\u001b[0;34m\u001b[0m\u001b[0;34m\u001b[0m\u001b[0;34m\u001b[0m\u001b[0m\n",
            "\u001b[0;32m/usr/local/lib/python3.7/dist-packages/haiku/_src/module.py\u001b[0m in \u001b[0;36mrun_interceptors\u001b[0;34m(bound_method, method_name, self, *args, **kwargs)\u001b[0m\n\u001b[1;32m    277\u001b[0m   \u001b[0;34m\"\"\"Runs any method interceptors or the original method.\"\"\"\u001b[0m\u001b[0;34m\u001b[0m\u001b[0;34m\u001b[0m\u001b[0m\n\u001b[1;32m    278\u001b[0m   \u001b[0;32mif\u001b[0m \u001b[0;32mnot\u001b[0m \u001b[0minterceptor_stack\u001b[0m\u001b[0;34m:\u001b[0m\u001b[0;34m\u001b[0m\u001b[0;34m\u001b[0m\u001b[0m\n\u001b[0;32m--> 279\u001b[0;31m     \u001b[0;32mreturn\u001b[0m \u001b[0mbound_method\u001b[0m\u001b[0;34m(\u001b[0m\u001b[0;34m*\u001b[0m\u001b[0margs\u001b[0m\u001b[0;34m,\u001b[0m \u001b[0;34m**\u001b[0m\u001b[0mkwargs\u001b[0m\u001b[0;34m)\u001b[0m\u001b[0;34m\u001b[0m\u001b[0;34m\u001b[0m\u001b[0m\n\u001b[0m\u001b[1;32m    280\u001b[0m \u001b[0;34m\u001b[0m\u001b[0m\n\u001b[1;32m    281\u001b[0m   ctx = MethodContext(module=self,\n",
            "\u001b[0;32m/usr/local/lib/python3.7/dist-packages/haiku/_src/attention.py\u001b[0m in \u001b[0;36m__call__\u001b[0;34m(self, query, key, value, mask)\u001b[0m\n\u001b[1;32m     77\u001b[0m       \u001b[0mattn_logits\u001b[0m \u001b[0;34m=\u001b[0m \u001b[0mjnp\u001b[0m\u001b[0;34m.\u001b[0m\u001b[0mwhere\u001b[0m\u001b[0;34m(\u001b[0m\u001b[0mmask\u001b[0m\u001b[0;34m,\u001b[0m \u001b[0mattn_logits\u001b[0m\u001b[0;34m,\u001b[0m \u001b[0;34m-\u001b[0m\u001b[0;36m1e30\u001b[0m\u001b[0;34m)\u001b[0m\u001b[0;34m\u001b[0m\u001b[0;34m\u001b[0m\u001b[0m\n\u001b[1;32m     78\u001b[0m \u001b[0;34m\u001b[0m\u001b[0m\n\u001b[0;32m---> 79\u001b[0;31m     \u001b[0mattn_weights\u001b[0m \u001b[0;34m=\u001b[0m \u001b[0mjax\u001b[0m\u001b[0;34m.\u001b[0m\u001b[0mnn\u001b[0m\u001b[0;34m.\u001b[0m\u001b[0msoftmax\u001b[0m\u001b[0;34m(\u001b[0m\u001b[0mattn_logits\u001b[0m\u001b[0;34m)\u001b[0m\u001b[0;34m\u001b[0m\u001b[0;34m\u001b[0m\u001b[0m\n\u001b[0m\u001b[1;32m     80\u001b[0m     \u001b[0mattn\u001b[0m \u001b[0;34m=\u001b[0m \u001b[0mjnp\u001b[0m\u001b[0;34m.\u001b[0m\u001b[0meinsum\u001b[0m\u001b[0;34m(\u001b[0m\u001b[0;34m\"...htT,...Thd->...thd\"\u001b[0m\u001b[0;34m,\u001b[0m \u001b[0mattn_weights\u001b[0m\u001b[0;34m,\u001b[0m \u001b[0mvalue_heads\u001b[0m\u001b[0;34m)\u001b[0m\u001b[0;34m\u001b[0m\u001b[0;34m\u001b[0m\u001b[0m\n\u001b[1;32m     81\u001b[0m     \u001b[0;31m# Concatenate attention matrix of all heads into a single vector.\u001b[0m\u001b[0;34m\u001b[0m\u001b[0;34m\u001b[0m\u001b[0;34m\u001b[0m\u001b[0m\n",
            "\u001b[0;32m/usr/local/lib/python3.7/dist-packages/jax/_src/nn/functions.py\u001b[0m in \u001b[0;36msoftmax\u001b[0;34m(x, axis)\u001b[0m\n\u001b[1;32m    295\u001b[0m       \u001b[0mEither\u001b[0m \u001b[0man\u001b[0m \u001b[0minteger\u001b[0m \u001b[0;32mor\u001b[0m \u001b[0ma\u001b[0m \u001b[0mtuple\u001b[0m \u001b[0mof\u001b[0m \u001b[0mintegers\u001b[0m\u001b[0;34m.\u001b[0m\u001b[0;34m\u001b[0m\u001b[0;34m\u001b[0m\u001b[0m\n\u001b[1;32m    296\u001b[0m   \"\"\"\n\u001b[0;32m--> 297\u001b[0;31m   \u001b[0munnormalized\u001b[0m \u001b[0;34m=\u001b[0m \u001b[0mjnp\u001b[0m\u001b[0;34m.\u001b[0m\u001b[0mexp\u001b[0m\u001b[0;34m(\u001b[0m\u001b[0mx\u001b[0m \u001b[0;34m-\u001b[0m \u001b[0mlax\u001b[0m\u001b[0;34m.\u001b[0m\u001b[0mstop_gradient\u001b[0m\u001b[0;34m(\u001b[0m\u001b[0mx\u001b[0m\u001b[0;34m.\u001b[0m\u001b[0mmax\u001b[0m\u001b[0;34m(\u001b[0m\u001b[0maxis\u001b[0m\u001b[0;34m,\u001b[0m \u001b[0mkeepdims\u001b[0m\u001b[0;34m=\u001b[0m\u001b[0;32mTrue\u001b[0m\u001b[0;34m)\u001b[0m\u001b[0;34m)\u001b[0m\u001b[0;34m)\u001b[0m\u001b[0;34m\u001b[0m\u001b[0;34m\u001b[0m\u001b[0m\n\u001b[0m\u001b[1;32m    298\u001b[0m   \u001b[0;32mreturn\u001b[0m \u001b[0munnormalized\u001b[0m \u001b[0;34m/\u001b[0m \u001b[0munnormalized\u001b[0m\u001b[0;34m.\u001b[0m\u001b[0msum\u001b[0m\u001b[0;34m(\u001b[0m\u001b[0maxis\u001b[0m\u001b[0;34m,\u001b[0m \u001b[0mkeepdims\u001b[0m\u001b[0;34m=\u001b[0m\u001b[0;32mTrue\u001b[0m\u001b[0;34m)\u001b[0m\u001b[0;34m\u001b[0m\u001b[0;34m\u001b[0m\u001b[0m\n\u001b[1;32m    299\u001b[0m \u001b[0;34m\u001b[0m\u001b[0m\n",
            "\u001b[0;32m/usr/local/lib/python3.7/dist-packages/jax/_src/numpy/lax_numpy.py\u001b[0m in \u001b[0;36mmax\u001b[0;34m(a, axis, out, keepdims, initial, where)\u001b[0m\n\u001b[1;32m   2060\u001b[0m   return _reduction(a, \"max\", np.max, lax.max, -np.inf, has_identity=False,\n\u001b[1;32m   2061\u001b[0m                     \u001b[0maxis\u001b[0m\u001b[0;34m=\u001b[0m\u001b[0maxis\u001b[0m\u001b[0;34m,\u001b[0m \u001b[0mout\u001b[0m\u001b[0;34m=\u001b[0m\u001b[0mout\u001b[0m\u001b[0;34m,\u001b[0m \u001b[0mkeepdims\u001b[0m\u001b[0;34m=\u001b[0m\u001b[0mkeepdims\u001b[0m\u001b[0;34m,\u001b[0m\u001b[0;34m\u001b[0m\u001b[0;34m\u001b[0m\u001b[0m\n\u001b[0;32m-> 2062\u001b[0;31m                     initial=initial, where_=where, parallel_reduce=lax.pmax)\n\u001b[0m\u001b[1;32m   2063\u001b[0m \u001b[0;34m\u001b[0m\u001b[0m\n\u001b[1;32m   2064\u001b[0m \u001b[0;34m@\u001b[0m\u001b[0m_wraps\u001b[0m\u001b[0;34m(\u001b[0m\u001b[0mnp\u001b[0m\u001b[0;34m.\u001b[0m\u001b[0mmin\u001b[0m\u001b[0;34m,\u001b[0m \u001b[0mskip_params\u001b[0m\u001b[0;34m=\u001b[0m\u001b[0;34m[\u001b[0m\u001b[0;34m'out'\u001b[0m\u001b[0;34m]\u001b[0m\u001b[0;34m)\u001b[0m\u001b[0;34m\u001b[0m\u001b[0;34m\u001b[0m\u001b[0m\n",
            "\u001b[0;32m/usr/local/lib/python3.7/dist-packages/jax/_src/numpy/lax_numpy.py\u001b[0m in \u001b[0;36m_reduction\u001b[0;34m(a, name, np_fun, op, init_val, has_identity, preproc, bool_op, upcast_f16_for_computation, axis, dtype, out, keepdims, initial, where_, parallel_reduce)\u001b[0m\n\u001b[1;32m   1999\u001b[0m     \u001b[0mresult\u001b[0m \u001b[0;34m=\u001b[0m \u001b[0mparallel_reduce\u001b[0m\u001b[0;34m(\u001b[0m\u001b[0ma\u001b[0m\u001b[0;34m,\u001b[0m \u001b[0mdims\u001b[0m\u001b[0;34m)\u001b[0m\u001b[0;34m\u001b[0m\u001b[0;34m\u001b[0m\u001b[0m\n\u001b[1;32m   2000\u001b[0m   \u001b[0;32melse\u001b[0m\u001b[0;34m:\u001b[0m\u001b[0;34m\u001b[0m\u001b[0;34m\u001b[0m\u001b[0m\n\u001b[0;32m-> 2001\u001b[0;31m     \u001b[0mresult\u001b[0m \u001b[0;34m=\u001b[0m \u001b[0mlax\u001b[0m\u001b[0;34m.\u001b[0m\u001b[0mreduce\u001b[0m\u001b[0;34m(\u001b[0m\u001b[0ma\u001b[0m\u001b[0;34m,\u001b[0m \u001b[0minit_val\u001b[0m\u001b[0;34m,\u001b[0m \u001b[0mop\u001b[0m\u001b[0;34m,\u001b[0m \u001b[0mdims\u001b[0m\u001b[0;34m)\u001b[0m\u001b[0;34m\u001b[0m\u001b[0;34m\u001b[0m\u001b[0m\n\u001b[0m\u001b[1;32m   2002\u001b[0m   \u001b[0;32mif\u001b[0m \u001b[0minitial\u001b[0m \u001b[0;32mis\u001b[0m \u001b[0;32mnot\u001b[0m \u001b[0;32mNone\u001b[0m\u001b[0;34m:\u001b[0m\u001b[0;34m\u001b[0m\u001b[0;34m\u001b[0m\u001b[0m\n\u001b[1;32m   2003\u001b[0m     \u001b[0mresult\u001b[0m \u001b[0;34m=\u001b[0m \u001b[0mop\u001b[0m\u001b[0;34m(\u001b[0m\u001b[0m_reduction_init_val\u001b[0m\u001b[0;34m(\u001b[0m\u001b[0ma\u001b[0m\u001b[0;34m,\u001b[0m \u001b[0minitial\u001b[0m\u001b[0;34m)\u001b[0m\u001b[0;34m,\u001b[0m \u001b[0mresult\u001b[0m\u001b[0;34m)\u001b[0m\u001b[0;34m\u001b[0m\u001b[0;34m\u001b[0m\u001b[0m\n",
            "\u001b[0;32m/usr/local/lib/python3.7/dist-packages/jax/_src/lax/lax.py\u001b[0m in \u001b[0;36mreduce\u001b[0;34m(operands, init_values, computation, dimensions)\u001b[0m\n\u001b[1;32m   1172\u001b[0m     \u001b[0;31m# monoid reducers bypass the weak_type_rule, so we set it explicitly.\u001b[0m\u001b[0;34m\u001b[0m\u001b[0;34m\u001b[0m\u001b[0;34m\u001b[0m\u001b[0m\n\u001b[1;32m   1173\u001b[0m     \u001b[0mweak_type\u001b[0m \u001b[0;34m=\u001b[0m \u001b[0mdtypes\u001b[0m\u001b[0;34m.\u001b[0m\u001b[0mis_weakly_typed\u001b[0m\u001b[0;34m(\u001b[0m\u001b[0;34m*\u001b[0m\u001b[0mflat_operands\u001b[0m\u001b[0;34m)\u001b[0m \u001b[0;32mand\u001b[0m \u001b[0mdtypes\u001b[0m\u001b[0;34m.\u001b[0m\u001b[0mis_weakly_typed\u001b[0m\u001b[0;34m(\u001b[0m\u001b[0;34m*\u001b[0m\u001b[0mflat_init_values\u001b[0m\u001b[0;34m)\u001b[0m\u001b[0;34m\u001b[0m\u001b[0;34m\u001b[0m\u001b[0m\n\u001b[0;32m-> 1174\u001b[0;31m     return _convert_element_type(monoid_reducer(*flat_operands, dimensions),\n\u001b[0m\u001b[1;32m   1175\u001b[0m                                  weak_type=weak_type)\n\u001b[1;32m   1176\u001b[0m   \u001b[0;32melse\u001b[0m\u001b[0;34m:\u001b[0m\u001b[0;34m\u001b[0m\u001b[0;34m\u001b[0m\u001b[0m\n",
            "\u001b[0;32m/usr/local/lib/python3.7/dist-packages/jax/_src/lax/lax.py\u001b[0m in \u001b[0;36m_reduce_max\u001b[0;34m(operand, axes)\u001b[0m\n\u001b[1;32m   1252\u001b[0m \u001b[0;34m\u001b[0m\u001b[0m\n\u001b[1;32m   1253\u001b[0m \u001b[0;32mdef\u001b[0m \u001b[0m_reduce_max\u001b[0m\u001b[0;34m(\u001b[0m\u001b[0moperand\u001b[0m\u001b[0;34m:\u001b[0m \u001b[0mArray\u001b[0m\u001b[0;34m,\u001b[0m \u001b[0maxes\u001b[0m\u001b[0;34m:\u001b[0m \u001b[0mSequence\u001b[0m\u001b[0;34m[\u001b[0m\u001b[0mint\u001b[0m\u001b[0;34m]\u001b[0m\u001b[0;34m)\u001b[0m \u001b[0;34m->\u001b[0m \u001b[0mArray\u001b[0m\u001b[0;34m:\u001b[0m\u001b[0;34m\u001b[0m\u001b[0;34m\u001b[0m\u001b[0m\n\u001b[0;32m-> 1254\u001b[0;31m   \u001b[0;32mreturn\u001b[0m \u001b[0mreduce_max_p\u001b[0m\u001b[0;34m.\u001b[0m\u001b[0mbind\u001b[0m\u001b[0;34m(\u001b[0m\u001b[0moperand\u001b[0m\u001b[0;34m,\u001b[0m \u001b[0maxes\u001b[0m\u001b[0;34m=\u001b[0m\u001b[0mtuple\u001b[0m\u001b[0;34m(\u001b[0m\u001b[0maxes\u001b[0m\u001b[0;34m)\u001b[0m\u001b[0;34m)\u001b[0m\u001b[0;34m\u001b[0m\u001b[0;34m\u001b[0m\u001b[0m\n\u001b[0m\u001b[1;32m   1255\u001b[0m \u001b[0;34m\u001b[0m\u001b[0m\n\u001b[1;32m   1256\u001b[0m \u001b[0;32mdef\u001b[0m \u001b[0m_reduce_min\u001b[0m\u001b[0;34m(\u001b[0m\u001b[0moperand\u001b[0m\u001b[0;34m:\u001b[0m \u001b[0mArray\u001b[0m\u001b[0;34m,\u001b[0m \u001b[0maxes\u001b[0m\u001b[0;34m:\u001b[0m \u001b[0mSequence\u001b[0m\u001b[0;34m[\u001b[0m\u001b[0mint\u001b[0m\u001b[0;34m]\u001b[0m\u001b[0;34m)\u001b[0m \u001b[0;34m->\u001b[0m \u001b[0mArray\u001b[0m\u001b[0;34m:\u001b[0m\u001b[0;34m\u001b[0m\u001b[0;34m\u001b[0m\u001b[0m\n",
            "\u001b[0;32m/usr/local/lib/python3.7/dist-packages/jax/core.py\u001b[0m in \u001b[0;36mbind\u001b[0;34m(self, *args, **params)\u001b[0m\n\u001b[1;32m    257\u001b[0m     \u001b[0mtop_trace\u001b[0m \u001b[0;34m=\u001b[0m \u001b[0mfind_top_trace\u001b[0m\u001b[0;34m(\u001b[0m\u001b[0margs\u001b[0m\u001b[0;34m)\u001b[0m\u001b[0;34m\u001b[0m\u001b[0;34m\u001b[0m\u001b[0m\n\u001b[1;32m    258\u001b[0m     \u001b[0mtracers\u001b[0m \u001b[0;34m=\u001b[0m \u001b[0mmap\u001b[0m\u001b[0;34m(\u001b[0m\u001b[0mtop_trace\u001b[0m\u001b[0;34m.\u001b[0m\u001b[0mfull_raise\u001b[0m\u001b[0;34m,\u001b[0m \u001b[0margs\u001b[0m\u001b[0;34m)\u001b[0m\u001b[0;34m\u001b[0m\u001b[0;34m\u001b[0m\u001b[0m\n\u001b[0;32m--> 259\u001b[0;31m     \u001b[0mout\u001b[0m \u001b[0;34m=\u001b[0m \u001b[0mtop_trace\u001b[0m\u001b[0;34m.\u001b[0m\u001b[0mprocess_primitive\u001b[0m\u001b[0;34m(\u001b[0m\u001b[0mself\u001b[0m\u001b[0;34m,\u001b[0m \u001b[0mtracers\u001b[0m\u001b[0;34m,\u001b[0m \u001b[0mparams\u001b[0m\u001b[0;34m)\u001b[0m\u001b[0;34m\u001b[0m\u001b[0;34m\u001b[0m\u001b[0m\n\u001b[0m\u001b[1;32m    260\u001b[0m     \u001b[0;32mreturn\u001b[0m \u001b[0mmap\u001b[0m\u001b[0;34m(\u001b[0m\u001b[0mfull_lower\u001b[0m\u001b[0;34m,\u001b[0m \u001b[0mout\u001b[0m\u001b[0;34m)\u001b[0m \u001b[0;32mif\u001b[0m \u001b[0mself\u001b[0m\u001b[0;34m.\u001b[0m\u001b[0mmultiple_results\u001b[0m \u001b[0;32melse\u001b[0m \u001b[0mfull_lower\u001b[0m\u001b[0;34m(\u001b[0m\u001b[0mout\u001b[0m\u001b[0;34m)\u001b[0m\u001b[0;34m\u001b[0m\u001b[0;34m\u001b[0m\u001b[0m\n\u001b[1;32m    261\u001b[0m \u001b[0;34m\u001b[0m\u001b[0m\n",
            "\u001b[0;32m/usr/local/lib/python3.7/dist-packages/jax/interpreters/ad.py\u001b[0m in \u001b[0;36mprocess_primitive\u001b[0;34m(self, primitive, tracers, params)\u001b[0m\n\u001b[1;32m    272\u001b[0m       \u001b[0mmsg\u001b[0m \u001b[0;34m=\u001b[0m \u001b[0;34mf\"Differentiation rule for '{primitive}' not implemented\"\u001b[0m\u001b[0;34m\u001b[0m\u001b[0;34m\u001b[0m\u001b[0m\n\u001b[1;32m    273\u001b[0m       \u001b[0;32mraise\u001b[0m \u001b[0mNotImplementedError\u001b[0m\u001b[0;34m(\u001b[0m\u001b[0mmsg\u001b[0m\u001b[0;34m)\u001b[0m\u001b[0;34m\u001b[0m\u001b[0;34m\u001b[0m\u001b[0m\n\u001b[0;32m--> 274\u001b[0;31m     \u001b[0mprimal_out\u001b[0m\u001b[0;34m,\u001b[0m \u001b[0mtangent_out\u001b[0m \u001b[0;34m=\u001b[0m \u001b[0mjvp\u001b[0m\u001b[0;34m(\u001b[0m\u001b[0mprimals_in\u001b[0m\u001b[0;34m,\u001b[0m \u001b[0mtangents_in\u001b[0m\u001b[0;34m,\u001b[0m \u001b[0;34m**\u001b[0m\u001b[0mparams\u001b[0m\u001b[0;34m)\u001b[0m\u001b[0;34m\u001b[0m\u001b[0;34m\u001b[0m\u001b[0m\n\u001b[0m\u001b[1;32m    275\u001b[0m     \u001b[0;32mif\u001b[0m \u001b[0mprimitive\u001b[0m\u001b[0;34m.\u001b[0m\u001b[0mmultiple_results\u001b[0m\u001b[0;34m:\u001b[0m\u001b[0;34m\u001b[0m\u001b[0;34m\u001b[0m\u001b[0m\n\u001b[1;32m    276\u001b[0m       \u001b[0;32mreturn\u001b[0m \u001b[0;34m[\u001b[0m\u001b[0mJVPTracer\u001b[0m\u001b[0;34m(\u001b[0m\u001b[0mself\u001b[0m\u001b[0;34m,\u001b[0m \u001b[0mx\u001b[0m\u001b[0;34m,\u001b[0m \u001b[0mt\u001b[0m\u001b[0;34m)\u001b[0m \u001b[0;32mfor\u001b[0m \u001b[0mx\u001b[0m\u001b[0;34m,\u001b[0m \u001b[0mt\u001b[0m \u001b[0;32min\u001b[0m \u001b[0mzip\u001b[0m\u001b[0;34m(\u001b[0m\u001b[0mprimal_out\u001b[0m\u001b[0;34m,\u001b[0m \u001b[0mtangent_out\u001b[0m\u001b[0;34m)\u001b[0m\u001b[0;34m]\u001b[0m\u001b[0;34m\u001b[0m\u001b[0;34m\u001b[0m\u001b[0m\n",
            "\u001b[0;32m/usr/local/lib/python3.7/dist-packages/jax/interpreters/ad.py\u001b[0m in \u001b[0;36mstandard_jvp2\u001b[0;34m(jvprules, primitive, primals, tangents, **params)\u001b[0m\n\u001b[1;32m    460\u001b[0m   tangents_out = (rule(t, val_out, *primals, **params) for rule, t in zip(jvprules, tangents)\n\u001b[1;32m    461\u001b[0m                   if rule is not None and type(t) is not Zero)\n\u001b[0;32m--> 462\u001b[0;31m   \u001b[0mtangents_out\u001b[0m \u001b[0;34m=\u001b[0m \u001b[0mlist\u001b[0m\u001b[0;34m(\u001b[0m\u001b[0mtangents_out\u001b[0m\u001b[0;34m)\u001b[0m\u001b[0;34m\u001b[0m\u001b[0;34m\u001b[0m\u001b[0m\n\u001b[0m\u001b[1;32m    463\u001b[0m   \u001b[0;32mreturn\u001b[0m \u001b[0mval_out\u001b[0m\u001b[0;34m,\u001b[0m \u001b[0mfunctools\u001b[0m\u001b[0;34m.\u001b[0m\u001b[0mreduce\u001b[0m\u001b[0;34m(\u001b[0m\u001b[0madd_tangents\u001b[0m\u001b[0;34m,\u001b[0m \u001b[0mtangents_out\u001b[0m\u001b[0;34m,\u001b[0m \u001b[0mZero\u001b[0m\u001b[0;34m.\u001b[0m\u001b[0mfrom_value\u001b[0m\u001b[0;34m(\u001b[0m\u001b[0mval_out\u001b[0m\u001b[0;34m)\u001b[0m\u001b[0;34m)\u001b[0m\u001b[0;34m\u001b[0m\u001b[0;34m\u001b[0m\u001b[0m\n\u001b[1;32m    464\u001b[0m \u001b[0;34m\u001b[0m\u001b[0m\n",
            "\u001b[0;32m/usr/local/lib/python3.7/dist-packages/jax/interpreters/ad.py\u001b[0m in \u001b[0;36m<genexpr>\u001b[0;34m(.0)\u001b[0m\n\u001b[1;32m    459\u001b[0m   \u001b[0mval_out\u001b[0m \u001b[0;34m=\u001b[0m \u001b[0mprimitive\u001b[0m\u001b[0;34m.\u001b[0m\u001b[0mbind\u001b[0m\u001b[0;34m(\u001b[0m\u001b[0;34m*\u001b[0m\u001b[0mprimals\u001b[0m\u001b[0;34m,\u001b[0m \u001b[0;34m**\u001b[0m\u001b[0mparams\u001b[0m\u001b[0;34m)\u001b[0m\u001b[0;34m\u001b[0m\u001b[0;34m\u001b[0m\u001b[0m\n\u001b[1;32m    460\u001b[0m   tangents_out = (rule(t, val_out, *primals, **params) for rule, t in zip(jvprules, tangents)\n\u001b[0;32m--> 461\u001b[0;31m                   if rule is not None and type(t) is not Zero)\n\u001b[0m\u001b[1;32m    462\u001b[0m   \u001b[0mtangents_out\u001b[0m \u001b[0;34m=\u001b[0m \u001b[0mlist\u001b[0m\u001b[0;34m(\u001b[0m\u001b[0mtangents_out\u001b[0m\u001b[0;34m)\u001b[0m\u001b[0;34m\u001b[0m\u001b[0;34m\u001b[0m\u001b[0m\n\u001b[1;32m    463\u001b[0m   \u001b[0;32mreturn\u001b[0m \u001b[0mval_out\u001b[0m\u001b[0;34m,\u001b[0m \u001b[0mfunctools\u001b[0m\u001b[0;34m.\u001b[0m\u001b[0mreduce\u001b[0m\u001b[0;34m(\u001b[0m\u001b[0madd_tangents\u001b[0m\u001b[0;34m,\u001b[0m \u001b[0mtangents_out\u001b[0m\u001b[0;34m,\u001b[0m \u001b[0mZero\u001b[0m\u001b[0;34m.\u001b[0m\u001b[0mfrom_value\u001b[0m\u001b[0;34m(\u001b[0m\u001b[0mval_out\u001b[0m\u001b[0;34m)\u001b[0m\u001b[0;34m)\u001b[0m\u001b[0;34m\u001b[0m\u001b[0;34m\u001b[0m\u001b[0m\n",
            "\u001b[0;32m/usr/local/lib/python3.7/dist-packages/jax/_src/lax/lax.py\u001b[0m in \u001b[0;36m_reduce_chooser_jvp_rule\u001b[0;34m(g, ans, operand, axes)\u001b[0m\n\u001b[1;32m   5158\u001b[0m   \u001b[0mshape\u001b[0m \u001b[0;34m=\u001b[0m \u001b[0;34m[\u001b[0m\u001b[0;36m1\u001b[0m \u001b[0;32mif\u001b[0m \u001b[0mi\u001b[0m \u001b[0;32min\u001b[0m \u001b[0maxes\u001b[0m \u001b[0;32melse\u001b[0m \u001b[0md\u001b[0m \u001b[0;32mfor\u001b[0m \u001b[0mi\u001b[0m\u001b[0;34m,\u001b[0m \u001b[0md\u001b[0m \u001b[0;32min\u001b[0m \u001b[0menumerate\u001b[0m\u001b[0;34m(\u001b[0m\u001b[0moperand\u001b[0m\u001b[0;34m.\u001b[0m\u001b[0mshape\u001b[0m\u001b[0;34m)\u001b[0m\u001b[0;34m]\u001b[0m\u001b[0;34m\u001b[0m\u001b[0;34m\u001b[0m\u001b[0m\n\u001b[1;32m   5159\u001b[0m   location_indicators = convert_element_type(\n\u001b[0;32m-> 5160\u001b[0;31m       _eq_meet(operand, reshape(ans, shape)), g.dtype)\n\u001b[0m\u001b[1;32m   5161\u001b[0m   \u001b[0mcounts\u001b[0m \u001b[0;34m=\u001b[0m \u001b[0m_reduce_sum\u001b[0m\u001b[0;34m(\u001b[0m\u001b[0mlocation_indicators\u001b[0m\u001b[0;34m,\u001b[0m \u001b[0maxes\u001b[0m\u001b[0;34m)\u001b[0m\u001b[0;34m\u001b[0m\u001b[0;34m\u001b[0m\u001b[0m\n\u001b[1;32m   5162\u001b[0m   \u001b[0;32mreturn\u001b[0m \u001b[0mdiv\u001b[0m\u001b[0;34m(\u001b[0m\u001b[0m_reduce_sum\u001b[0m\u001b[0;34m(\u001b[0m\u001b[0mmul\u001b[0m\u001b[0;34m(\u001b[0m\u001b[0mg\u001b[0m\u001b[0;34m,\u001b[0m \u001b[0mlocation_indicators\u001b[0m\u001b[0;34m)\u001b[0m\u001b[0;34m,\u001b[0m \u001b[0maxes\u001b[0m\u001b[0;34m)\u001b[0m\u001b[0;34m,\u001b[0m \u001b[0mcounts\u001b[0m\u001b[0;34m)\u001b[0m\u001b[0;34m\u001b[0m\u001b[0;34m\u001b[0m\u001b[0m\n",
            "\u001b[0;32m/usr/local/lib/python3.7/dist-packages/jax/_src/lax/lax.py\u001b[0m in \u001b[0;36mconvert_element_type\u001b[0;34m(operand, new_dtype)\u001b[0m\n\u001b[1;32m    427\u001b[0m   \u001b[0;32mif\u001b[0m \u001b[0mhasattr\u001b[0m\u001b[0;34m(\u001b[0m\u001b[0moperand\u001b[0m\u001b[0;34m,\u001b[0m \u001b[0;34m'__jax_array__'\u001b[0m\u001b[0;34m)\u001b[0m\u001b[0;34m:\u001b[0m\u001b[0;34m\u001b[0m\u001b[0;34m\u001b[0m\u001b[0m\n\u001b[1;32m    428\u001b[0m     \u001b[0moperand\u001b[0m \u001b[0;34m=\u001b[0m \u001b[0moperand\u001b[0m\u001b[0;34m.\u001b[0m\u001b[0m__jax_array__\u001b[0m\u001b[0;34m(\u001b[0m\u001b[0;34m)\u001b[0m\u001b[0;34m\u001b[0m\u001b[0;34m\u001b[0m\u001b[0m\n\u001b[0;32m--> 429\u001b[0;31m   \u001b[0;32mreturn\u001b[0m \u001b[0m_convert_element_type\u001b[0m\u001b[0;34m(\u001b[0m\u001b[0moperand\u001b[0m\u001b[0;34m,\u001b[0m \u001b[0mnew_dtype\u001b[0m\u001b[0;34m,\u001b[0m \u001b[0mweak_type\u001b[0m\u001b[0;34m=\u001b[0m\u001b[0;32mFalse\u001b[0m\u001b[0;34m)\u001b[0m\u001b[0;34m\u001b[0m\u001b[0;34m\u001b[0m\u001b[0m\n\u001b[0m\u001b[1;32m    430\u001b[0m \u001b[0;34m\u001b[0m\u001b[0m\n\u001b[1;32m    431\u001b[0m def _convert_element_type(operand: Array, new_dtype: Optional[DType] = None,\n",
            "\u001b[0;32m/usr/local/lib/python3.7/dist-packages/jax/_src/lax/lax.py\u001b[0m in \u001b[0;36m_convert_element_type\u001b[0;34m(operand, new_dtype, weak_type)\u001b[0m\n\u001b[1;32m    457\u001b[0m   \u001b[0;32melse\u001b[0m\u001b[0;34m:\u001b[0m\u001b[0;34m\u001b[0m\u001b[0;34m\u001b[0m\u001b[0m\n\u001b[1;32m    458\u001b[0m     return convert_element_type_p.bind(operand, new_dtype=new_dtype,\n\u001b[0;32m--> 459\u001b[0;31m                                        weak_type=new_weak_type)\n\u001b[0m\u001b[1;32m    460\u001b[0m \u001b[0;34m\u001b[0m\u001b[0m\n\u001b[1;32m    461\u001b[0m \u001b[0;32mdef\u001b[0m \u001b[0mbitcast_convert_type\u001b[0m\u001b[0;34m(\u001b[0m\u001b[0moperand\u001b[0m\u001b[0;34m:\u001b[0m \u001b[0mArray\u001b[0m\u001b[0;34m,\u001b[0m \u001b[0mnew_dtype\u001b[0m\u001b[0;34m:\u001b[0m \u001b[0mDType\u001b[0m\u001b[0;34m)\u001b[0m \u001b[0;34m->\u001b[0m \u001b[0mArray\u001b[0m\u001b[0;34m:\u001b[0m\u001b[0;34m\u001b[0m\u001b[0;34m\u001b[0m\u001b[0m\n",
            "\u001b[0;32m/usr/local/lib/python3.7/dist-packages/jax/core.py\u001b[0m in \u001b[0;36mbind\u001b[0;34m(self, *args, **params)\u001b[0m\n\u001b[1;32m    257\u001b[0m     \u001b[0mtop_trace\u001b[0m \u001b[0;34m=\u001b[0m \u001b[0mfind_top_trace\u001b[0m\u001b[0;34m(\u001b[0m\u001b[0margs\u001b[0m\u001b[0;34m)\u001b[0m\u001b[0;34m\u001b[0m\u001b[0;34m\u001b[0m\u001b[0m\n\u001b[1;32m    258\u001b[0m     \u001b[0mtracers\u001b[0m \u001b[0;34m=\u001b[0m \u001b[0mmap\u001b[0m\u001b[0;34m(\u001b[0m\u001b[0mtop_trace\u001b[0m\u001b[0;34m.\u001b[0m\u001b[0mfull_raise\u001b[0m\u001b[0;34m,\u001b[0m \u001b[0margs\u001b[0m\u001b[0;34m)\u001b[0m\u001b[0;34m\u001b[0m\u001b[0;34m\u001b[0m\u001b[0m\n\u001b[0;32m--> 259\u001b[0;31m     \u001b[0mout\u001b[0m \u001b[0;34m=\u001b[0m \u001b[0mtop_trace\u001b[0m\u001b[0;34m.\u001b[0m\u001b[0mprocess_primitive\u001b[0m\u001b[0;34m(\u001b[0m\u001b[0mself\u001b[0m\u001b[0;34m,\u001b[0m \u001b[0mtracers\u001b[0m\u001b[0;34m,\u001b[0m \u001b[0mparams\u001b[0m\u001b[0;34m)\u001b[0m\u001b[0;34m\u001b[0m\u001b[0;34m\u001b[0m\u001b[0m\n\u001b[0m\u001b[1;32m    260\u001b[0m     \u001b[0;32mreturn\u001b[0m \u001b[0mmap\u001b[0m\u001b[0;34m(\u001b[0m\u001b[0mfull_lower\u001b[0m\u001b[0;34m,\u001b[0m \u001b[0mout\u001b[0m\u001b[0;34m)\u001b[0m \u001b[0;32mif\u001b[0m \u001b[0mself\u001b[0m\u001b[0;34m.\u001b[0m\u001b[0mmultiple_results\u001b[0m \u001b[0;32melse\u001b[0m \u001b[0mfull_lower\u001b[0m\u001b[0;34m(\u001b[0m\u001b[0mout\u001b[0m\u001b[0;34m)\u001b[0m\u001b[0;34m\u001b[0m\u001b[0;34m\u001b[0m\u001b[0m\n\u001b[1;32m    261\u001b[0m \u001b[0;34m\u001b[0m\u001b[0m\n",
            "\u001b[0;32m/usr/local/lib/python3.7/dist-packages/jax/core.py\u001b[0m in \u001b[0;36mprocess_primitive\u001b[0;34m(self, primitive, tracers, params)\u001b[0m\n\u001b[1;32m    595\u001b[0m \u001b[0;34m\u001b[0m\u001b[0m\n\u001b[1;32m    596\u001b[0m   \u001b[0;32mdef\u001b[0m \u001b[0mprocess_primitive\u001b[0m\u001b[0;34m(\u001b[0m\u001b[0mself\u001b[0m\u001b[0;34m,\u001b[0m \u001b[0mprimitive\u001b[0m\u001b[0;34m,\u001b[0m \u001b[0mtracers\u001b[0m\u001b[0;34m,\u001b[0m \u001b[0mparams\u001b[0m\u001b[0;34m)\u001b[0m\u001b[0;34m:\u001b[0m\u001b[0;34m\u001b[0m\u001b[0;34m\u001b[0m\u001b[0m\n\u001b[0;32m--> 597\u001b[0;31m     \u001b[0;32mreturn\u001b[0m \u001b[0mprimitive\u001b[0m\u001b[0;34m.\u001b[0m\u001b[0mimpl\u001b[0m\u001b[0;34m(\u001b[0m\u001b[0;34m*\u001b[0m\u001b[0mtracers\u001b[0m\u001b[0;34m,\u001b[0m \u001b[0;34m**\u001b[0m\u001b[0mparams\u001b[0m\u001b[0;34m)\u001b[0m\u001b[0;34m\u001b[0m\u001b[0;34m\u001b[0m\u001b[0m\n\u001b[0m\u001b[1;32m    598\u001b[0m \u001b[0;34m\u001b[0m\u001b[0m\n\u001b[1;32m    599\u001b[0m   \u001b[0;32mdef\u001b[0m \u001b[0mprocess_call\u001b[0m\u001b[0;34m(\u001b[0m\u001b[0mself\u001b[0m\u001b[0;34m,\u001b[0m \u001b[0mprimitive\u001b[0m\u001b[0;34m,\u001b[0m \u001b[0mf\u001b[0m\u001b[0;34m,\u001b[0m \u001b[0mtracers\u001b[0m\u001b[0;34m,\u001b[0m \u001b[0mparams\u001b[0m\u001b[0;34m)\u001b[0m\u001b[0;34m:\u001b[0m\u001b[0;34m\u001b[0m\u001b[0;34m\u001b[0m\u001b[0m\n",
            "\u001b[0;32m/usr/local/lib/python3.7/dist-packages/jax/interpreters/xla.py\u001b[0m in \u001b[0;36mapply_primitive\u001b[0;34m(prim, *args, **params)\u001b[0m\n\u001b[1;32m    228\u001b[0m   \u001b[0;34m\"\"\"Impl rule that compiles and runs a single primitive 'prim' using XLA.\"\"\"\u001b[0m\u001b[0;34m\u001b[0m\u001b[0;34m\u001b[0m\u001b[0m\n\u001b[1;32m    229\u001b[0m   \u001b[0mcompiled_fun\u001b[0m \u001b[0;34m=\u001b[0m \u001b[0mxla_primitive_callable\u001b[0m\u001b[0;34m(\u001b[0m\u001b[0mprim\u001b[0m\u001b[0;34m,\u001b[0m \u001b[0;34m*\u001b[0m\u001b[0munsafe_map\u001b[0m\u001b[0;34m(\u001b[0m\u001b[0marg_spec\u001b[0m\u001b[0;34m,\u001b[0m \u001b[0margs\u001b[0m\u001b[0;34m)\u001b[0m\u001b[0;34m,\u001b[0m \u001b[0;34m**\u001b[0m\u001b[0mparams\u001b[0m\u001b[0;34m)\u001b[0m\u001b[0;34m\u001b[0m\u001b[0;34m\u001b[0m\u001b[0m\n\u001b[0;32m--> 230\u001b[0;31m   \u001b[0;32mreturn\u001b[0m \u001b[0mcompiled_fun\u001b[0m\u001b[0;34m(\u001b[0m\u001b[0;34m*\u001b[0m\u001b[0margs\u001b[0m\u001b[0;34m)\u001b[0m\u001b[0;34m\u001b[0m\u001b[0;34m\u001b[0m\u001b[0m\n\u001b[0m\u001b[1;32m    231\u001b[0m \u001b[0;34m\u001b[0m\u001b[0m\n\u001b[1;32m    232\u001b[0m \u001b[0;34m\u001b[0m\u001b[0m\n",
            "\u001b[0;32m/usr/local/lib/python3.7/dist-packages/jax/interpreters/xla.py\u001b[0m in \u001b[0;36m_execute_compiled_primitive\u001b[0;34m(prim, compiled, result_handler, *args)\u001b[0m\n\u001b[1;32m    346\u001b[0m   \u001b[0mdevice\u001b[0m\u001b[0;34m,\u001b[0m \u001b[0;34m=\u001b[0m \u001b[0mcompiled\u001b[0m\u001b[0;34m.\u001b[0m\u001b[0mlocal_devices\u001b[0m\u001b[0;34m(\u001b[0m\u001b[0;34m)\u001b[0m\u001b[0;34m\u001b[0m\u001b[0;34m\u001b[0m\u001b[0m\n\u001b[1;32m    347\u001b[0m   \u001b[0minput_bufs\u001b[0m \u001b[0;34m=\u001b[0m \u001b[0mlist\u001b[0m\u001b[0;34m(\u001b[0m\u001b[0mit\u001b[0m\u001b[0;34m.\u001b[0m\u001b[0mchain\u001b[0m\u001b[0;34m.\u001b[0m\u001b[0mfrom_iterable\u001b[0m\u001b[0;34m(\u001b[0m\u001b[0mdevice_put\u001b[0m\u001b[0;34m(\u001b[0m\u001b[0mx\u001b[0m\u001b[0;34m,\u001b[0m \u001b[0mdevice\u001b[0m\u001b[0;34m)\u001b[0m \u001b[0;32mfor\u001b[0m \u001b[0mx\u001b[0m \u001b[0;32min\u001b[0m \u001b[0margs\u001b[0m \u001b[0;32mif\u001b[0m \u001b[0mx\u001b[0m \u001b[0;32mis\u001b[0m \u001b[0;32mnot\u001b[0m \u001b[0mtoken\u001b[0m\u001b[0;34m)\u001b[0m\u001b[0;34m)\u001b[0m\u001b[0;34m\u001b[0m\u001b[0;34m\u001b[0m\u001b[0m\n\u001b[0;32m--> 348\u001b[0;31m   \u001b[0mout_bufs\u001b[0m \u001b[0;34m=\u001b[0m \u001b[0mcompiled\u001b[0m\u001b[0;34m.\u001b[0m\u001b[0mexecute\u001b[0m\u001b[0;34m(\u001b[0m\u001b[0minput_bufs\u001b[0m\u001b[0;34m)\u001b[0m\u001b[0;34m\u001b[0m\u001b[0;34m\u001b[0m\u001b[0m\n\u001b[0m\u001b[1;32m    349\u001b[0m   \u001b[0mcheck_special\u001b[0m\u001b[0;34m(\u001b[0m\u001b[0mprim\u001b[0m\u001b[0;34m.\u001b[0m\u001b[0mname\u001b[0m\u001b[0;34m,\u001b[0m \u001b[0mout_bufs\u001b[0m\u001b[0;34m)\u001b[0m\u001b[0;34m\u001b[0m\u001b[0;34m\u001b[0m\u001b[0m\n\u001b[1;32m    350\u001b[0m   \u001b[0;32mreturn\u001b[0m \u001b[0mresult_handler\u001b[0m\u001b[0;34m(\u001b[0m\u001b[0;34m*\u001b[0m\u001b[0mout_bufs\u001b[0m\u001b[0;34m)\u001b[0m\u001b[0;34m\u001b[0m\u001b[0;34m\u001b[0m\u001b[0m\n",
            "\u001b[0;31mRuntimeError\u001b[0m: Resource exhausted: Could not allocate 75866112 bytes in memory 0x0x0_HBM0; 56852480 bytes allocatable, 210436096 bytes available"
          ]
        }
      ]
    },
    {
      "cell_type": "code",
      "metadata": {
        "id": "cKtDXCE89KXy"
      },
      "source": [
        ""
      ],
      "execution_count": 201,
      "outputs": []
    },
    {
      "cell_type": "code",
      "metadata": {
        "id": "HBfOlCto9ccG"
      },
      "source": [
        ""
      ],
      "execution_count": 202,
      "outputs": []
    },
    {
      "cell_type": "code",
      "metadata": {
        "id": "FfZhOlbb7MYy",
        "outputId": "51512e6c-5f14-4bf4-9b18-00acbbd1cf9d",
        "colab": {
          "base_uri": "https://localhost:8080/"
        }
      },
      "source": [
        "loss_fn(state, rng=rng_key, data=data)\n"
      ],
      "execution_count": 197,
      "outputs": [
        {
          "output_type": "execute_result",
          "data": {
            "text/plain": [
              "DeviceArray(2.5430925, dtype=float32)"
            ]
          },
          "metadata": {
            "tags": []
          },
          "execution_count": 197
        }
      ]
    },
    {
      "cell_type": "code",
      "metadata": {
        "id": "P7PznydA3pW6",
        "outputId": "89bd28ac-1752-46a3-a7f9-fb6aab7d6a1c",
        "colab": {
          "base_uri": "https://localhost:8080/"
        }
      },
      "source": [
        "data = get_batch(next(train_dataset))\n",
        "state, metrics = updater.update(state, data)"
      ],
      "execution_count": 164,
      "outputs": [
        {
          "output_type": "stream",
          "text": [
            "Traced<ShapedArray(float32[])>with<DynamicJaxprTrace(level=0/1)>\n"
          ],
          "name": "stdout"
        }
      ]
    },
    {
      "cell_type": "code",
      "metadata": {
        "id": "yu_UriHX6AfH",
        "outputId": "c6e5e71c-377f-4eff-c97f-4c3f625739ae",
        "colab": {
          "base_uri": "https://localhost:8080/"
        }
      },
      "source": [
        "data = get_batch(next(train_dataset))\n",
        "state, metrics = updater.update(state, data)\n",
        "print(metrics)"
      ],
      "execution_count": 183,
      "outputs": [
        {
          "output_type": "stream",
          "text": [
            "{'l': DeviceArray(nan, dtype=float32), 'loss': DeviceArray(nan, dtype=float32), 'step': DeviceArray(0, dtype=int32)}\n"
          ],
          "name": "stdout"
        }
      ]
    },
    {
      "cell_type": "code",
      "metadata": {
        "id": "s9H35wz93rw1",
        "outputId": "d32e45e0-813c-40c7-84d7-6f96b7a0c4d7",
        "colab": {
          "base_uri": "https://localhost:8080/",
          "height": 1000
        }
      },
      "source": [
        "\n",
        "for i in range(0,500):\n",
        "  \n",
        "  \n",
        "  # if i % 10 == 0:\n",
        "    "
      ],
      "execution_count": 177,
      "outputs": [
        {
          "output_type": "stream",
          "text": [
            "{'loss': DeviceArray(nan, dtype=float32), 'step': DeviceArray(0, dtype=int32)}\n",
            "{'loss': DeviceArray(nan, dtype=float32), 'step': DeviceArray(16843009, dtype=int32)}\n",
            "{'loss': DeviceArray(nan, dtype=float32), 'step': DeviceArray(0, dtype=int32)}\n",
            "{'loss': DeviceArray(nan, dtype=float32), 'step': DeviceArray(0, dtype=int32)}\n",
            "{'loss': DeviceArray(nan, dtype=float32), 'step': DeviceArray(0, dtype=int32)}\n",
            "{'loss': DeviceArray(nan, dtype=float32), 'step': DeviceArray(0, dtype=int32)}\n",
            "{'loss': DeviceArray(nan, dtype=float32), 'step': DeviceArray(0, dtype=int32)}\n",
            "{'loss': DeviceArray(nan, dtype=float32), 'step': DeviceArray(0, dtype=int32)}\n",
            "{'loss': DeviceArray(nan, dtype=float32), 'step': DeviceArray(0, dtype=int32)}\n",
            "{'loss': DeviceArray(nan, dtype=float32), 'step': DeviceArray(0, dtype=int32)}\n",
            "{'loss': DeviceArray(nan, dtype=float32), 'step': DeviceArray(0, dtype=int32)}\n",
            "{'loss': DeviceArray(nan, dtype=float32), 'step': DeviceArray(0, dtype=int32)}\n",
            "{'loss': DeviceArray(nan, dtype=float32), 'step': DeviceArray(0, dtype=int32)}\n",
            "{'loss': DeviceArray(nan, dtype=float32), 'step': DeviceArray(0, dtype=int32)}\n",
            "{'loss': DeviceArray(nan, dtype=float32), 'step': DeviceArray(0, dtype=int32)}\n",
            "{'loss': DeviceArray(nan, dtype=float32), 'step': DeviceArray(0, dtype=int32)}\n",
            "{'loss': DeviceArray(nan, dtype=float32), 'step': DeviceArray(0, dtype=int32)}\n",
            "{'loss': DeviceArray(nan, dtype=float32), 'step': DeviceArray(0, dtype=int32)}\n",
            "{'loss': DeviceArray(nan, dtype=float32), 'step': DeviceArray(0, dtype=int32)}\n",
            "{'loss': DeviceArray(nan, dtype=float32), 'step': DeviceArray(0, dtype=int32)}\n",
            "{'loss': DeviceArray(nan, dtype=float32), 'step': DeviceArray(0, dtype=int32)}\n",
            "{'loss': DeviceArray(nan, dtype=float32), 'step': DeviceArray(0, dtype=int32)}\n",
            "{'loss': DeviceArray(nan, dtype=float32), 'step': DeviceArray(0, dtype=int32)}\n",
            "{'loss': DeviceArray(nan, dtype=float32), 'step': DeviceArray(0, dtype=int32)}\n",
            "{'loss': DeviceArray(nan, dtype=float32), 'step': DeviceArray(0, dtype=int32)}\n",
            "{'loss': DeviceArray(nan, dtype=float32), 'step': DeviceArray(2143289344, dtype=int32)}\n",
            "{'loss': DeviceArray(nan, dtype=float32), 'step': DeviceArray(0, dtype=int32)}\n",
            "{'loss': DeviceArray(nan, dtype=float32), 'step': DeviceArray(0, dtype=int32)}\n",
            "{'loss': DeviceArray(nan, dtype=float32), 'step': DeviceArray(0, dtype=int32)}\n",
            "{'loss': DeviceArray(nan, dtype=float32), 'step': DeviceArray(0, dtype=int32)}\n",
            "{'loss': DeviceArray(nan, dtype=float32), 'step': DeviceArray(0, dtype=int32)}\n",
            "{'loss': DeviceArray(nan, dtype=float32), 'step': DeviceArray(0, dtype=int32)}\n",
            "{'loss': DeviceArray(nan, dtype=float32), 'step': DeviceArray(0, dtype=int32)}\n",
            "{'loss': DeviceArray(nan, dtype=float32), 'step': DeviceArray(0, dtype=int32)}\n",
            "{'loss': DeviceArray(nan, dtype=float32), 'step': DeviceArray(0, dtype=int32)}\n",
            "{'loss': DeviceArray(nan, dtype=float32), 'step': DeviceArray(2143289344, dtype=int32)}\n",
            "{'loss': DeviceArray(nan, dtype=float32), 'step': DeviceArray(0, dtype=int32)}\n",
            "{'loss': DeviceArray(nan, dtype=float32), 'step': DeviceArray(2143289344, dtype=int32)}\n",
            "{'loss': DeviceArray(nan, dtype=float32), 'step': DeviceArray(0, dtype=int32)}\n",
            "{'loss': DeviceArray(nan, dtype=float32), 'step': DeviceArray(2143289344, dtype=int32)}\n",
            "{'loss': DeviceArray(nan, dtype=float32), 'step': DeviceArray(0, dtype=int32)}\n",
            "{'loss': DeviceArray(nan, dtype=float32), 'step': DeviceArray(2143289344, dtype=int32)}\n",
            "{'loss': DeviceArray(nan, dtype=float32), 'step': DeviceArray(0, dtype=int32)}\n",
            "{'loss': DeviceArray(nan, dtype=float32), 'step': DeviceArray(0, dtype=int32)}\n",
            "{'loss': DeviceArray(nan, dtype=float32), 'step': DeviceArray(0, dtype=int32)}\n",
            "{'loss': DeviceArray(nan, dtype=float32), 'step': DeviceArray(2143289344, dtype=int32)}\n",
            "{'loss': DeviceArray(nan, dtype=float32), 'step': DeviceArray(0, dtype=int32)}\n",
            "{'loss': DeviceArray(nan, dtype=float32), 'step': DeviceArray(2143289344, dtype=int32)}\n",
            "{'loss': DeviceArray(nan, dtype=float32), 'step': DeviceArray(0, dtype=int32)}\n",
            "{'loss': DeviceArray(nan, dtype=float32), 'step': DeviceArray(2143289344, dtype=int32)}\n",
            "{'loss': DeviceArray(nan, dtype=float32), 'step': DeviceArray(0, dtype=int32)}\n",
            "{'loss': DeviceArray(nan, dtype=float32), 'step': DeviceArray(0, dtype=int32)}\n",
            "{'loss': DeviceArray(nan, dtype=float32), 'step': DeviceArray(0, dtype=int32)}\n",
            "{'loss': DeviceArray(nan, dtype=float32), 'step': DeviceArray(2143289344, dtype=int32)}\n",
            "{'loss': DeviceArray(nan, dtype=float32), 'step': DeviceArray(0, dtype=int32)}\n",
            "{'loss': DeviceArray(nan, dtype=float32), 'step': DeviceArray(2143289344, dtype=int32)}\n",
            "{'loss': DeviceArray(nan, dtype=float32), 'step': DeviceArray(0, dtype=int32)}\n",
            "{'loss': DeviceArray(nan, dtype=float32), 'step': DeviceArray(0, dtype=int32)}\n",
            "{'loss': DeviceArray(nan, dtype=float32), 'step': DeviceArray(0, dtype=int32)}\n"
          ],
          "name": "stdout"
        },
        {
          "output_type": "error",
          "ename": "KeyboardInterrupt",
          "evalue": "ignored",
          "traceback": [
            "\u001b[0;31m---------------------------------------------------------------------------\u001b[0m",
            "\u001b[0;31mKeyboardInterrupt\u001b[0m                         Traceback (most recent call last)",
            "\u001b[0;32m<ipython-input-177-201b577a2b45>\u001b[0m in \u001b[0;36m<module>\u001b[0;34m()\u001b[0m\n\u001b[1;32m      2\u001b[0m \u001b[0;32mfor\u001b[0m \u001b[0mi\u001b[0m \u001b[0;32min\u001b[0m \u001b[0mrange\u001b[0m\u001b[0;34m(\u001b[0m\u001b[0;36m0\u001b[0m\u001b[0;34m,\u001b[0m\u001b[0;36m500\u001b[0m\u001b[0;34m)\u001b[0m\u001b[0;34m:\u001b[0m\u001b[0;34m\u001b[0m\u001b[0;34m\u001b[0m\u001b[0m\n\u001b[1;32m      3\u001b[0m \u001b[0;34m\u001b[0m\u001b[0m\n\u001b[0;32m----> 4\u001b[0;31m   \u001b[0mstate\u001b[0m\u001b[0;34m,\u001b[0m \u001b[0mmetrics\u001b[0m \u001b[0;34m=\u001b[0m \u001b[0mupdater\u001b[0m\u001b[0;34m.\u001b[0m\u001b[0mupdate\u001b[0m\u001b[0;34m(\u001b[0m\u001b[0mstate\u001b[0m\u001b[0;34m,\u001b[0m \u001b[0mdata\u001b[0m\u001b[0;34m)\u001b[0m\u001b[0;34m\u001b[0m\u001b[0;34m\u001b[0m\u001b[0m\n\u001b[0m\u001b[1;32m      5\u001b[0m   \u001b[0mprint\u001b[0m\u001b[0;34m(\u001b[0m\u001b[0mmetrics\u001b[0m\u001b[0;34m)\u001b[0m\u001b[0;34m\u001b[0m\u001b[0;34m\u001b[0m\u001b[0m\n\u001b[1;32m      6\u001b[0m   \u001b[0;31m# if i % 10 == 0:\u001b[0m\u001b[0;34m\u001b[0m\u001b[0;34m\u001b[0m\u001b[0;34m\u001b[0m\u001b[0m\n",
            "\u001b[0;32m<ipython-input-165-13f8f3c581e3>\u001b[0m in \u001b[0;36mupdate\u001b[0;34m(self, state, data)\u001b[0m\n\u001b[1;32m     97\u001b[0m         \u001b[0mpickle\u001b[0m\u001b[0;34m.\u001b[0m\u001b[0mdump\u001b[0m\u001b[0;34m(\u001b[0m\u001b[0mcheckpoint_state\u001b[0m\u001b[0;34m,\u001b[0m \u001b[0mf\u001b[0m\u001b[0;34m)\u001b[0m\u001b[0;34m\u001b[0m\u001b[0;34m\u001b[0m\u001b[0m\n\u001b[1;32m     98\u001b[0m \u001b[0;34m\u001b[0m\u001b[0m\n\u001b[0;32m---> 99\u001b[0;31m     \u001b[0mstate\u001b[0m\u001b[0;34m,\u001b[0m \u001b[0mout\u001b[0m \u001b[0;34m=\u001b[0m \u001b[0mself\u001b[0m\u001b[0;34m.\u001b[0m\u001b[0m_inner\u001b[0m\u001b[0;34m.\u001b[0m\u001b[0mupdate\u001b[0m\u001b[0;34m(\u001b[0m\u001b[0mstate\u001b[0m\u001b[0;34m,\u001b[0m \u001b[0mdata\u001b[0m\u001b[0;34m)\u001b[0m\u001b[0;34m\u001b[0m\u001b[0;34m\u001b[0m\u001b[0m\n\u001b[0m\u001b[1;32m    100\u001b[0m     \u001b[0;32mreturn\u001b[0m \u001b[0mstate\u001b[0m\u001b[0;34m,\u001b[0m \u001b[0mout\u001b[0m\u001b[0;34m\u001b[0m\u001b[0;34m\u001b[0m\u001b[0m\n\u001b[1;32m    101\u001b[0m \u001b[0;34m\u001b[0m\u001b[0m\n",
            "\u001b[0;32m/usr/local/lib/python3.7/dist-packages/jax/_src/traceback_util.py\u001b[0m in \u001b[0;36mreraise_with_filtered_traceback\u001b[0;34m(*args, **kwargs)\u001b[0m\n\u001b[1;32m    137\u001b[0m   \u001b[0;32mdef\u001b[0m \u001b[0mreraise_with_filtered_traceback\u001b[0m\u001b[0;34m(\u001b[0m\u001b[0;34m*\u001b[0m\u001b[0margs\u001b[0m\u001b[0;34m,\u001b[0m \u001b[0;34m**\u001b[0m\u001b[0mkwargs\u001b[0m\u001b[0;34m)\u001b[0m\u001b[0;34m:\u001b[0m\u001b[0;34m\u001b[0m\u001b[0;34m\u001b[0m\u001b[0m\n\u001b[1;32m    138\u001b[0m     \u001b[0;32mtry\u001b[0m\u001b[0;34m:\u001b[0m\u001b[0;34m\u001b[0m\u001b[0;34m\u001b[0m\u001b[0m\n\u001b[0;32m--> 139\u001b[0;31m       \u001b[0;32mreturn\u001b[0m \u001b[0mfun\u001b[0m\u001b[0;34m(\u001b[0m\u001b[0;34m*\u001b[0m\u001b[0margs\u001b[0m\u001b[0;34m,\u001b[0m \u001b[0;34m**\u001b[0m\u001b[0mkwargs\u001b[0m\u001b[0;34m)\u001b[0m\u001b[0;34m\u001b[0m\u001b[0;34m\u001b[0m\u001b[0m\n\u001b[0m\u001b[1;32m    140\u001b[0m     \u001b[0;32mexcept\u001b[0m \u001b[0mException\u001b[0m \u001b[0;32mas\u001b[0m \u001b[0me\u001b[0m\u001b[0;34m:\u001b[0m\u001b[0;34m\u001b[0m\u001b[0;34m\u001b[0m\u001b[0m\n\u001b[1;32m    141\u001b[0m       \u001b[0;32mif\u001b[0m \u001b[0;32mnot\u001b[0m \u001b[0mis_under_reraiser\u001b[0m\u001b[0;34m(\u001b[0m\u001b[0me\u001b[0m\u001b[0;34m)\u001b[0m\u001b[0;34m:\u001b[0m\u001b[0;34m\u001b[0m\u001b[0;34m\u001b[0m\u001b[0m\n",
            "\u001b[0;32m/usr/local/lib/python3.7/dist-packages/jax/api.py\u001b[0m in \u001b[0;36mcache_miss\u001b[0;34m(*args, **kwargs)\u001b[0m\n\u001b[1;32m    336\u001b[0m         \u001b[0mbackend\u001b[0m\u001b[0;34m=\u001b[0m\u001b[0mbackend\u001b[0m\u001b[0;34m,\u001b[0m\u001b[0;34m\u001b[0m\u001b[0;34m\u001b[0m\u001b[0m\n\u001b[1;32m    337\u001b[0m         \u001b[0mname\u001b[0m\u001b[0;34m=\u001b[0m\u001b[0mflat_fun\u001b[0m\u001b[0;34m.\u001b[0m\u001b[0m__name__\u001b[0m\u001b[0;34m,\u001b[0m\u001b[0;34m\u001b[0m\u001b[0;34m\u001b[0m\u001b[0m\n\u001b[0;32m--> 338\u001b[0;31m         donated_invars=donated_invars)\n\u001b[0m\u001b[1;32m    339\u001b[0m     \u001b[0mout_pytree_def\u001b[0m \u001b[0;34m=\u001b[0m \u001b[0mout_tree\u001b[0m\u001b[0;34m(\u001b[0m\u001b[0;34m)\u001b[0m\u001b[0;34m\u001b[0m\u001b[0;34m\u001b[0m\u001b[0m\n\u001b[1;32m    340\u001b[0m     \u001b[0mout\u001b[0m \u001b[0;34m=\u001b[0m \u001b[0mtree_unflatten\u001b[0m\u001b[0;34m(\u001b[0m\u001b[0mout_pytree_def\u001b[0m\u001b[0;34m,\u001b[0m \u001b[0mout_flat\u001b[0m\u001b[0;34m)\u001b[0m\u001b[0;34m\u001b[0m\u001b[0;34m\u001b[0m\u001b[0m\n",
            "\u001b[0;32m/usr/local/lib/python3.7/dist-packages/jax/core.py\u001b[0m in \u001b[0;36mbind\u001b[0;34m(self, fun, *args, **params)\u001b[0m\n\u001b[1;32m   1400\u001b[0m \u001b[0;34m\u001b[0m\u001b[0m\n\u001b[1;32m   1401\u001b[0m   \u001b[0;32mdef\u001b[0m \u001b[0mbind\u001b[0m\u001b[0;34m(\u001b[0m\u001b[0mself\u001b[0m\u001b[0;34m,\u001b[0m \u001b[0mfun\u001b[0m\u001b[0;34m,\u001b[0m \u001b[0;34m*\u001b[0m\u001b[0margs\u001b[0m\u001b[0;34m,\u001b[0m \u001b[0;34m**\u001b[0m\u001b[0mparams\u001b[0m\u001b[0;34m)\u001b[0m\u001b[0;34m:\u001b[0m\u001b[0;34m\u001b[0m\u001b[0;34m\u001b[0m\u001b[0m\n\u001b[0;32m-> 1402\u001b[0;31m     \u001b[0;32mreturn\u001b[0m \u001b[0mcall_bind\u001b[0m\u001b[0;34m(\u001b[0m\u001b[0mself\u001b[0m\u001b[0;34m,\u001b[0m \u001b[0mfun\u001b[0m\u001b[0;34m,\u001b[0m \u001b[0;34m*\u001b[0m\u001b[0margs\u001b[0m\u001b[0;34m,\u001b[0m \u001b[0;34m**\u001b[0m\u001b[0mparams\u001b[0m\u001b[0;34m)\u001b[0m\u001b[0;34m\u001b[0m\u001b[0;34m\u001b[0m\u001b[0m\n\u001b[0m\u001b[1;32m   1403\u001b[0m \u001b[0;34m\u001b[0m\u001b[0m\n\u001b[1;32m   1404\u001b[0m   \u001b[0;32mdef\u001b[0m \u001b[0mprocess\u001b[0m\u001b[0;34m(\u001b[0m\u001b[0mself\u001b[0m\u001b[0;34m,\u001b[0m \u001b[0mtrace\u001b[0m\u001b[0;34m,\u001b[0m \u001b[0mfun\u001b[0m\u001b[0;34m,\u001b[0m \u001b[0mtracers\u001b[0m\u001b[0;34m,\u001b[0m \u001b[0mparams\u001b[0m\u001b[0;34m)\u001b[0m\u001b[0;34m:\u001b[0m\u001b[0;34m\u001b[0m\u001b[0;34m\u001b[0m\u001b[0m\n",
            "\u001b[0;32m/usr/local/lib/python3.7/dist-packages/jax/core.py\u001b[0m in \u001b[0;36mcall_bind\u001b[0;34m(primitive, fun, *args, **params)\u001b[0m\n\u001b[1;32m   1391\u001b[0m   \u001b[0mtracers\u001b[0m \u001b[0;34m=\u001b[0m \u001b[0mmap\u001b[0m\u001b[0;34m(\u001b[0m\u001b[0mtop_trace\u001b[0m\u001b[0;34m.\u001b[0m\u001b[0mfull_raise\u001b[0m\u001b[0;34m,\u001b[0m \u001b[0margs\u001b[0m\u001b[0;34m)\u001b[0m\u001b[0;34m\u001b[0m\u001b[0;34m\u001b[0m\u001b[0m\n\u001b[1;32m   1392\u001b[0m   \u001b[0;32mwith\u001b[0m \u001b[0mmaybe_new_sublevel\u001b[0m\u001b[0;34m(\u001b[0m\u001b[0mtop_trace\u001b[0m\u001b[0;34m)\u001b[0m\u001b[0;34m:\u001b[0m\u001b[0;34m\u001b[0m\u001b[0;34m\u001b[0m\u001b[0m\n\u001b[0;32m-> 1393\u001b[0;31m     \u001b[0mouts\u001b[0m \u001b[0;34m=\u001b[0m \u001b[0mprimitive\u001b[0m\u001b[0;34m.\u001b[0m\u001b[0mprocess\u001b[0m\u001b[0;34m(\u001b[0m\u001b[0mtop_trace\u001b[0m\u001b[0;34m,\u001b[0m \u001b[0mfun\u001b[0m\u001b[0;34m,\u001b[0m \u001b[0mtracers\u001b[0m\u001b[0;34m,\u001b[0m \u001b[0mparams\u001b[0m\u001b[0;34m)\u001b[0m\u001b[0;34m\u001b[0m\u001b[0;34m\u001b[0m\u001b[0m\n\u001b[0m\u001b[1;32m   1394\u001b[0m   \u001b[0;32mreturn\u001b[0m \u001b[0mmap\u001b[0m\u001b[0;34m(\u001b[0m\u001b[0mfull_lower\u001b[0m\u001b[0;34m,\u001b[0m \u001b[0mapply_todos\u001b[0m\u001b[0;34m(\u001b[0m\u001b[0menv_trace_todo\u001b[0m\u001b[0;34m(\u001b[0m\u001b[0;34m)\u001b[0m\u001b[0;34m,\u001b[0m \u001b[0mouts\u001b[0m\u001b[0;34m)\u001b[0m\u001b[0;34m)\u001b[0m\u001b[0;34m\u001b[0m\u001b[0;34m\u001b[0m\u001b[0m\n\u001b[1;32m   1395\u001b[0m \u001b[0;34m\u001b[0m\u001b[0m\n",
            "\u001b[0;32m/usr/local/lib/python3.7/dist-packages/jax/core.py\u001b[0m in \u001b[0;36mprocess\u001b[0;34m(self, trace, fun, tracers, params)\u001b[0m\n\u001b[1;32m   1403\u001b[0m \u001b[0;34m\u001b[0m\u001b[0m\n\u001b[1;32m   1404\u001b[0m   \u001b[0;32mdef\u001b[0m \u001b[0mprocess\u001b[0m\u001b[0;34m(\u001b[0m\u001b[0mself\u001b[0m\u001b[0;34m,\u001b[0m \u001b[0mtrace\u001b[0m\u001b[0;34m,\u001b[0m \u001b[0mfun\u001b[0m\u001b[0;34m,\u001b[0m \u001b[0mtracers\u001b[0m\u001b[0;34m,\u001b[0m \u001b[0mparams\u001b[0m\u001b[0;34m)\u001b[0m\u001b[0;34m:\u001b[0m\u001b[0;34m\u001b[0m\u001b[0;34m\u001b[0m\u001b[0m\n\u001b[0;32m-> 1405\u001b[0;31m     \u001b[0;32mreturn\u001b[0m \u001b[0mtrace\u001b[0m\u001b[0;34m.\u001b[0m\u001b[0mprocess_call\u001b[0m\u001b[0;34m(\u001b[0m\u001b[0mself\u001b[0m\u001b[0;34m,\u001b[0m \u001b[0mfun\u001b[0m\u001b[0;34m,\u001b[0m \u001b[0mtracers\u001b[0m\u001b[0;34m,\u001b[0m \u001b[0mparams\u001b[0m\u001b[0;34m)\u001b[0m\u001b[0;34m\u001b[0m\u001b[0;34m\u001b[0m\u001b[0m\n\u001b[0m\u001b[1;32m   1406\u001b[0m \u001b[0;34m\u001b[0m\u001b[0m\n\u001b[1;32m   1407\u001b[0m   \u001b[0;32mdef\u001b[0m \u001b[0mpost_process\u001b[0m\u001b[0;34m(\u001b[0m\u001b[0mself\u001b[0m\u001b[0;34m,\u001b[0m \u001b[0mtrace\u001b[0m\u001b[0;34m,\u001b[0m \u001b[0mout_tracers\u001b[0m\u001b[0;34m,\u001b[0m \u001b[0mparams\u001b[0m\u001b[0;34m)\u001b[0m\u001b[0;34m:\u001b[0m\u001b[0;34m\u001b[0m\u001b[0;34m\u001b[0m\u001b[0m\n",
            "\u001b[0;32m/usr/local/lib/python3.7/dist-packages/jax/core.py\u001b[0m in \u001b[0;36mprocess_call\u001b[0;34m(self, primitive, f, tracers, params)\u001b[0m\n\u001b[1;32m    598\u001b[0m \u001b[0;34m\u001b[0m\u001b[0m\n\u001b[1;32m    599\u001b[0m   \u001b[0;32mdef\u001b[0m \u001b[0mprocess_call\u001b[0m\u001b[0;34m(\u001b[0m\u001b[0mself\u001b[0m\u001b[0;34m,\u001b[0m \u001b[0mprimitive\u001b[0m\u001b[0;34m,\u001b[0m \u001b[0mf\u001b[0m\u001b[0;34m,\u001b[0m \u001b[0mtracers\u001b[0m\u001b[0;34m,\u001b[0m \u001b[0mparams\u001b[0m\u001b[0;34m)\u001b[0m\u001b[0;34m:\u001b[0m\u001b[0;34m\u001b[0m\u001b[0;34m\u001b[0m\u001b[0m\n\u001b[0;32m--> 600\u001b[0;31m     \u001b[0;32mreturn\u001b[0m \u001b[0mprimitive\u001b[0m\u001b[0;34m.\u001b[0m\u001b[0mimpl\u001b[0m\u001b[0;34m(\u001b[0m\u001b[0mf\u001b[0m\u001b[0;34m,\u001b[0m \u001b[0;34m*\u001b[0m\u001b[0mtracers\u001b[0m\u001b[0;34m,\u001b[0m \u001b[0;34m**\u001b[0m\u001b[0mparams\u001b[0m\u001b[0;34m)\u001b[0m\u001b[0;34m\u001b[0m\u001b[0;34m\u001b[0m\u001b[0m\n\u001b[0m\u001b[1;32m    601\u001b[0m   \u001b[0mprocess_map\u001b[0m \u001b[0;34m=\u001b[0m \u001b[0mprocess_call\u001b[0m\u001b[0;34m\u001b[0m\u001b[0;34m\u001b[0m\u001b[0m\n\u001b[1;32m    602\u001b[0m \u001b[0;34m\u001b[0m\u001b[0m\n",
            "\u001b[0;32m/usr/local/lib/python3.7/dist-packages/jax/interpreters/xla.py\u001b[0m in \u001b[0;36m_xla_call_impl\u001b[0;34m(fun, device, backend, name, donated_invars, *args)\u001b[0m\n\u001b[1;32m    577\u001b[0m                                *unsafe_map(arg_spec, args))\n\u001b[1;32m    578\u001b[0m   \u001b[0;32mtry\u001b[0m\u001b[0;34m:\u001b[0m\u001b[0;34m\u001b[0m\u001b[0;34m\u001b[0m\u001b[0m\n\u001b[0;32m--> 579\u001b[0;31m     \u001b[0;32mreturn\u001b[0m \u001b[0mcompiled_fun\u001b[0m\u001b[0;34m(\u001b[0m\u001b[0;34m*\u001b[0m\u001b[0margs\u001b[0m\u001b[0;34m)\u001b[0m\u001b[0;34m\u001b[0m\u001b[0;34m\u001b[0m\u001b[0m\n\u001b[0m\u001b[1;32m    580\u001b[0m   \u001b[0;32mexcept\u001b[0m \u001b[0mFloatingPointError\u001b[0m\u001b[0;34m:\u001b[0m\u001b[0;34m\u001b[0m\u001b[0;34m\u001b[0m\u001b[0m\n\u001b[1;32m    581\u001b[0m     \u001b[0;32massert\u001b[0m \u001b[0mconfig\u001b[0m\u001b[0;34m.\u001b[0m\u001b[0mjax_debug_nans\u001b[0m \u001b[0;32mor\u001b[0m \u001b[0mconfig\u001b[0m\u001b[0;34m.\u001b[0m\u001b[0mjax_debug_infs\u001b[0m  \u001b[0;31m# compiled_fun can only raise in this case\u001b[0m\u001b[0;34m\u001b[0m\u001b[0;34m\u001b[0m\u001b[0m\n",
            "\u001b[0;32m/usr/local/lib/python3.7/dist-packages/jax/interpreters/xla.py\u001b[0m in \u001b[0;36m_execute_compiled\u001b[0;34m(compiled, avals, handlers, *args)\u001b[0m\n\u001b[1;32m    828\u001b[0m   \u001b[0mdevice\u001b[0m\u001b[0;34m,\u001b[0m \u001b[0;34m=\u001b[0m \u001b[0mcompiled\u001b[0m\u001b[0;34m.\u001b[0m\u001b[0mlocal_devices\u001b[0m\u001b[0;34m(\u001b[0m\u001b[0;34m)\u001b[0m\u001b[0;34m\u001b[0m\u001b[0;34m\u001b[0m\u001b[0m\n\u001b[1;32m    829\u001b[0m   \u001b[0minput_bufs\u001b[0m \u001b[0;34m=\u001b[0m \u001b[0mlist\u001b[0m\u001b[0;34m(\u001b[0m\u001b[0mit\u001b[0m\u001b[0;34m.\u001b[0m\u001b[0mchain\u001b[0m\u001b[0;34m.\u001b[0m\u001b[0mfrom_iterable\u001b[0m\u001b[0;34m(\u001b[0m\u001b[0mdevice_put\u001b[0m\u001b[0;34m(\u001b[0m\u001b[0mx\u001b[0m\u001b[0;34m,\u001b[0m \u001b[0mdevice\u001b[0m\u001b[0;34m)\u001b[0m \u001b[0;32mfor\u001b[0m \u001b[0mx\u001b[0m \u001b[0;32min\u001b[0m \u001b[0margs\u001b[0m \u001b[0;32mif\u001b[0m \u001b[0mx\u001b[0m \u001b[0;32mis\u001b[0m \u001b[0;32mnot\u001b[0m \u001b[0mtoken\u001b[0m\u001b[0;34m)\u001b[0m\u001b[0;34m)\u001b[0m\u001b[0;34m\u001b[0m\u001b[0;34m\u001b[0m\u001b[0m\n\u001b[0;32m--> 830\u001b[0;31m   \u001b[0mout_bufs\u001b[0m \u001b[0;34m=\u001b[0m \u001b[0mcompiled\u001b[0m\u001b[0;34m.\u001b[0m\u001b[0mexecute\u001b[0m\u001b[0;34m(\u001b[0m\u001b[0minput_bufs\u001b[0m\u001b[0;34m)\u001b[0m\u001b[0;34m\u001b[0m\u001b[0;34m\u001b[0m\u001b[0m\n\u001b[0m\u001b[1;32m    831\u001b[0m   \u001b[0mcheck_special\u001b[0m\u001b[0;34m(\u001b[0m\u001b[0mxla_call_p\u001b[0m\u001b[0;34m.\u001b[0m\u001b[0mname\u001b[0m\u001b[0;34m,\u001b[0m \u001b[0mout_bufs\u001b[0m\u001b[0;34m)\u001b[0m\u001b[0;34m\u001b[0m\u001b[0;34m\u001b[0m\u001b[0m\n\u001b[1;32m    832\u001b[0m   \u001b[0;32mreturn\u001b[0m \u001b[0;34m[\u001b[0m\u001b[0mhandler\u001b[0m\u001b[0;34m(\u001b[0m\u001b[0;34m*\u001b[0m\u001b[0mbs\u001b[0m\u001b[0;34m)\u001b[0m \u001b[0;32mfor\u001b[0m \u001b[0mhandler\u001b[0m\u001b[0;34m,\u001b[0m \u001b[0mbs\u001b[0m \u001b[0;32min\u001b[0m \u001b[0mzip\u001b[0m\u001b[0;34m(\u001b[0m\u001b[0mhandlers\u001b[0m\u001b[0;34m,\u001b[0m \u001b[0m_partition_outputs\u001b[0m\u001b[0;34m(\u001b[0m\u001b[0mavals\u001b[0m\u001b[0;34m,\u001b[0m \u001b[0mout_bufs\u001b[0m\u001b[0;34m)\u001b[0m\u001b[0;34m)\u001b[0m\u001b[0;34m]\u001b[0m\u001b[0;34m\u001b[0m\u001b[0;34m\u001b[0m\u001b[0m\n",
            "\u001b[0;31mKeyboardInterrupt\u001b[0m: "
          ]
        }
      ]
>>>>>>> 25da221d
    },
    "id": "0a_VG_JbKnPL",
    "outputId": "1765d24d-eb07-4e3c-bb5a-388f94129401"
   },
   "outputs": [
    {
<<<<<<< HEAD
     "data": {
      "text/plain": [
       "<matplotlib.image.AxesImage at 0x7f32798b5e90>"
=======
      "cell_type": "code",
      "metadata": {
        "id": "Kt4-S2AP3ypx",
        "outputId": "00bf163b-1844-463d-97fe-684c0a414035",
        "colab": {
          "base_uri": "https://localhost:8080/"
        }
      },
      "source": [
        ""
      ],
      "execution_count": 160,
      "outputs": [
        {
          "output_type": "execute_result",
          "data": {
            "text/plain": [
              "DeviceArray(2.818027, dtype=float32)"
            ]
          },
          "metadata": {
            "tags": []
          },
          "execution_count": 160
        }
      ]
    },
    {
      "cell_type": "code",
      "metadata": {
        "id": "Pol9hHnvz1L9",
        "outputId": "59eeca8e-5e02-45c0-88df-0d6d8b784efa",
        "colab": {
          "base_uri": "https://localhost:8080/",
          "height": 717
        }
      },
      "source": [
        "\n",
        "print('Starting train loop...')\n",
        "prev_time = time.time()\n",
        "for step in range(MAX_STEPS):\n",
        "  data = get_batch(next(train_dataset))\n",
        "  state, metrics = updater.update(state, data)\n",
        "  # We use JAX runahead to mask data preprocessing and JAX dispatch overheads.\n",
        "  # Using values from state/metrics too often will block the runahead and can\n",
        "  # cause these overheads to become more prominent.\n",
        "  if step % LOG_EVERY == 0:\n",
        "    steps_per_sec = LOG_EVERY / (time.time() - prev_time)\n",
        "    prev_time = time.time()\n",
        "    metrics.update({'steps_per_sec': steps_per_sec})\n",
        "    print({k: float(v) for k, v in metrics.items()})\n"
      ],
      "execution_count": 150,
      "outputs": [
        {
          "output_type": "stream",
          "text": [
            "Initializing parameters...\n",
            "Starting train loop...\n",
            "{'loss': nan, 'step': 0.0, 'steps_per_sec': 0.27450741597998535}\n",
            "{'loss': nan, 'step': 1080901741.0, 'steps_per_sec': 6.021749660960154}\n",
            "{'loss': nan, 'step': 1080901741.0, 'steps_per_sec': 5.996984281719445}\n",
            "{'loss': nan, 'step': 1073954819.0, 'steps_per_sec': 5.841468411422377}\n",
            "{'loss': nan, 'step': 1080901741.0, 'steps_per_sec': 5.747179167177079}\n",
            "{'loss': nan, 'step': 1080901741.0, 'steps_per_sec': 5.625692933466852}\n",
            "{'loss': nan, 'step': 1080901741.0, 'steps_per_sec': 5.720828005965379}\n",
            "{'loss': nan, 'step': 1080901741.0, 'steps_per_sec': 5.636103925771145}\n",
            "{'loss': nan, 'step': 1080901741.0, 'steps_per_sec': 5.396568885284003}\n",
            "{'loss': nan, 'step': 1080901741.0, 'steps_per_sec': 5.480469305324425}\n",
            "{'loss': nan, 'step': 1080901741.0, 'steps_per_sec': 5.562954311481111}\n",
            "{'loss': nan, 'step': 1080901741.0, 'steps_per_sec': 5.647801987386682}\n",
            "{'loss': nan, 'step': 1080901741.0, 'steps_per_sec': 5.7034786794561825}\n",
            "{'loss': nan, 'step': 0.0, 'steps_per_sec': 5.5332117715627245}\n",
            "{'loss': nan, 'step': 1073954819.0, 'steps_per_sec': 5.615512794113591}\n",
            "{'loss': nan, 'step': 1080901741.0, 'steps_per_sec': 5.720280292512349}\n"
          ],
          "name": "stdout"
        },
        {
          "output_type": "error",
          "ename": "KeyboardInterrupt",
          "evalue": "ignored",
          "traceback": [
            "\u001b[0;31m---------------------------------------------------------------------------\u001b[0m",
            "\u001b[0;31mKeyboardInterrupt\u001b[0m                         Traceback (most recent call last)",
            "\u001b[0;32m<ipython-input-150-833363b17e44>\u001b[0m in \u001b[0;36m<module>\u001b[0;34m()\u001b[0m\n\u001b[1;32m     26\u001b[0m \u001b[0mprev_time\u001b[0m \u001b[0;34m=\u001b[0m \u001b[0mtime\u001b[0m\u001b[0;34m.\u001b[0m\u001b[0mtime\u001b[0m\u001b[0;34m(\u001b[0m\u001b[0;34m)\u001b[0m\u001b[0;34m\u001b[0m\u001b[0;34m\u001b[0m\u001b[0m\n\u001b[1;32m     27\u001b[0m \u001b[0;32mfor\u001b[0m \u001b[0mstep\u001b[0m \u001b[0;32min\u001b[0m \u001b[0mrange\u001b[0m\u001b[0;34m(\u001b[0m\u001b[0mMAX_STEPS\u001b[0m\u001b[0;34m)\u001b[0m\u001b[0;34m:\u001b[0m\u001b[0;34m\u001b[0m\u001b[0;34m\u001b[0m\u001b[0m\n\u001b[0;32m---> 28\u001b[0;31m   \u001b[0mdata\u001b[0m \u001b[0;34m=\u001b[0m \u001b[0mget_batch\u001b[0m\u001b[0;34m(\u001b[0m\u001b[0mnext\u001b[0m\u001b[0;34m(\u001b[0m\u001b[0mtrain_dataset\u001b[0m\u001b[0;34m)\u001b[0m\u001b[0;34m)\u001b[0m\u001b[0;34m\u001b[0m\u001b[0;34m\u001b[0m\u001b[0m\n\u001b[0m\u001b[1;32m     29\u001b[0m   \u001b[0mstate\u001b[0m\u001b[0;34m,\u001b[0m \u001b[0mmetrics\u001b[0m \u001b[0;34m=\u001b[0m \u001b[0mupdater\u001b[0m\u001b[0;34m.\u001b[0m\u001b[0mupdate\u001b[0m\u001b[0;34m(\u001b[0m\u001b[0mstate\u001b[0m\u001b[0;34m,\u001b[0m \u001b[0mdata\u001b[0m\u001b[0;34m)\u001b[0m\u001b[0;34m\u001b[0m\u001b[0;34m\u001b[0m\u001b[0m\n\u001b[1;32m     30\u001b[0m   \u001b[0;31m# We use JAX runahead to mask data preprocessing and JAX dispatch overheads.\u001b[0m\u001b[0;34m\u001b[0m\u001b[0;34m\u001b[0m\u001b[0;34m\u001b[0m\u001b[0m\n",
            "\u001b[0;32m/usr/local/lib/python3.7/dist-packages/jax/_src/traceback_util.py\u001b[0m in \u001b[0;36mreraise_with_filtered_traceback\u001b[0;34m(*args, **kwargs)\u001b[0m\n\u001b[1;32m    137\u001b[0m   \u001b[0;32mdef\u001b[0m \u001b[0mreraise_with_filtered_traceback\u001b[0m\u001b[0;34m(\u001b[0m\u001b[0;34m*\u001b[0m\u001b[0margs\u001b[0m\u001b[0;34m,\u001b[0m \u001b[0;34m**\u001b[0m\u001b[0mkwargs\u001b[0m\u001b[0;34m)\u001b[0m\u001b[0;34m:\u001b[0m\u001b[0;34m\u001b[0m\u001b[0;34m\u001b[0m\u001b[0m\n\u001b[1;32m    138\u001b[0m     \u001b[0;32mtry\u001b[0m\u001b[0;34m:\u001b[0m\u001b[0;34m\u001b[0m\u001b[0;34m\u001b[0m\u001b[0m\n\u001b[0;32m--> 139\u001b[0;31m       \u001b[0;32mreturn\u001b[0m \u001b[0mfun\u001b[0m\u001b[0;34m(\u001b[0m\u001b[0;34m*\u001b[0m\u001b[0margs\u001b[0m\u001b[0;34m,\u001b[0m \u001b[0;34m**\u001b[0m\u001b[0mkwargs\u001b[0m\u001b[0;34m)\u001b[0m\u001b[0;34m\u001b[0m\u001b[0;34m\u001b[0m\u001b[0m\n\u001b[0m\u001b[1;32m    140\u001b[0m     \u001b[0;32mexcept\u001b[0m \u001b[0mException\u001b[0m \u001b[0;32mas\u001b[0m \u001b[0me\u001b[0m\u001b[0;34m:\u001b[0m\u001b[0;34m\u001b[0m\u001b[0;34m\u001b[0m\u001b[0m\n\u001b[1;32m    141\u001b[0m       \u001b[0;32mif\u001b[0m \u001b[0;32mnot\u001b[0m \u001b[0mis_under_reraiser\u001b[0m\u001b[0;34m(\u001b[0m\u001b[0me\u001b[0m\u001b[0;34m)\u001b[0m\u001b[0;34m:\u001b[0m\u001b[0;34m\u001b[0m\u001b[0;34m\u001b[0m\u001b[0m\n",
            "\u001b[0;32m/usr/local/lib/python3.7/dist-packages/jax/api.py\u001b[0m in \u001b[0;36mcache_miss\u001b[0;34m(*args, **kwargs)\u001b[0m\n\u001b[1;32m    336\u001b[0m         \u001b[0mbackend\u001b[0m\u001b[0;34m=\u001b[0m\u001b[0mbackend\u001b[0m\u001b[0;34m,\u001b[0m\u001b[0;34m\u001b[0m\u001b[0;34m\u001b[0m\u001b[0m\n\u001b[1;32m    337\u001b[0m         \u001b[0mname\u001b[0m\u001b[0;34m=\u001b[0m\u001b[0mflat_fun\u001b[0m\u001b[0;34m.\u001b[0m\u001b[0m__name__\u001b[0m\u001b[0;34m,\u001b[0m\u001b[0;34m\u001b[0m\u001b[0;34m\u001b[0m\u001b[0m\n\u001b[0;32m--> 338\u001b[0;31m         donated_invars=donated_invars)\n\u001b[0m\u001b[1;32m    339\u001b[0m     \u001b[0mout_pytree_def\u001b[0m \u001b[0;34m=\u001b[0m \u001b[0mout_tree\u001b[0m\u001b[0;34m(\u001b[0m\u001b[0;34m)\u001b[0m\u001b[0;34m\u001b[0m\u001b[0;34m\u001b[0m\u001b[0m\n\u001b[1;32m    340\u001b[0m     \u001b[0mout\u001b[0m \u001b[0;34m=\u001b[0m \u001b[0mtree_unflatten\u001b[0m\u001b[0;34m(\u001b[0m\u001b[0mout_pytree_def\u001b[0m\u001b[0;34m,\u001b[0m \u001b[0mout_flat\u001b[0m\u001b[0;34m)\u001b[0m\u001b[0;34m\u001b[0m\u001b[0;34m\u001b[0m\u001b[0m\n",
            "\u001b[0;32m/usr/local/lib/python3.7/dist-packages/jax/core.py\u001b[0m in \u001b[0;36mbind\u001b[0;34m(self, fun, *args, **params)\u001b[0m\n\u001b[1;32m   1400\u001b[0m \u001b[0;34m\u001b[0m\u001b[0m\n\u001b[1;32m   1401\u001b[0m   \u001b[0;32mdef\u001b[0m \u001b[0mbind\u001b[0m\u001b[0;34m(\u001b[0m\u001b[0mself\u001b[0m\u001b[0;34m,\u001b[0m \u001b[0mfun\u001b[0m\u001b[0;34m,\u001b[0m \u001b[0;34m*\u001b[0m\u001b[0margs\u001b[0m\u001b[0;34m,\u001b[0m \u001b[0;34m**\u001b[0m\u001b[0mparams\u001b[0m\u001b[0;34m)\u001b[0m\u001b[0;34m:\u001b[0m\u001b[0;34m\u001b[0m\u001b[0;34m\u001b[0m\u001b[0m\n\u001b[0;32m-> 1402\u001b[0;31m     \u001b[0;32mreturn\u001b[0m \u001b[0mcall_bind\u001b[0m\u001b[0;34m(\u001b[0m\u001b[0mself\u001b[0m\u001b[0;34m,\u001b[0m \u001b[0mfun\u001b[0m\u001b[0;34m,\u001b[0m \u001b[0;34m*\u001b[0m\u001b[0margs\u001b[0m\u001b[0;34m,\u001b[0m \u001b[0;34m**\u001b[0m\u001b[0mparams\u001b[0m\u001b[0;34m)\u001b[0m\u001b[0;34m\u001b[0m\u001b[0;34m\u001b[0m\u001b[0m\n\u001b[0m\u001b[1;32m   1403\u001b[0m \u001b[0;34m\u001b[0m\u001b[0m\n\u001b[1;32m   1404\u001b[0m   \u001b[0;32mdef\u001b[0m \u001b[0mprocess\u001b[0m\u001b[0;34m(\u001b[0m\u001b[0mself\u001b[0m\u001b[0;34m,\u001b[0m \u001b[0mtrace\u001b[0m\u001b[0;34m,\u001b[0m \u001b[0mfun\u001b[0m\u001b[0;34m,\u001b[0m \u001b[0mtracers\u001b[0m\u001b[0;34m,\u001b[0m \u001b[0mparams\u001b[0m\u001b[0;34m)\u001b[0m\u001b[0;34m:\u001b[0m\u001b[0;34m\u001b[0m\u001b[0;34m\u001b[0m\u001b[0m\n",
            "\u001b[0;32m/usr/local/lib/python3.7/dist-packages/jax/core.py\u001b[0m in \u001b[0;36mcall_bind\u001b[0;34m(primitive, fun, *args, **params)\u001b[0m\n\u001b[1;32m   1391\u001b[0m   \u001b[0mtracers\u001b[0m \u001b[0;34m=\u001b[0m \u001b[0mmap\u001b[0m\u001b[0;34m(\u001b[0m\u001b[0mtop_trace\u001b[0m\u001b[0;34m.\u001b[0m\u001b[0mfull_raise\u001b[0m\u001b[0;34m,\u001b[0m \u001b[0margs\u001b[0m\u001b[0;34m)\u001b[0m\u001b[0;34m\u001b[0m\u001b[0;34m\u001b[0m\u001b[0m\n\u001b[1;32m   1392\u001b[0m   \u001b[0;32mwith\u001b[0m \u001b[0mmaybe_new_sublevel\u001b[0m\u001b[0;34m(\u001b[0m\u001b[0mtop_trace\u001b[0m\u001b[0;34m)\u001b[0m\u001b[0;34m:\u001b[0m\u001b[0;34m\u001b[0m\u001b[0;34m\u001b[0m\u001b[0m\n\u001b[0;32m-> 1393\u001b[0;31m     \u001b[0mouts\u001b[0m \u001b[0;34m=\u001b[0m \u001b[0mprimitive\u001b[0m\u001b[0;34m.\u001b[0m\u001b[0mprocess\u001b[0m\u001b[0;34m(\u001b[0m\u001b[0mtop_trace\u001b[0m\u001b[0;34m,\u001b[0m \u001b[0mfun\u001b[0m\u001b[0;34m,\u001b[0m \u001b[0mtracers\u001b[0m\u001b[0;34m,\u001b[0m \u001b[0mparams\u001b[0m\u001b[0;34m)\u001b[0m\u001b[0;34m\u001b[0m\u001b[0;34m\u001b[0m\u001b[0m\n\u001b[0m\u001b[1;32m   1394\u001b[0m   \u001b[0;32mreturn\u001b[0m \u001b[0mmap\u001b[0m\u001b[0;34m(\u001b[0m\u001b[0mfull_lower\u001b[0m\u001b[0;34m,\u001b[0m \u001b[0mapply_todos\u001b[0m\u001b[0;34m(\u001b[0m\u001b[0menv_trace_todo\u001b[0m\u001b[0;34m(\u001b[0m\u001b[0;34m)\u001b[0m\u001b[0;34m,\u001b[0m \u001b[0mouts\u001b[0m\u001b[0;34m)\u001b[0m\u001b[0;34m)\u001b[0m\u001b[0;34m\u001b[0m\u001b[0;34m\u001b[0m\u001b[0m\n\u001b[1;32m   1395\u001b[0m \u001b[0;34m\u001b[0m\u001b[0m\n",
            "\u001b[0;32m/usr/local/lib/python3.7/dist-packages/jax/core.py\u001b[0m in \u001b[0;36mprocess\u001b[0;34m(self, trace, fun, tracers, params)\u001b[0m\n\u001b[1;32m   1403\u001b[0m \u001b[0;34m\u001b[0m\u001b[0m\n\u001b[1;32m   1404\u001b[0m   \u001b[0;32mdef\u001b[0m \u001b[0mprocess\u001b[0m\u001b[0;34m(\u001b[0m\u001b[0mself\u001b[0m\u001b[0;34m,\u001b[0m \u001b[0mtrace\u001b[0m\u001b[0;34m,\u001b[0m \u001b[0mfun\u001b[0m\u001b[0;34m,\u001b[0m \u001b[0mtracers\u001b[0m\u001b[0;34m,\u001b[0m \u001b[0mparams\u001b[0m\u001b[0;34m)\u001b[0m\u001b[0;34m:\u001b[0m\u001b[0;34m\u001b[0m\u001b[0;34m\u001b[0m\u001b[0m\n\u001b[0;32m-> 1405\u001b[0;31m     \u001b[0;32mreturn\u001b[0m \u001b[0mtrace\u001b[0m\u001b[0;34m.\u001b[0m\u001b[0mprocess_call\u001b[0m\u001b[0;34m(\u001b[0m\u001b[0mself\u001b[0m\u001b[0;34m,\u001b[0m \u001b[0mfun\u001b[0m\u001b[0;34m,\u001b[0m \u001b[0mtracers\u001b[0m\u001b[0;34m,\u001b[0m \u001b[0mparams\u001b[0m\u001b[0;34m)\u001b[0m\u001b[0;34m\u001b[0m\u001b[0;34m\u001b[0m\u001b[0m\n\u001b[0m\u001b[1;32m   1406\u001b[0m \u001b[0;34m\u001b[0m\u001b[0m\n\u001b[1;32m   1407\u001b[0m   \u001b[0;32mdef\u001b[0m \u001b[0mpost_process\u001b[0m\u001b[0;34m(\u001b[0m\u001b[0mself\u001b[0m\u001b[0;34m,\u001b[0m \u001b[0mtrace\u001b[0m\u001b[0;34m,\u001b[0m \u001b[0mout_tracers\u001b[0m\u001b[0;34m,\u001b[0m \u001b[0mparams\u001b[0m\u001b[0;34m)\u001b[0m\u001b[0;34m:\u001b[0m\u001b[0;34m\u001b[0m\u001b[0;34m\u001b[0m\u001b[0m\n",
            "\u001b[0;32m/usr/local/lib/python3.7/dist-packages/jax/core.py\u001b[0m in \u001b[0;36mprocess_call\u001b[0;34m(self, primitive, f, tracers, params)\u001b[0m\n\u001b[1;32m    598\u001b[0m \u001b[0;34m\u001b[0m\u001b[0m\n\u001b[1;32m    599\u001b[0m   \u001b[0;32mdef\u001b[0m \u001b[0mprocess_call\u001b[0m\u001b[0;34m(\u001b[0m\u001b[0mself\u001b[0m\u001b[0;34m,\u001b[0m \u001b[0mprimitive\u001b[0m\u001b[0;34m,\u001b[0m \u001b[0mf\u001b[0m\u001b[0;34m,\u001b[0m \u001b[0mtracers\u001b[0m\u001b[0;34m,\u001b[0m \u001b[0mparams\u001b[0m\u001b[0;34m)\u001b[0m\u001b[0;34m:\u001b[0m\u001b[0;34m\u001b[0m\u001b[0;34m\u001b[0m\u001b[0m\n\u001b[0;32m--> 600\u001b[0;31m     \u001b[0;32mreturn\u001b[0m \u001b[0mprimitive\u001b[0m\u001b[0;34m.\u001b[0m\u001b[0mimpl\u001b[0m\u001b[0;34m(\u001b[0m\u001b[0mf\u001b[0m\u001b[0;34m,\u001b[0m \u001b[0;34m*\u001b[0m\u001b[0mtracers\u001b[0m\u001b[0;34m,\u001b[0m \u001b[0;34m**\u001b[0m\u001b[0mparams\u001b[0m\u001b[0;34m)\u001b[0m\u001b[0;34m\u001b[0m\u001b[0;34m\u001b[0m\u001b[0m\n\u001b[0m\u001b[1;32m    601\u001b[0m   \u001b[0mprocess_map\u001b[0m \u001b[0;34m=\u001b[0m \u001b[0mprocess_call\u001b[0m\u001b[0;34m\u001b[0m\u001b[0;34m\u001b[0m\u001b[0m\n\u001b[1;32m    602\u001b[0m \u001b[0;34m\u001b[0m\u001b[0m\n",
            "\u001b[0;32m/usr/local/lib/python3.7/dist-packages/jax/interpreters/xla.py\u001b[0m in \u001b[0;36m_xla_call_impl\u001b[0;34m(fun, device, backend, name, donated_invars, *args)\u001b[0m\n\u001b[1;32m    577\u001b[0m                                *unsafe_map(arg_spec, args))\n\u001b[1;32m    578\u001b[0m   \u001b[0;32mtry\u001b[0m\u001b[0;34m:\u001b[0m\u001b[0;34m\u001b[0m\u001b[0;34m\u001b[0m\u001b[0m\n\u001b[0;32m--> 579\u001b[0;31m     \u001b[0;32mreturn\u001b[0m \u001b[0mcompiled_fun\u001b[0m\u001b[0;34m(\u001b[0m\u001b[0;34m*\u001b[0m\u001b[0margs\u001b[0m\u001b[0;34m)\u001b[0m\u001b[0;34m\u001b[0m\u001b[0;34m\u001b[0m\u001b[0m\n\u001b[0m\u001b[1;32m    580\u001b[0m   \u001b[0;32mexcept\u001b[0m \u001b[0mFloatingPointError\u001b[0m\u001b[0;34m:\u001b[0m\u001b[0;34m\u001b[0m\u001b[0;34m\u001b[0m\u001b[0m\n\u001b[1;32m    581\u001b[0m     \u001b[0;32massert\u001b[0m \u001b[0mconfig\u001b[0m\u001b[0;34m.\u001b[0m\u001b[0mjax_debug_nans\u001b[0m \u001b[0;32mor\u001b[0m \u001b[0mconfig\u001b[0m\u001b[0;34m.\u001b[0m\u001b[0mjax_debug_infs\u001b[0m  \u001b[0;31m# compiled_fun can only raise in this case\u001b[0m\u001b[0;34m\u001b[0m\u001b[0;34m\u001b[0m\u001b[0m\n",
            "\u001b[0;32m/usr/local/lib/python3.7/dist-packages/jax/interpreters/xla.py\u001b[0m in \u001b[0;36m_execute_compiled\u001b[0;34m(compiled, avals, handlers, *args)\u001b[0m\n\u001b[1;32m    828\u001b[0m   \u001b[0mdevice\u001b[0m\u001b[0;34m,\u001b[0m \u001b[0;34m=\u001b[0m \u001b[0mcompiled\u001b[0m\u001b[0;34m.\u001b[0m\u001b[0mlocal_devices\u001b[0m\u001b[0;34m(\u001b[0m\u001b[0;34m)\u001b[0m\u001b[0;34m\u001b[0m\u001b[0;34m\u001b[0m\u001b[0m\n\u001b[1;32m    829\u001b[0m   \u001b[0minput_bufs\u001b[0m \u001b[0;34m=\u001b[0m \u001b[0mlist\u001b[0m\u001b[0;34m(\u001b[0m\u001b[0mit\u001b[0m\u001b[0;34m.\u001b[0m\u001b[0mchain\u001b[0m\u001b[0;34m.\u001b[0m\u001b[0mfrom_iterable\u001b[0m\u001b[0;34m(\u001b[0m\u001b[0mdevice_put\u001b[0m\u001b[0;34m(\u001b[0m\u001b[0mx\u001b[0m\u001b[0;34m,\u001b[0m \u001b[0mdevice\u001b[0m\u001b[0;34m)\u001b[0m \u001b[0;32mfor\u001b[0m \u001b[0mx\u001b[0m \u001b[0;32min\u001b[0m \u001b[0margs\u001b[0m \u001b[0;32mif\u001b[0m \u001b[0mx\u001b[0m \u001b[0;32mis\u001b[0m \u001b[0;32mnot\u001b[0m \u001b[0mtoken\u001b[0m\u001b[0;34m)\u001b[0m\u001b[0;34m)\u001b[0m\u001b[0;34m\u001b[0m\u001b[0;34m\u001b[0m\u001b[0m\n\u001b[0;32m--> 830\u001b[0;31m   \u001b[0mout_bufs\u001b[0m \u001b[0;34m=\u001b[0m \u001b[0mcompiled\u001b[0m\u001b[0;34m.\u001b[0m\u001b[0mexecute\u001b[0m\u001b[0;34m(\u001b[0m\u001b[0minput_bufs\u001b[0m\u001b[0;34m)\u001b[0m\u001b[0;34m\u001b[0m\u001b[0;34m\u001b[0m\u001b[0m\n\u001b[0m\u001b[1;32m    831\u001b[0m   \u001b[0mcheck_special\u001b[0m\u001b[0;34m(\u001b[0m\u001b[0mxla_call_p\u001b[0m\u001b[0;34m.\u001b[0m\u001b[0mname\u001b[0m\u001b[0;34m,\u001b[0m \u001b[0mout_bufs\u001b[0m\u001b[0;34m)\u001b[0m\u001b[0;34m\u001b[0m\u001b[0;34m\u001b[0m\u001b[0m\n\u001b[1;32m    832\u001b[0m   \u001b[0;32mreturn\u001b[0m \u001b[0;34m[\u001b[0m\u001b[0mhandler\u001b[0m\u001b[0;34m(\u001b[0m\u001b[0;34m*\u001b[0m\u001b[0mbs\u001b[0m\u001b[0;34m)\u001b[0m \u001b[0;32mfor\u001b[0m \u001b[0mhandler\u001b[0m\u001b[0;34m,\u001b[0m \u001b[0mbs\u001b[0m \u001b[0;32min\u001b[0m \u001b[0mzip\u001b[0m\u001b[0;34m(\u001b[0m\u001b[0mhandlers\u001b[0m\u001b[0;34m,\u001b[0m \u001b[0m_partition_outputs\u001b[0m\u001b[0;34m(\u001b[0m\u001b[0mavals\u001b[0m\u001b[0;34m,\u001b[0m \u001b[0mout_bufs\u001b[0m\u001b[0;34m)\u001b[0m\u001b[0;34m)\u001b[0m\u001b[0;34m]\u001b[0m\u001b[0;34m\u001b[0m\u001b[0;34m\u001b[0m\u001b[0m\n",
            "\u001b[0;31mKeyboardInterrupt\u001b[0m: "
          ]
        }
      ]
    },
    {
      "cell_type": "code",
      "metadata": {
        "id": "VbnCqw0yp5Qb",
        "outputId": "f0a1eb09-6ad6-47cc-9e4c-50c25f08f667",
        "colab": {
          "base_uri": "https://localhost:8080/"
        }
      },
      "source": [
        "%timeit forward_fn.apply(params=params, data=b_train, rng=rng_key).shape"
      ],
      "execution_count": 113,
      "outputs": [
        {
          "output_type": "stream",
          "text": [
            "100 loops, best of 5: 14.7 ms per loop\n"
          ],
          "name": "stdout"
        }
      ]
    },
    {
      "cell_type": "code",
      "metadata": {
        "colab": {
          "base_uri": "https://localhost:8080/"
        },
        "id": "sPE0T3ZNEcti",
        "outputId": "f00f7414-6dc4-4807-f3b3-8afc3d8b9247"
      },
      "source": [
        "lm_loss_fn(forward_fn, 15, params, rng=rng_key, data=b_train)\n",
        "\n"
      ],
      "execution_count": 139,
      "outputs": [
        {
          "output_type": "stream",
          "text": [
            "(4, 5, 15) (4, 5, 15)\n",
            "(4, 5)\n"
          ],
          "name": "stdout"
        },
        {
          "output_type": "execute_result",
          "data": {
            "text/plain": [
              "DeviceArray(2.8935702, dtype=float32)"
            ]
          },
          "metadata": {
            "tags": []
          },
          "execution_count": 139
        }
>>>>>>> 25da221d
      ]
     },
     "execution_count": 241,
     "metadata": {
      "tags": []
     },
     "output_type": "execute_result"
    },
    {
<<<<<<< HEAD
     "data": {
      "image/png": "iVBORw0KGgoAAAANSUhEUgAAAQYAAAD8CAYAAACVSwr3AAAABHNCSVQICAgIfAhkiAAAAAlwSFlzAAALEgAACxIB0t1+/AAAADh0RVh0U29mdHdhcmUAbWF0cGxvdGxpYiB2ZXJzaW9uMy4yLjIsIGh0dHA6Ly9tYXRwbG90bGliLm9yZy+WH4yJAAAgAElEQVR4nO29abAdx3Xn+TtV923Y94VYSAAECYI7BS4SaVI0WwspS5TcCo3cbVvt9gTlGXmie6IdYbkdE+0vHdEzMXZHOKZHM/JIbbndtqz2Jlpm2xaphZIskQQlElwgkCDBBSCIfX3AW+6tMx+q7r21ZK236r26QP0RhVc3K5eTmSdPnnMyK0tUlQYNGjTww5pvAho0aFA/NIKhQYMGETSCoUGDBhE0gqFBgwYRNIKhQYMGETSCoUGDBhFUJhhE5MMisk9E9ovI56sqp0GDBuVDqtjHICI28ArwAeAg8AzwC6r6cumFNWjQoHRUpTHcAexX1ddVdQb4KvBwRWU1aNCgZLQqyncD8Lbv90HgzrjIq1at0quuuqoiUho0aADw7LPPHlfV1VniViUYUiEijwCPAGzevJlnnnnG99D7a7Jykp5lLnyAtIMiqU550klMXnGYqzrn7RdTPcK0asyzqnbzF22rODoDAUmVVeNtbJ5qCI9k7z1UxbKsNw25GlGVKXEI2OT7vdEL60FVv6iqu1R11+rVmYRYeVDyMZWWeBXN35QmD8qsQ976pdGVRmvcs6pQRt0jz9W7wmliMhDDVbgy9AVERlQlGJ4BtovIFhEZBT4NPFpa7mUyRRXM3qBBVgzCd1kERlco5WTkSkwJVW2LyK8Dfw/YwJdV9aVMiaX3H0hKZZJUK5OaFY5TFpLU+sRychLhX0FKU8EbgZaMvKbYvMBgfvT4N4bJxRfRX7+cda3Mx6CqjwGP5U9IvEBIUsXjfic1SFmMUbiMAQgow7y4nDEUbZWVscqvzLw5HzMhrb6DtEdWVW3QcoYNebWONG0pTXOLKzsMf/xwmXXppyx19MfLQm/aZFiRU7k2gkFEUK+2gnh3hlbJ2qgSufHSmTjKl2EgepJJM59LG1lgsqtyImsV/eZfoGxTHhnNxDRajP2UL8vKkVhHMdPr58/MTRTTxwOYlrURDPMi7E3tGZDEWVS58LQ4n9OWkdMqn13MdBRphzxTaUxdU+Nkyb/I+nFedPvFLyAK5Nlb2SAqLNUXnrPvayMY8iEsbYsOTNOIyauXVmvrVYsqJUVa3knPs9I1bO1tgicgRPJVJ45NS5oE6iMYfCqUisY3kuKbzbu172/i6EEMLRfrpDQM7mHkuaR2A8OEWlFds2xQ8z/PIs8LMXqcE9tHoLHsAU2v2OQJFc37zlKa87mQSdJHfQSDH0mOpkCEIR7EVaAu7ZB3lWYQJ1whDDZosmRbMIKLMi3SgnnVUzAkIffMEVrjrdOp2BLSdKr0rpehuWdBjZp3qGBaaZnHtqyfYAgPjlj1Py2PFLW6FjA5jXJiUGFSxK6NS1u3VYFhQtmuqq5gKZhX/QRD1c7sIvmGUVY5cSunqQMsY4WzOO7LRta9CKWWafAxZU4b/jEokVk3M+Qoah4Ecv0EwyAou4HmUuPIVZaS66WYKgRZ1ufDqEWkbHXJnjgmn7yY8+XmugqGIquOl917AhkqWYd2yGuqxA2CRKGTs6KxmqAhn7kSqoPkEeb/EtAcBtvg0kfeQSO+6zJF/TQG09bXWJuqLpvk5xGXWtXzOM3iVH5TWJZBHpfHpdbGGVAfwZDm6At00ICiPMsGnMuQGRqEUDceiONN46axwSRafQQDkLwzzH/vW+ZLmzXS8hpmXCr16GKQ+hTdOAXzs3pTBLn8boNVoGaCwYdCAm+A6T7p7b06MkmD+mFYBEwG1FcwFMKAe9yHBcNG7zBhSAdyLIZ+S7QSfH99rjoobZCFl8/yLKc1GF4UGVBx8eNM3rJ5psT86iMY0iCSbDdlfRdgkM0iZdixA3VeiOj5EKSXOqT3X3SfRNaBH0YF+wwyYYAyh0cwpG0+6Tb+ZTNAhuFdkCFAGQP2EuyH4REMeRHX4UU2uySlnWuH07D7F+pigg17O5pQYp1qKhgGmPoHNRHiGHfQF6oGGQAC7uEil4CWUBf6E+mogMgiy+p5807aUp4TNRUMZD/Vp8iLPd20pudpL9DMl7mSdjpTavqQYEmrR9LzLExXFwEwX6iaTyrOv3lXIi/mkuGr3K8/6GaiLEL7UlTXhwaDNX5NNYYBZ8e8++wHiVM1Snu7L2dGw9I+w4iy2i1Ra7hUdz5ebvDvbc/7qrIpTdzOTeNEkuK/CJshZSJtGTerSZmUR1KavOny5DsXZmdF9aiPYChrX0GDbKcoBRiqqKOmBMxXH1ZVbp14cgBa6iMYSvKm1g5ZZ41BDwmJbbcSpq0syfM6K7NqAeH7NIdp1vyHHab6+TcBDlj/xvk47MjiCExD4ygsH/PSnuVJw/poDEUwFMwsITpLkOixNnVMg2RtJ1O+Wc+uSHseDsviF0hKl4Y0LSVpo1XcfoA8fTbkGkt9BENah19W251TUJrZlaNRe+8Q5LVvYuKH6zDffZv02v3QoLxBUh/BcKmiyg/cJK1EpDGI+uJk3rBkyNM0oKpYjqty52CDCOojGJJmwblkhGHY1VfoOwo5XlIQ04+s8fu/e+N6kD41Fl9wW2YuPjIwZNJn7dN2lM71OzUDoj6CIQl1asA60BIrELLYGCVXIKFIo5KRdXAW1hCyjsq45KH0kqVNc6AO/JMBAwkGEXkDOAd0gLaq7hKRFcCfAVcBbwCfUtVTmTNVijEPOdLlybPMvKtGItNptiXASD2r3oKaEVnMpNh6hAZ3RLAmdK5GboqhSoFQAW+WsVx5v6reoqq7vN+fB55Q1e3AE97vwZG4Tm8IqmIJrqxlQaNqLebLmF5i8kmpdJj+pKVO/7PeuDLQlJaXhK6klZOA4BLEu6rr0C6UQAWKFuVfOal6CThi7g24IhVCFfsYHga+4t1/Bfh4BWX4MEe62ZwUU8amBNItiVjD30BC0mAvhHz1G7g1QmN+YFwmez4GFQwK/IOIPCsij3hha1X1sHf/LrDWlFBEHhGR3SKy+9ixY9lKimRSgOL5wCDMFDv7SPR5rnK03PaLlG0iLEOBXWUptSDDVdpMPUjb1oQpB2yHQZ2P96jqIRFZA3xTRH7qf6iqKmJ25arqF4EvAuzatauYPDelqtvW6lx0ZFgByISK1Ju0VZBA25ucRdno6qbsm/cmn4AGf5qyjxSftV00no9Ss9DKmj+ejvKZfiCNQVUPeX+PAn8F3AEcEZH1AN7fo7kyldDf7n1cneOcaHVHnpkolzocspP9fgkjARnpzIMevRozGMUQl0AdtQz9P0vy1LqFaA0/ytqHVU5UZZpKHgoLBhFZKCKLu/fAB4EXgUeBz3jRPgN8fVAivRLLyWbYkbbyYETMDDtvyKh51AJpxMx7Y1aCQUyJtcBfuV5jWsCfqOrficgzwNdE5FeBN4FP5co11jzIsEQVQFlq+QDIyjOm+oU1poiangc+LaIXFBIURZspTGeoyGjkmHrGlp9kL2ZAVjMjLsz/0GgVZ6RlyJYrCwsGVX0duNkQfgJ4YBCiKkcSMw7UyIOMsJR84wRCmi0cFiqxAzYm/3CUlGjJSMvfQGDmsuIGrj//HM+M8TM2wqBtlZuNypcMw7HzcViRuHGoaEbpwXmzMfoBsjrdwoLJ7GqOZhgbL6b8JCRplCZkdlb6n2XIv6z+roEp1QiGUhCn988jxH+TMOCyqNiZC6yw3ia6qiiuBl1XB1y6giFpaSqp8wuZFzVYI42drXKq5oWrkrBMl3dGN0Uve8CazKusbdNNF/ds3qDR24IsOTyCoSwH2UAdmGaLh7gta6fE2rMxg1rio8TGTSs7biBKKEKWfphrpanMQRqmPU7zMlhHsfn5UVm7lJvx8AiGqhDLCKaIWXm+yzUVcUGMfa7Q81P2xnUvrq9ipqX5OItDNV6wJrZVgt8iT7OE06Q1q2aQiP5BrQYZmPYBZVM+lWD+zNLLTzAUaWufKpzdSZ6gWhvjm8uLPIuBvyg/Txt5V2N/ZCssLqmJgCzx0yJ1JV5cHmrqG/eXhOqjoZuI1dVd/enySThBVpTiu8laZvnCoz6Cobtclfqpe+kPnNyNnTCT1cJGTEGWpccsPhKNj5qatmRorx7an8RjLbF4ipMsqtQqFO3/eXQpZcIA9NVHMNQV8ykwSppl1Btp7ndjxBerwBJcSe0RmIg97So8OSfJ/zLcTYmmTVX9XukkVF7mw3N8fFetU59+Vwp3xJWTIY+0fPIgXG7SaCiyYoDbdOr9SyQwLn/T9Bu3OUjAeJ5EDG3ZIJm6JnMJIZNKe9IpYwNn5ZU0YtJ4aaDMi+ES0xhMU0CKIyxrlv5si3ZiWasj3QFqzC9pmSGG8F4TSc95aSY0Q8Xjogho0kYqUzd5pmOqH7Drfoi4ZfrExGXhFtFXV9xW0mgzSojAJJMta99G1Jf62LPDLxgCfJumExZ0IIX7LJPhOiDKKiNAe0iyhR1s0hsWfSecSZXPwsNKIFKxr+DFiKjeAAxqjn53Y0ZZEhVW9Rqf84bhFwyFkFO0V8EoeRnQpAB088ldVozUCRv13QEnXZmrPR9FoOwyB5OXl1uc9syRCPmeQWSChu9EenKuV4TECL0iEtkvYOvukMyI+giGUhgrgUPDnDUvHZhjBA1Mn3+E5YQhTV8O+bjfqPoXKMtnFoUVs/CMLiioouqAOoj/zAcRFAssL8PuGZWqaK/txZdXjHw1ddOg3wepUgsZ1MQ1oD6CwY/CM1CORH7bMa7Tk+iIMzMyFeovAF+H+nTiLg8XUsFD+RsjxwkNg+PCV1f1LSmH9wgE2lSCaROrEipG0WCXqIJ2YHYWvXgBzp5GTxxHT53AOXUSvXgBbXcQ20YWLESWLUNWrEJWrkSWLoOJBWhrFMQCsXwaUL8WfWtKQuKjAszVpDRAReopGOYSVX4pKr1w72+d9M+IIh54lG3YJLr6Ep77DQSFThumLqLHj6JvvE7n+T20n38e58AB9Ogx5Nx5mJqGdhscN53aFoyNoosXwIrlWJs2YV9/A/Zt78HeuRNZdwWML0DFRkU8R2PYVZkDdeq6ElEzwVDRIB0kW5PnLby10B83bUyEw1x9uTh9/ryjhnhseHyJoUESy/ghB2Zq/N4iA57qERBB2r91f01fRN86QPsHTzL7+OPw/EtY7x7DPj9Jq93B0mQzSd89gSNv4zzzAp1vfJPZFcthxzWMPPhBWnffg7XtGmTZCrQ1Aurt8UgSe0kyrRT5PgAPJKwEFUXNBIMPWVX08DJSGKZHWRqsq85H4hfswADH5bD/09ohwrB+vbwrBBTFQeng4Hj37p2bhYWFjWB7f0NGf+S8yAQ/QxaEqt7d89jdYcH5c7Sf/gGzf/7f0G99B+vgu9jTs1iO9ijLorPY6vkopmZw3jlC592jtH/8HO0df4l86AOMffTj2NfdAOPjqFquWyKcURJ/pfEeGQjFNWbiXanzg/oKhqwYxCA0+QlMeWUtI6v2UNQpGFtmVxh0ty+5gqDNDJN6hpN6jGMc5oQe5TSnOa/nmWGaNh3AYpRxFrKM1bKOK2Qja2U9i1nKuIxh0+rZ426VxJMTvkbx1zXB9xI/2SoOgDroqRPM/PVf0/7qH2P/+HlGzp3HaiuiwUWQNPhdjQrYgO0o9plzdJ55npnX3mDyhZeY+LVHGHnvvcjEItf3kOiXia1A+vP5MDkuXx9DSetkgcFFhsZMiuCjx10XG4wuAfP+DOnR7f5xxUFH20wzyWE9wAu6m5/os7ymb3BUjnKOc1yUKWZklg4dL6Vg0WJEx1moS1nlrGWzbGUH13GrdSPbZDvLZSWjjGJhhQ2NQBekjwE1/nJQ15w6fZqLf/hHdL78JUbeOMDI9AyWQ0AwJecfbbpwmKUgjoN94hTTf/cEF06cYMFvOYzc9wFkdNycKNaMqGiWL4mtB8GQC4YQR3aRYA/2t73G5BWTrh+Wsdc8hhLRoHDImDRaN4M60lMUlA5tzskpXtO9fLvzGN/X7/CG/RanrPNctGbpigLHS+8fxIK7N144jM0rPOs8zUJnIcvbq7har+W9ci/3tt7HFrmKhbII22l5n45Tg4nkl7OGjvDid90qXaGgF84z/RdfY/YL/y/jb75Bq9Ohq5iYBEKaaBbDfS+tggOMXZhCfribC7/7eyzeuAn72htRW+JXW0zIO4jjeDJreUl5RiqaMx8faiQYDC0cp9anIdOsb9J9syBOCiUgq3PIlLVfK+jFcXwDq8OknuVNfsq3O1/n7/TvecV6izPWBabFEwYSdJnEk9JBtMOUNct5a5ITHOdN53Wecn7A4+0dfMT6MPdZ97NRtjKhizx/RCgX8Q+smBJ7Ms8VLDo7Q/vpHzL9pT9k5M03kE4ncgxEXjOiW0yYkp6J4QWMzLTpPPVjpv70T1jwv/4msmJVhhLCBdZgig9jQNOlRoLBhFC3xmjUmfskFDegPUjXBRZmwewd7p9EvSwxe7QS6PPSaSgsQLeCox0ucJ43eZ3v63d4TL/Oy9bLnJRzTEmHjrizYm+QptDQneXFSwfKLB2m7ItcsKb4gZ5iX2cvT3a+w0etj/A+62dYwyZGWYCoRW93YQYEW9RBD7/DzF/8JfbevdidzpyOMQFGJi8w/c1vM/v+DzJ63/3Qarm+lG6EWHry88iwoEaCwaROqcEjXiy7uLDuXByxnXtI4gyzyhnJJU4pCVsHIZoixar7rM0sxzjCD/W7PMbf8AOe4ph9nCmZoS399yfJKBTiSOo570RxZIZ35Tjfcp7kVWcfezo/4cPyMW603sNilmPriLdxKJsg7Gkw7Q6dl1+m849P0Tp/AdWuWTM4wj3nd0j66bAcxT7wBrNPfpeRW29DV6zsx0kc8ynmp7/gPITWADUSDODOrjlayKRf5mpgv4c9jCz2SHDER8e/IX0crRksGkWZ0osc0H38rfNXPCZ/xz5rP2esC7Tp+LKLsZELmmaKq0VMi0Pbusir8jYnnUd5Td/mn3Z+nvusB1glV2DrKD3HgKGwnsCTvm2j09M4e3+KdfAQok6gzHBTDSIswmMv7GNpnTtP+7nncA4dwl6+IjghDaoYZCF+EOFQgSlTM8EQdmaVgNg2668e97f5au+JS40hoQSzNImESBUKCy56TeLgMKmTPKX/yFedP+Rp6ykOWce5yDRtNFJmWU3Y0xq83x2BKRyOtk7zfecpjnSOc9Q5wsP2J1nPVbR0jKD5ZGhF1V4cvXABfeMNZHIy0DZlCoVUKEi7DW+9jfPmm+h1O5GWFSUkJu2liJoJBg9leWUzJFOgow4OnZ4a23fsuZuABLDFxhIbW4WeN0L6osT9v8/CAWYuSp9nTjnqcIYzPK5/zxec/8Qr1k85Z00yI+5OBEWzzThZ6TDlJf0s1PM/nJFJXrJ/ypnOGU53zvIZ+1dYzxZXOESsQJ+24M92ago9fhTpdDKRWrbm0IOjWGfO4Bw9Du0OtEaChJiQUzuNTTSocOm9RDZgPj7UUzAUQQIzm+FG7ii865xkf3s/pziNJeCow6ROc1YvMMsM4zLKelnDNa1tbJR1TMi4q2+o9Pi89BnNEwptdTjFSb6hf8P/5fw+r7f2MyUznuHgE0sJzBWrvZh+Z2FScV9NUFHOM8Nr9kG+2PkTDrdP8D+3Pss1egMjTASzimkgnZ2BqUn3Lcmw85Y50BZ8kNk20p4dQKX3/l4CWsQQCAYfm8SdvBznM+yZCHF5QocOe2df5f+Z/P/YJy8zY80yi8MMbWaZRXFo0WKlrOb+kffzy6Of4gbrakZlJNtslmUmN8Rx3zBUznOGJ/VxvqJ/wAF7PxdlytvKnG24BMzP2CQ+jvb7bRLSqeBuNxbFEYcTnOAbnccYbXf4rP1rbONGWjrhmmVx5XYdzL5yu+IuzlE4qJAI+xnUF6YtGybGoWVVMMgNs3qNBcgQCIaMMDZyessrylk5wwF5jTdkP7My4w48S919SaIIFif1XU53zrC6vYbNo+tYxXIvhzys6httaQJDYYqLPKdP8cf6n3nJ2ssFa7q3QcnIuHHaSxwzmsKzOCoiQgxmrTYn5CTf6PwDy5yF/Avrs2zUa7AY9bKSiBkBgN2CiQXeGQrBPLtNlCbXwjIsq0UVDtOFC2H1KrDteO2zxoO5TNT7MFiTjZoVfo5KgC0WC61FiAVte4aONYN6F9Y0WDOoPY3TusAJ6y0e7/wDb+pBunsIu2X0izKMmt69msMJxVGlTZsDvMqf65+x2/oJ5+RCbxNzUv0k/Dx8Bcrq+uQ9F6xpcs/YjgBtHI7Zp/kb+Sbf0L/mBO/g0E5OPzEBa9eiIyORR3GkR6qR8CwtvAfLgjXrsa7Y5N77kVUo1EloDEhLvQVDUuXSbGV/uHEKdQNtLNZb61hur3C3+YoDloNYDmKre1kOSIe2dZG9zh72dfYyqz6Gjxnvmd+Y6wkXN4WDcpqTfNP5W57gO5y0ztIRJzGLYtCosHKtA/No9P02NasKTNPmTfswX+dv2M13mJbTuG9zemWpm7pnsSxYiLV9O7p8iXuOii/jJCMwyxhNEiABCDijo3DtDqyNG/r1CsrNSJr+VXA9SELXoChRMNVbMJSBFKechbDeWs119nZGZKTf0eG+thTsDpPWcb7V/i5nOBvMPzC+NHCf+E/69+6RZcqkTvJ950n+jD/nsHWcWZwAKXF1KcP+zqEgRMpVwBHlgkzzovUKf8J/4RX5ER0m3Y0Q3jsjor6Sxsaxb3sPetP1MD6GWL4dhxLyAQxYPxPt3ZvO2tW07r8fa8lSMrVknKC4RDCcgqG00eHu61/CQt7buo3FusSdy2I50KEtMzzT3s3bzjs9AdAr1sfFWZlYu69Kqzuvzuos+51X+GPnj3jNeotpawbQbFUrMrJ9xGZqupi8/fR1UCatKX5kPcef6X/mMPtwmOmZSX6fI7aNtW07Ix/8Jzib18OI7fobQrLZJCDiqpqg6AToBXcOcCYmsD/wQUbefy/Sso39mQz1xc2QIIt9lIaKhVCqYBCRL4vIURF50Re2QkS+KSKven+Xe+EiIr8vIvtFZI+I3DYQdUWW0tLy8AV0FdoxRrij9R7WsRFLrfiiBNRSDjoH+WHnGWZpm8v0GCTRvO/F6AsHRx3OcYp/cL7BT6znOC+TdKjChIiiEJ/FqMKKMoPDMS7wqP6Av9X/xiRHUe14+8hcAdE9q1WWLqf1oY9gfezn6GxcB6N2X2uL0RpMgz9pHEfSCWAJnbExnHvey/ivPYK1alV8S/SI9dc3Lm582xgJK0sVKmjRmJBFY/hD4MOhsM8DT6jqduAJ7zfAg8B273oE+MJA1JXVYCHb2N9b4v1bw3put+9kxJkIR47kM2Wd59uzT3KBSd8kIb0o/RlRTckDv7unIKsqs8zyGnv5jjzBSesks9KJ55sQbYM2VZn82fWTzIjDu/ZZvsbf8mN9klnOgzqBUSoiiN3C3ryN0c/8S6xf+ufMbt2CMz7qnckYpTGLaZEoTERQy6I9sQDn3rsZ+43fwNp5A8YXwS4xEyErUgWDqj4JnAwFPwx8xbv/CvBxX/gfqYsfActEZH1ZxJaFcF8LMMEED4zcz1Jnpfu2oMaZFIpjtXmp8yLH9Bh+26GIZtjVHBTlPGf5nvNd9lmvMyWzPY3CSHjZBncZCGgN0BFlStrssw/yV85fctw6gDLrCkNVeqdCiMDIKNbWaxn9zK8w8r98DueO23CWLALbQgxcmiQcTP3Q+yuCY1u0ly9HP/ogo7/1m9jvvQdpjfRFe0AQxEsG8f2f2Bg5HuVChQKrqI9hraoe9u7fBdZ69xuAt33xDnph5aBIQ8QZmCHPty0WN9nXs7N1AzYjUQO3l1ZRy+GoHuaHM8/S9syJ+ANg4snvnbCuMMss+/UVvqs/5ARncEwOx5Rpfc5lRaz+3q9pR+E80/yjtZvv6WNMc9o1KRztvZ7Sez29NYKs38zIJz7J2G/+JnziY8xesZ7O6AhqiyurxfVjdi8l+LsbFr1cLaEzOsrM1u3w2f+R0f/tt7Hueh8yPu5qLiah2/1uRe/qZ6r+sHCbVN0bcfZp0vMcGHiDk6qqSJ5XIl2IyCO45gabN2/uBgbVb5MgyCIcPFMw9vDl7oDsRhKwVFgrK/nZkZ/lx7O7OatHUelEJw8FcJjmHN+a/jYfG/sQy1mRRo4xrEueg3KK03xXv8VeeYlpmab7iZRKpwU/ESZiCzJWl+7u8mtbHA5Zx3jceYLb5We4kl0Io+BtKddebBC7hS5fhXXPfYxt2Ur7jvfQfuy/47zwMtaJU1jTM0jbQZz+kXYmuLLG9Qtoy8ZZMEFn/Xq4572MffITWLfd7n5zwrIN29qVgdu9S5YpmzpqeyEUFQxHRGS9qh72TIWjXvghYJMv3kYvLAJV/SLwRYBdu3aV2FQmbjdSEAlZwAR3tnaxsb2NvXoSpRNN5r1l1Wl1eG5qD/s6+7nT3oWYlK+ezeo/0yhUrsIsbV7RV/gBP+S4dQpHnEJ8mTtJmh5eAlSgo8p5afMTXuE53c0VspNRZyQwILvHOLjCwYbxhXDVdkY+vYHW3ffSefop2k89je57FTl8BDlzBqamsGbb0HEFRQ+WhTM6gi6YQFeugK1XIe+5hbF77kZuuglZshy8D9CI9MVYHxFJkb2N5tLUC7N6VtbPgKKC4VHgM8B/8P5+3Rf+6yLyVeBO4IzP5MiPruBOkr7h+F7kWIedGganhxYWW7iKO627OODs5aL3rkR46cw1RRzetQ7y/fYPuNW+kVHG8buuJM6RFTJ6VWGS8zynP+anso+LMu3tbUiocp39DAG4FXa1BjgiZ3hB93C3HGWVLMbC7vWx9+mXvrNfLFQEFi/B2nE91lVbad3/AHrwbfStt3DefhuOHoGTp9DJSXRqBjoOtFrIokWwejXWlRuxtm1Ftm6DK65AFix0BYLVPXFKon3rh0FWpLa5v+OUKO+W1WcVO0RTBYOI/CnwfmCViBwE/h2uQPiaiPwq8CbwKS/6Y8BDwH7gAvArA1MYtpuMhmAC0nxDvcHqzpiKBcoAACAASURBVPlrZDnvtW/jCecbvK1nXLY2WEpqKZP2GZ5t7+b06CnWyHpP/Y86q5IYz9EOx+QwP+ZpjssJ2hmWJyV8UwcB0R3VMTQ5wKQ1y3POCxziDVZyFYrr8OubE4H/+n1tt2DBImTzQqwNm+G222F6yv1K1dRFmJ6GmVlwHPc9h/EJWLQIFixExsfBbqGW1cuv1/VJvJFHmypxps6NigREqmBQ1V+IefSAIa4CnxuUqNwooVO6XyIaZ5Qb7O1c3dnKIT2AIwZzQgBR2vYM+zv7eLWzj5WtNdjY7pkOoVnI/0nVMNrM8pa8xov6kqct9IvITnyvoPogpOmpwqw47Jd3eIWfskPuYgLvUBeC8gDCVr70I7QEWt6LV6i3fTs4eyhCb2+1ly4gbwKEGnSzMtqxTn1RAPXf+Sihq+cS7t8mIuSe7p+naPAoAxYWV8h6tsh2RnQM1IqqlN6ldod35TAvtfe6r2j34kWNla6Vo95TVdcrP80U+3mRw3LY+wBMuPIZUYgRo9pNkaJNpPTJcTNScXd2npTz7HH2cIGzIU3Mn8pdyvRffXLFd7kfqcWyvcvq/w3Ek57pENXogr9jW8TUvqbISX6JIRIW9RcMcwwBlskytlrXskCXxneot9XhjJxnj/6UU3hmh/rZO3z5MhN3sJyT87ygL3FeJkPiJOHU5V6GRUZvQMr6wqqHI3CRNrudvRyVY732CNY73Gp9Ct0r9E/Ee/mNvgDoXdBtR5FwvXOM6qzNk5T1kOEyFgzdmSQUKjDKCFvlalawpvftJc8N0UsKgAWz9gyv6Ksc1He8vQd952dwDvT97movqpzlFK/xFjPSjlF1k1DmFBQSFDFaUpbkvaih+K4T0uFdjnOEgzjSJs4RnFhIVwvoliRdgRFWMCVcK5/hEh7F4c4NER4H08QxZNqBCZe2YDD0sYRuehMNfaaxsdlmXcUG2YSlthvR1NkCjuVwwHqdA84Bb7NTjBnhC+1m5eBwgqMc1uO9D8wWRuZZqiDXpiXLkKV7DL1yRs7xhr6OQ9vvYQgiIrB9mgDeoO/Jdl9Y4J9PQMQsU0Us1YGRkEvpWkR1asmlLRhSGFmCP3vRLeAKWcnVso1RHQMMXeAFqOVwQo7xiu7jIhd6maVursI9jOUdDnFWz6UQGyk2SnjawI1YDxpTqZwzZkI8E9sqMGPP8iYHaMtsd8IPagCuneXLwfvdNZ9M9yKoSP8Rfk9FjAIkhnLjCM9c/4TGKl2LqE4tqaFgGEB2h9+AM2WdBq+tF8kEO+2dLJAlJDOMMi0X2eu8xGnO+Mx+DQmHYOLu9yaP6CGmZKoXQ3z/J5BXHJmbNy5Sjr7pEesWqggO0JEOh3mHNjPZ80pE1IiIZ4C++ZGcnyHrcJS4zihXBcmB8gqsoWAYxEDLktbnl/aWulSjU+4YLXa1bmSVrMfqjnaDKYFAx2rzfPsF3tKD3jH0QbMhjtI2bY7rMdo+/0IW5G6h2LyzLu2kZpQLisMpzriCIbKZIOol8J33lEydgmjUoAjm0SVC+ldAYEiwOfI20SWCGgqGNGQQxf6ONOrepvt+fEGwsNjMJrbIjt6BphESPL5yRDnCEV52XmSG6cw16Uibk5yiY/AwVMKH0WWSlBJzTHuhqHGLJoq7OnGeCz6NIRrRrz3FxYlknEBPaZNpDpKGGUMoGJJgYOR0BSI2eKks4k77DiZ0cerS4EX7PE863+Us5+h7upK5tU2bM0yi0gktWWRD7ESWplHHxQ+HZUVObcdBOS9TTDNtWJDEZ/cbiMs7GNOsChOBqWZGloY1xCldkCRkOKApM4SCYXC9LpBDTFaCd7KTdSsrdQ3Gl6S6EQXa1izPOc9zmLdR0yvT4d8CbTqc4wJqqNNAPBReI80SPxLPr1ak+G4MSIrm4HCBKaa4GJ9WiJoZeRolUTvyxblUMeAwGULBEI8e3yb4ojIpzN6PFjZXW5vZbu3A1ujx5v60ailH5AgvOj+hY3grMzgHuncdOkwxEzRzcyAxiclOTkWcppMxWRJ67e8uWV5gmoucNyzudvOTfjrxhafO6Ek0+AScib5UM2EQtaoKXFarEsXRPTsxdqZIacfw4BVgNct4aOR+FuCuTvSyjNiwyrR1kW/Pfs9dtlTtHcMexz4dHGak06fZR0cajdWxpAb+9H74DyuJSxbSVCI7nn230zLDOc4aypO+RRU32xf2TXfrEJNnqgD1t0FM5N4jQ1uVOY4z+4mKoUaCIY7VY4ZBntFRqL3cNyXHGeN2uZ1NugXLMWsNXTo6dHihs49jHO/NhGFLWXyJFMc77DW9MtUKg7mFgzJLm8k4jUEg0mlFGqB6KXppdYwPNRIMRRCyfZM6yOOzoNkaY2/Qv21hcRWbudd+H4tY5J4HGcqz99OCdzjCXmcvDp1Ysnrmh3fn15yHHklC2DMD3M1dHaaYMgsG8AkHn0YxyISYpX0L+hQzl19mH1dFp4caCYYCdm1PZSNGtcpTjKv7+h2B3bZdymLus36GzboJW23jhOZmoZyXs/yw/RQzGTbv2Fi0GCHag3X1iiXY6JnQf2HKXZ2IOX6/G2FQ5OGLqjHXNFzazkcJ3RfgyExJ1JvJzGnHZISbreu5S25nwlngLsR7yYKXMiPT7Om8wHnO9mdDYwcJLUYYZwHF3pKsAGlOuaxkxsTtVVPw3nmwfNGCHuLgeA45YJJoyeQ0TIB/QA0y685Fl1ZoxtRcMIRRwAuVFkV8QiEmroXFOlnLndZdrNHVSOzR8uDQ4ZBzkLect+PVZA8tRljIYgQrVcLPyWRj1IIypjUN2BimFYRRWkywID5SHIpohBJHYHxwL6/Cjs6C6WqCmgmGQq7idMTynjcf9YqIqAA9n8Q442y3trOBDdhqG0lzZ0SHE3qMl9p76XgfjIkjycZ2P4unwW6Iq/G88VpIKwJiNYmI9u7XEnCFgqXCIiZYzArmZGrVCFWGOPR8IKm+KtOVBWVXtULzpGaCYW4Q6HsN35h6W7CxWCErWCEr3M/YxfGXBeflHHvaL3FBpxLpGGGE1bIyuEciQk+dEHIEZh0YIZ9uC5uVLGMZq41xMqOsgaYx95cxaioYvKEb6HjT8pVhVSKVWeJ0RkMZPiekO9fZ7snGXdvDQBLAjMxyRI9xQS/ERwJatFgr6xn1zj7MwpNxmoRxnM7HUlrijOruDhnVFht0LYtZbiSw15USWkXq3ofzTVhcCqQzFZKEvP6VCMHziEtnVSIJcTXMqkvl86SH+a57f1GnmGQSDX/3IcSgKg4XuMB0wgtVXVNiPetYwALML1on1y2p9vM18aU1s4UwrmNs020sZCmS1Dd+eyRz/0n/T9LgSGu8shvQZ1LNi8DOiZoKhgy2YFj9K8kdYSwPd5ficT3JcY4HPh8XoQEAwTJ9cDEEC4u1spZlrHRtkIzcklpNP+PNpYSILUtxv1UJtlos06XcwM2MxwrEEolIa6yAejVo0Ur8CT1zjAHHQn0EQyEVLIPoTXrcW5OX2Mjdtp2lzdsc5ChHDYIh6H2zxGaJLGFCxhPpshBWsIINstH9XmZoOhmUxaqSlQHkmP3c1QibTbqe7bKTEUZ6X4KK5iWGMIJNVOrMq1HTtO6okM76CAYTB2dyxGVk+wTjXELCod/W3QGqnNHzvKL7OM2pYGZ+T733Z0zH2WJdwUIWmGnxeM8SYTlLuVZ2MOoscCfWPHWKQ9Bv2ieTCgRFKNP4vL3VCGeU6+Vq1skV2AH20xBxJbRBoSy0moaqQpOtUOLXRzBkQURwaHrj+AeuP6j3SwzqpHfmjxexo8ohPcoe5wWm9SIaYuLAhKbCUpaww97OmIz5nva5rb//T1goC7mOG1isazzHJpGBVpS/y2KewbNx28BWYSWLuUluZgnLCW5w6pbkS5Jl2TAPCUl5ik+CmsqpiYUwV6iPYOi5ocneicY8kssw968/YZAABaaY5Se6l5edfe5HYfzORghsXBS12MBabrR3YmMHzxwJFSnABOPs4Bq2cg0tZ8ynNeDd9HWIsiewTDK1xDJHsNmi69khO90dn0C00/IdKB+EL69otv1AozlSUm1NeSfwQOa4cWkrQn0EQxdz4Eg0wshI7p/TnOO7nSc5oe8SOYc85J4YcVpcJ9tZLxsyONaEFjYbuYKbuZkFuhjD6YQphM8dsgiSuFALYUJH2K7bWctGLGxfPaPTdCSvOH5Q/3Mv0uUyw1dYz/oJhiQEpHuWeCZoME5CXMV9RfgdOcRu/RHTciHAsqakS5zF3Nu6mwWyOFEwdNPaCMtlMTfJdazR9e53LEIaSZWYq/Fjq7BSF7OTG1jGGnfVJqV+pdBWupMypaxBUROhVh/BUOYyT87G1e5so54HoHfgizJNm6edn3CEN939CxBgNg3kYXGlbODO1vu8tya7xATh5x8LYQGj3Gpdz/VyE2OObwlvjhmkmLKWrhUJwhg21+hmbpJbmGBRtrRpWkLc77QMwxX1ax3DgopprY9gyIMyGsXADIGTlNT9dPs5LvCDzj8yJd5HWH2zT9ds7SZpaYvbWzezlvUGk0AivpHuV5RGsLlSruAOeR8rdD2ivo+Q95i3Ok4oy7kYa0qrxXJnMbdyC1fKDp/QDKYP/I4jyO8rSCIn7+w9TEJhDlAfwVDmVtKMjJE0l3fNiLc5zPPOnujZAV3h0LVMHFjiLOSDI/czzkL6O/oMTI//o6yu1rCEhdwn7+MGbmVU4/Y/1I97/Wss7m9CPkBhHJsdupl75D4WyxovNIwYnT/JaVcGJOZ+vpDH+Vgh6iMYssyISVNb2HFoipfYmFFmnaXNs53nOKaH+tugTXkoWI7NVjZxnXUrLTEdvhLH4+6/FjZbZQMfsj7AGr0CS1vRFDWwP5PMDRNptgqrdRH3y93ssO7AZgz3xO10zo53JyU0RJ42CpMw33I3jx3XmBIJyOtYillQMGWqwDkm+V7nSSY5nbqINu6Mc7fcxWrZgGCFNk15976vJIWLtBCWspCP2A9wr/MBFrajr2MbKzGniG9oDUdRV+gt1BY36RY+ZH2UFazvOR2NH54N/YvVIMKDZ66ci/6yiiwxzjUGoGm4BUMeGBpJlZDp3+9hB3hbD7HPeZGOhI5p61oJSu+zaGtYzr2t+5jomhFRD0Pot/Qy6g6Dllhs0DX8sv1prtebGHXGMXfRfKkOeVySwqgK63QJH+YDXMXNtBilX9t+zFgO9gmZ2OeDDMgaaGB1RapgEJEvi8hREXnRF/Y7InJIRJ7zrod8z35LRPaLyD4R+dDAFGZVr9LiZVjh7P1VmKXDi85POcI7OBL9ToQ/OxubrdZmttnXYNOKxI1btvSryu5RZ8KojHCLdR3/3P40a50rsB0bP/dr9z//un1d4BvINsISHeMevY17rYeZkKVIhhfLAhhEIORfXpk/VEHngBpMlp76Q+DDhvD/qKq3eNdjACKyE/g0cL2X5v8WEXswEjOgpEb1T1DnuMjTzh7OypnId0/DZY85I9xq38waWWcQAsk95Dctuhs/F7OIB60H+AgfYZmzElEbjGYFPklRH1gIC3WEXXotv2g/wiauo0Wr+ARfRzX9EkeqYFDVJ4GTGfN7GPiqqk6r6gFgP3BHPpLmyGCLFNMPUJRDeoRXnb3MWNFTmHrJPDt6KYvZYV3PQpbEx02pUvctQxGhhcVq1vFR66Pconcy4SxBsCHOaTcXciGLLe2ZVePYXK3r+Hk+yXXcyZhO9ISfkdSkPFPKizo3UuLVS4bWFoP4GH5dRPZ4psZyL2wD8LYvzkEvLAIReUREdovI7mPHjg1ARj4E3p0MMFb/xywd9jr7eENfo8OsL63Hfj4etByLjbqOLdZWRiT0VezsRIWcae6Hbm61buST1ifZ2tnJqDOR7JSbK45PKEYQRtRik7OEj/Gz3Gd9hCWsxE5aio57mSQcXMZ8MUgTVTlf1dB5WVQwfAHYBtwCHAZ+N28GqvpFVd2lqrtWr+6e/VexUdj390VeeeiXrpxnkpf0eU7I4f5uR1NkYNQZ4Qa9nitlKzZ2NEK305OWT8PPPIfoUpZwv9zLJ+Tn2excw6gzQXfFxP8FjL410Q8pvSVTl4rdg+/W6mJ+jp/hYflFrmAbLQzLroF81bxUHV4XNV2BuI0qEMCAzVFIMKjqEVXtqKoD/AF9c+EQsMkXdaMXVhyJKmzMclamTF2E+ayDw7u8yz59iYtyDuifFB0Z5A4s0cXcZN3Eatb2Z/Q0Gkz1idRTsMVig6zhk/ZH+Tn9p6ztbGbUGUWwIPSuQXTMVCdkgzkLqEULmxWdRXzIuY9/Jp9jG7cxiivIAu03lyi6lDgMS5FdVERbIcEgIut9Pz8BdFcsHgU+LSJjIrIF2A48PRiJvVKzRcsxFjR0o6rM0uEV5wCv6CvMMtufiCQ08NQ1I9bpWm62b2RcJojlfxNNxlmvH+byo3vi0VbZwC/ZH+dBfZDV7fWMdka8b1ukc214Z2IepE3UXdfpmApr2ov5uD7A/2T9BtdwJ2MsdGNISHrVepQ16CK6thaCiPwp8H5glYgcBP4d8H4RuQW3q98APgugqi+JyNeAl4E28DlVja71xZfm/fWxX3j0hqPGJDNC+3HDUd0Xp+CsTrLHeYHDvBM89NWXtvvb1hZXWVvY1rrWNSMk4wmGGZZOVTxzR2BEba6yNvAr/CKdWeUJHuMdOciMNYX2jplLzjRM/mBwBYKlwoS22Ois4EH9J/yy/Tm2ynWupiDmF8jnXCxcrhbGgA2dKhhU9RcMwV9KiP/vgX8/CFGJyOLB1oSwCKNoL6yDwzsc4Yf6DJOcQ0yOiG4eChOdhewY2ckKWe1zCobSaPYhKSJ0X+QSBBUFdVXxCR3lWtnGI61fYo0u4dHZv+F1+zUu2t1Tqx2E/slQg8Jcc9f5ISqMYrFMF3G9czUPy0N80PoEG2Qbo4waPm8pZj9LHJlGf0xYohsmistJCFQsYVMFQ+2Qd+oz+rXMHDSlbV529rFPX6ItoaPfI64MYaWuYldrV8+WLh/iCid1T5Qel1Gusa7mn+n/wBpdwaOdb/CCvsBp+wxta8ZzlFY1OgSwaDnCAh3jSmc193EPH5SHuMW6i+WsYZSRWJM8sjLctUtyN1uCsM4YtUE6hk8wZEFW08IXzcE9qel7zvc5wbsoyRaQRYvt1lZubN2MZdrD5d/AkOjNN9ApQve49e5s6w5LG1sstuqVfEp+nq2dLfyt8xjf0u/xjv0WU/YUTk84BN2QpmLS0fe+2SqMOy1WdZZwGzfwkPVh3mu9n42yjXEW9E9kCpt46g8y2HFFbZzLTUOYY9RQMBTxHg5ejqMOr+obfL/zA++kJvqMbtgyMO6Mc//Y3ayTtcnZJzF9xNGBj+FDw6knRIQRGWGlrOFeuZdr2Mbtzi38tfMoz+sLnLROMi3TdERRcXxFaCwpRs0d17lpYTHutFjmLGKns42PWR/mHusBrrKuZQFLsGn5HIzRnHrCLamvktpKQpEuRd9lUT7OwmMFUSvBYJwEQg4//9/Mk0YgYtgH4Doep5nhifYTvNV5Fadl0Bakv1RuY7POWs29rfsZZTzkZEvopTiCUyviExKiqLtgyYROsImr+Iis5DrrBr7lPMF32t/idXmdU3KGi9YMbcvBwSG4s8EvLtzsxfeNegvBVosJp8UKXczWzmZ+xrqHn7U/zA7rBpbICm+Ls0VwQ0io7kVXIfxyJqldJHSTZy9DHQRMjTWeWgmGyhBZ5FDCf05wnMc7jzNlnQMcM994A7ilLW6RG9lqXd37NkKs3zNL5wfU6XRx140hAi21WMZibpQb2NLazIP6AC86e3i68zyvzh7giBzjjHWGSZlkWqZpyywdcVAcd+UDsNSipRajOspCZ4KluoTVuoqrZQt3WLdx6+htbJQtLGY5o4z1XvjqaQNzhlDbVDhjXu6olWDQuB1wcfGTMsuoTrj+BYe9nRd5S1/Fkf4WaJMJAcJSXcIDI/ezkEWR1czEYtPU6ZDzXkS8RZP4hO4gtRhhjCWsZKEs5Up7B++3fo5TeoqD+g5v6lsc0nc4qcc5w0kmOc8MUzjSwfa2Xy/SxaxiDRtlI5tkE1fIOlZba1jMMiZkAaOMDvYiVIBoDBI0CzKs82aMWmvUwH9SK8GQioh3KwZhFVR8doABF5nie+1/5Lye6m/5ktBfD5baXCkbuc26w12a80eIONuC4bG/w9FDS3OxK33i+QE8dd7C3YE4pmMskoWsZiXbZCttZplhhhmmmOYiU1xkhmnatLGAMUYZZyELZBFjjNNiBAsbCwsRC8H3aRhRT4almExdqtMcr0kNkuC7aLSFajE8giHshDJxRBwTxgoFd1fgCT3Ons4LzIaXKMNZqDDqjHCzdT3ruAIreXjkW6dPfC7e0Am68MUlqffUNV3E+wCOYmPRQhnVESaYAJbSrbMbw90c1dU6QKKCzkeMp8BkHIshZ2FineP7J7a0om3bIBPqJRhSZvZgp5umZn9e4fjm7BwcDjqv8077TTotJ5JE1C+KLBaziFusW1nMEvrvRbgMrBoaB+qbPLMgVVPub2HqjlLpJezO6L68ukJDQnFM5fYETDeoW07QkDEdS5dIuyk8sPpiyCs1g3BwCi8MG7L6pSpEvQTDnIp7t6xZneG16ec5P33UCxew+ozmuhVcy7rVsdnCJm6Um2K/ZB1wxEcXAXpFFK1q9JsT/QEf0KWM9kyIUIO5JD3iwg81FCcSnA9ld3WjKZSKegmGiJXgGwTqjxCTLoDk0ddVpqedSY5MvgXnZxnTFp0R0JYF6uBYiloOqmCrxQpnCfe07mSTtaX/AdrA9BcetATDsyC30AiaFr0ZXlOmcqMXsS8MemRotDsC/VSg7eORwe4wPYor7lLSIuJQUR3rJRjKRgp/OihT7SkmLi5mx8VrWUebsfFFWCMtpjsXOW2d4qx1motcZNSxuMm+lvtH7mUlK0NztL+wAXqqpE4OVjuhEZLGrl9hCKhBGdLkFQqD1jvONGlQGDUXDH6vdl7uSfCI+7DAWsR9yx5i5+LbsUcnWGQvwrZsLnKRE3qMwxzk3fbbWLbDjtYN3GTdzhjjIVPeNIVKkOSsTFuQuXueAPU58xORsmbo9490Fxh80cU0EBOyy47CDdCgRNRHMKQ5HpOWtzJ5vqPJLCwWthazY/Et7BD19vtbvawc2kzrRSZHzqPSZoEsYoEs8V6xzlCnGDveREssvd18Qrduc5kzyD5G8o3eQOwsKys9c6VrYhkSXQ7qfhzCda+RcKuPYCj9aK7kkdd9rdnCZjTwEpTfM28xIqPeIa/ac7pJREjFw79SkYo4D77hR77mKmH0FVHVA4pUDVztdUUNq10fwWCCv8ECjJW6rkdEo1B/kDfAw+p+JJshnc7imieDPzI5r5CplAqDDRJXWNLSZQ0HTu0xoLurfoJh0LGYkj52HR7KW1Y0DcDAmEoxm2LzDFGfmIUG7wJLkt7/gbrHDF4Nt5dkXxkIbAIpyTsY17bDjKymsClNRaifYBgURRu3zFmpFjNcaBkzjiaTczeJUVPzKYCkcmpsh1/KqM+3KwPr6oZZKZur3ZxvHALmRczzLPmklS+G+yxI0tqzaPTRM9aCdMUnDOom4bZPqofJyVq072qBYaa9OOqjMQQGYUnTQtY+TduwE1hZyGkGGPNLWX1JWgb00xN+Fk6b5PlMqYKGf+VtS/99WtokK2PeNYQKCShDy6pIbtVHMCShO+MEjiLP4oAsUlY3f19YwJFTAqMkDfRweB51PqmsrL6Urt0RszUjkj6Tqp+B4MbZWCsMh2DoomIpWUnZRRxLRfIvkqYUB15JTsUG5WLAMTIcgiGsHWRdEk8zDQIDIxSYNKDLHgtJeaUJlkHokMAfAqdC+j2WkeXejLQU8adcTqh60hgANRUMJY28tCzyMK7fMeq3ueekUyW6SShrE3W/ot2LnuZtDcdPJqt3E6bNHDFUVkFcav7AGgqImgqG+WihrFpJ6EGVM3ovvSGTXPkmf4imn5WUx6OX0j6DyxD1Wa6sCkLw+4ndwCq5daDs/fq9YXNR2ifl/Y+NUYUkArNYDMbkAy1JZkjbCJc5RU01hhKh0c17PbW3DE94pcpN2HRIW2M0aT3+pUY10yumuFESjGG9pddBRm7GRmyEQ3YM2C3DKxiSPOsRPtP+DOwXCqk+iBKNv8xmdsyegSzLjnHI6zTMgzgGNDJkjYzoBomonylRxqyQZWdeFTwaKDfs4c8B9V2mZ3lpKoQCCQubUI0qUDcMr8YQ2HTkC4uLCwRe6qkcGlzmK1MgzUkdchaSaOZUqbJc5jCNgxJQL8EQdpxl8oLNxc6hJIdfljVRTe/A1M4V8+BL3G8R2qgQiZih/SQUL26vQhndYNpleTmiBnvG6iUYciPvrJY38oBcH15qzDNxRgZGhgFs8q0EMgtHiMkzz+D0xy1laTZjuXXDMNNuQL0FQ5Y9AlVK19JPlQrBX7+kMZvEbJk0+ARNIwk92RijLTSoBkXaueS+SXU+isgmEfm2iLwsIi+JyL/ywleIyDdF5FXv73IvXETk90Vkv4jsEZHb8pPl49qeJI7h5MuBWauso18oJW1imIt2rnh7SaWYa9orLivLqkQb+DequhO4C/iciOwEPg88oarbgSe83wAPAtu96xHgC6VTfakg026ijCi68uH/Hc6vedehWpTZ/yUjVTCo6mFV/bF3fw7YC2wAHga+4kX7CvBx7/5h4I/UxY+AZSKyvnTKod4zTN73MIo6Jv1pkzc15stfQ1eDeqPksZBrH4OIXAXcCjwFrFXVw96jd4G13v0G4G1fsoNeWDryMmCdmTYPXWn1SFPxTVce1LUNLxfUkI8zCwYRWQT8BfCvVfWs/5m6HzjIVTUReUREdovI7mPHjoWe+rKqs1bQID8k4WpQG2QSDCIygisU/quq/qUXfKRrInh/u1+FPQRs8iXfvSQDtwAACfdJREFU6IUFoKpfVNVdqrpr9erV6TRkIbRBgwalIMuqhABfAvaq6u/5Hj0KfMa7/wzwdV/4L3urE3cBZ3wmR0ZExUDNNK0GDYYDBQdOln0MdwO/BLwgIs95Yf8W+A/A10TkV4E3gU95zx4DHgL2AxeAXylGWoENCpH3FOZyC3QG1GBHW4OaY6A9deUxWKpgUNXvE6/JP2CIr8DnclMSu203KSwO3s6cug3CutEzrIjblj0sSHM0F65PeQxWv7cr42B8F6DiMoeN4Ro06GJA3q2vYAjvyMuTpqx9680MX08Mu8AucxUmblv9gLxb73cl6oS0V7zDtuFcMK/pfYo6CLOkQ3SKIK5OVbdx3V+MqpCu4RAMWZm+qoYaVsbIel7FoDTECYC6tludUZM2Gw7BkBUBCV/iKCgikIq8umzKN8m3kuaECzuyJPSsCgzkPItBXDsktXHW+mURnnnzGkTTqIPGR50FQ++AED9SXh8u2oFlYb47tYzy8wqyuapz0uCvQhhd5qivYAByi95hY46ig2qQwVim8JhvQTiX+0LqUmc/KvSB1EcwhCuZxSzIu55dleDIdFhKyfkOmkfOQ51KKTMPknwXpjLC/FPWK+NdOrLUaS6dwRULqPoIhqrQ7Da8NFBmH+bdK3cZor6CoczZvY5q4Hyj7nb5fJhZZWJO6Sh/9quvYAigmfaHCoOsxNQNc7GSMzA0fkWkwpeo5g/quyk6u9W2M2uAMtsmbgee/9kwYlj557LZ+ZjmILpUUWczKEkY+FFH2hskor7vSpSF5nSgBg1yo34aQx6nWFy8S2mGqnNd6kxbg4FQU41B+n8ShURBdaA5b7DBpY6477BkRP00BgBVr2IVTUnNTNfgUoJxB+RgTF5TjaGLGKkXmeWbab9BgzLHQD01hi5Svx3ZTP0NGhhxSS5XmuyjuVQI4vblz9XBIP6y8nTw5aQ0VbVXoujhMqn0eAFVfCi5V9bleOajEaHWz/qySziLy2lANWiQAfXUGEyjez4Og61DOWlbci9XoTZ0p3VpP/+qzgEpkfaaCgYPedVpiVHXsjTYMAywYaDRiDpv3ywJgYOFUuqZFk0k3uRIEyx56EhAfQVDJiloeinfkKDuh3pe8riEBUIVKNsPUSC7+gqGLvLswa904M/3a3bNG6b1Q5gnuhPTPO3BUUOkgmOivs7HZnYPoREK9UdNTaYCY6mmGsMgEjflwNhCCGeQlKHfbhmEQVINUcPzpPPPSn5h31hmljPSTOnSkLaOm+HQ4Ni0pudFUOJMVgPlsD6CoYx2zdyYZaojeeyZrIMjrJYWRdoyxyD5QHB92B8nLn7RuuStR1o7V62OZs0/gWHn2XKtj2AI9OOALZEqcats6TxOkbJ3ds7nyaMac18H1I2eFBQlN04huuScj74dkAJoVm9tUY21QYO5QBErKAkm7WJAvq+v87FBg8sB4d26NdmJW2+NwddihZXB8NaGvO8eDJkW2mCeUVQDqGKvzQC8W0/B0B3MaY2V+wSnZqQ3qBgDD/AcuycrZOV6CoYwSmuAnBk1MqRBURReba8H06X6GERkk4h8W0ReFpGXRORfeeG/IyKHROQ573rIl+a3RGS/iOwTkQ8Vpq4Meyuwd7zGMK2oxV2p8SQ+fpb8y1glrTL/IvRkCTM9y0PnXNYri/wYgJYsGkMb+Deq+mMRWQw8KyLf9J79R1X9PwO0iOwEPg1cD1wBPC4i16hqJzNVYTNi4GWYekjhCCpjogIvkZmQ21QboJwi507UtFvnHBW0Q6pgUNXDwGHv/pyI7AU2JCR5GPiqqk4DB0RkP3AH8MNMFPVmeK+2YQFRdGlffH+LHIhSyiBOqUDWMuZbASqr/KIzc5E0kbiSsF/G07j8r0rnKciftsrNr7HpfAkL+iJyLVeKyFXArcBTXtCvi8geEfmyiCz3wjYAb/uSHcQgSETkERHZLSK7jx07ZiiM6GpC2mbApA5M29sQUMMNV2b9OE13Liuv5qquL0h5nhSvTHh5BorNU0Y3fX66MgsGEVkE/AXwr1X1LPAFYBtwC65G8bt5ClbVL6rqLlXdtXr16vDTwB8zQaZMcxDQTa+hKxygzdVccVeXTRKeDYJIOV5YekIf7xYrOpNgEJERXKHwX1X1L12a9YiqdlTVAf4A11wAOARs8iXf6IVlKCgj1XnhF+b+RjZBM8Rp0KBOiFNkgKKMnGVVQoAvAXtV9fd84et90T4BvOjdPwp8WkTGRGQLsB14OjdliXWRZtA2qB+SrI35RIGxkmVV4m7gl4AXROQ5L+zfAr8gIrd4xb4BfBZAVV8Ska8BL+OuaHwu14pEJuSsaTh6mR3WzTvJtKkLgzSYG+RhT7/9r6HERr4JB1YzQ0rmF5MqhIgcAyaB4/NNSwasYjjohOGhtaGzfJhovVJVww49I2ohGABEZLeq7ppvOtIwLHTC8NDa0Fk+BqW1ebuyQYMGETSCoUGDBhHUSTB8cb4JyIhhoROGh9aGzvIxEK218TE0aNCgPqiTxtCgQYOaYN4Fg4h82Hs9e7+IfH6+6QlDRN4QkRe8V8t3e2ErROSbIvKq93d5Wj4V0PVlETkqIi/6wox0iYvf99p4j4jcVgNaq39tPz+dcUcM1Kpd5+QoBFWdtwuwgdeArcAo8Dywcz5pMtD4BrAqFPZ/AJ/37j8P/O/zQNe9wG3Ai2l0AQ8B/x13d8xdwFM1oPV3gN8wxN3p8cEYsMXjD3uO6FwP3ObdLwZe8eipVbsm0Flam863xnAHsF9VX1fVGeCruK9t1x0PA1/x7r8CfHyuCVDVJ4GToeA4uh4G/khd/AhYFtrSXiliaI1D77V9VT0AdF/brxyqelhVf+zdnwO6RwzUql0T6IxD7jadb8GQ6RXteYYC/yAiz4rII17YWnXPqQB4F1g7P6RFEEdXXdu58Gv7VSN0xEBt27XMoxD8mG/BMAy4R1VvAx4EPici9/ofqqur1W5pp650+TDQa/tVwnDEQA91ateyj0LwY74FQ/FXtOcIqnrI+3sU+CtcFexIV2X0/h6dPwoDiKOrdu2sVby2XwJMRwxQw3at+iiE+RYMzwDbRWSLiIzinhX56DzT1IOILBT3nEtEZCHwQdzXyx8FPuNF+wzw9fmhMII4uh4Fftnzot8FnPGpxvOCyl/bL0aT8YgBataucXSW2qZz4UVN8bA+hOtVfQ347fmmJ0TbVlxv7vPAS136gJXAE8CrwOPAinmg7U9x1cVZXJvxV+PowvWa/yevjV8AdtWA1v/i0bLHY9z1vvi/7dG6D3hwDum8B9dM2AM8510P1a1dE+gsrU2bnY8NGjSIYL5NiQYNGtQQjWBo0KBBBI1gaNCgQQSNYGjQoEEEjWBo0KBBBI1gaNCgQQSNYGjQoEEEjWBo0KBBBP8/xjT3nYd7Bg4AAAAASUVORK5CYII=\n",
      "text/plain": [
       "<Figure size 432x288 with 1 Axes>"
      ]
     },
     "metadata": {
      "needs_background": "light",
      "tags": []
     },
     "output_type": "display_data"
    }
   ],
   "source": [
    "#@title Test recon\n",
    "x = b['img'][0][jnp.newaxis]\n",
    "z_logits = jax_enc_fn(jax_enc_params, x)\n",
    "z = jnp.argmax(z_logits, axis=1)\n",
    "z = jnp.transpose(jax.nn.one_hot(z, num_classes=8192), (0, 3, 1, 2))\n",
    "B, D, H, W = z.shape\n",
    "#z = jnp.reshape(jnp.repeat(jnp.reshape(z, (B, D, H*W))[:,:,::2], 2, axis = -1), (B,D,H,W))\n",
    "x_stats = jax_dec_fn(jax_dec_params, z)\n",
    "x_rec = unmap_pixels(jax.nn.sigmoid(x_stats[:, :3]))\n",
    "x_rec = np.transpose((np.array(x_rec[0]) * 255).astype(np.uint8), (1, 2, 0))\n",
    "plt.imshow(x_rec)"
   ]
  },
  {
   "cell_type": "code",
   "execution_count": null,
   "metadata": {
    "id": "ECXzFkTcizy8"
   },
   "outputs": [],
   "source": []
  }
 ],
 "metadata": {
  "accelerator": "TPU",
  "colab": {
   "authorship_tag": "ABX9TyPnylyNs77etx0OiPFSz6Ar",
   "collapsed_sections": [],
   "include_colab_link": true,
   "machine_shape": "hm",
   "name": "artificial_graphics_jax.ipynb",
   "provenance": []
  },
  "kernelspec": {
   "display_name": "Python 3",
   "language": "python",
   "name": "python3"
  },
  "language_info": {
   "codemirror_mode": {
    "name": "ipython",
    "version": 3
   },
   "file_extension": ".py",
   "mimetype": "text/x-python",
   "name": "python",
   "nbconvert_exporter": "python",
   "pygments_lexer": "ipython3",
   "version": "3.8.8"
  },
  "widgets": {
   "application/vnd.jupyter.widget-state+json": {
    "002c739838734dfca16c156534fb7bf1": {
     "model_module": "@jupyter-widgets/controls",
     "model_name": "HTMLModel",
     "state": {
      "_dom_classes": [],
      "_model_module": "@jupyter-widgets/controls",
      "_model_module_version": "1.5.0",
      "_model_name": "HTMLModel",
      "_view_count": null,
      "_view_module": "@jupyter-widgets/controls",
      "_view_module_version": "1.5.0",
      "_view_name": "HTMLView",
      "description": "",
      "description_tooltip": null,
      "layout": "IPY_MODEL_a54889c02fe34879be727c5fe665c042",
      "placeholder": "​",
      "style": "IPY_MODEL_7990f7f9c0994160b31689f5add063ba",
      "value": " 1/1 [5:26:56&lt;00:00, 19616.62s/ url]"
     }
    },
    "0115d65b1ec34c9d8574f67663da2b0b": {
     "model_module": "@jupyter-widgets/base",
     "model_name": "LayoutModel",
     "state": {
      "_model_module": "@jupyter-widgets/base",
      "_model_module_version": "1.2.0",
      "_model_name": "LayoutModel",
      "_view_count": null,
      "_view_module": "@jupyter-widgets/base",
      "_view_module_version": "1.2.0",
      "_view_name": "LayoutView",
      "align_content": null,
      "align_items": null,
      "align_self": null,
      "border": null,
      "bottom": null,
      "display": null,
      "flex": null,
      "flex_flow": null,
      "grid_area": null,
      "grid_auto_columns": null,
      "grid_auto_flow": null,
      "grid_auto_rows": null,
      "grid_column": null,
      "grid_gap": null,
      "grid_row": null,
      "grid_template_areas": null,
      "grid_template_columns": null,
      "grid_template_rows": null,
      "height": null,
      "justify_content": null,
      "justify_items": null,
      "left": null,
      "margin": null,
      "max_height": null,
      "max_width": null,
      "min_height": null,
      "min_width": null,
      "object_fit": null,
      "object_position": null,
      "order": null,
      "overflow": null,
      "overflow_x": null,
      "overflow_y": null,
      "padding": null,
      "right": null,
      "top": null,
      "visibility": null,
      "width": null
     }
    },
    "05634468c3bd4bbfa7882e0a9f63175b": {
     "model_module": "@jupyter-widgets/controls",
     "model_name": "ProgressStyleModel",
     "state": {
      "_model_module": "@jupyter-widgets/controls",
      "_model_module_version": "1.5.0",
      "_model_name": "ProgressStyleModel",
      "_view_count": null,
      "_view_module": "@jupyter-widgets/base",
      "_view_module_version": "1.2.0",
      "_view_name": "StyleView",
      "bar_color": null,
      "description_width": "initial"
     }
    },
    "08a7eb43230e4baeab2bfe84e7dfa13d": {
     "model_module": "@jupyter-widgets/controls",
     "model_name": "HTMLModel",
     "state": {
      "_dom_classes": [],
      "_model_module": "@jupyter-widgets/controls",
      "_model_module_version": "1.5.0",
      "_model_name": "HTMLModel",
      "_view_count": null,
      "_view_module": "@jupyter-widgets/controls",
      "_view_module_version": "1.5.0",
      "_view_name": "HTMLView",
      "description": "",
      "description_tooltip": null,
      "layout": "IPY_MODEL_6ab2c85bc74b42c98ddbfacecce0288f",
      "placeholder": "​",
      "style": "IPY_MODEL_49bfd9162954418ea1ebcc67f7dc65ee",
      "value": " 28659288/0 [2:13:35&lt;00:00, 3361.26 examples/s]"
     }
    },
    "12be96ecd2f84582a167ec6072b60387": {
     "model_module": "@jupyter-widgets/controls",
     "model_name": "HBoxModel",
     "state": {
      "_dom_classes": [],
      "_model_module": "@jupyter-widgets/controls",
      "_model_module_version": "1.5.0",
      "_model_name": "HBoxModel",
      "_view_count": null,
      "_view_module": "@jupyter-widgets/controls",
      "_view_module_version": "1.5.0",
      "_view_name": "HBoxView",
      "box_style": "",
      "children": [
       "IPY_MODEL_6bd73db5dd4a4fff8d4c15c13ccd666f",
       "IPY_MODEL_2f4d6d1df65e4cf280c43959462e890f"
      ],
      "layout": "IPY_MODEL_4630cacc09c14c8a81417b460dc7bc35"
     }
=======
      "cell_type": "code",
      "metadata": {
        "id": "M_5Y1iQfoHi4"
      },
      "source": [
        "\n",
        "\n",
        "forward_fn = build_forward_fn(15, args.d_model, args.num_heads,\n",
        "                              args.num_layers, args.dropout_rate) # TODO Fix vocab size = 15 to metadata\n",
        "forward_fn = hk.transform(forward_fn)\n",
        "\n",
        "# b_train = get_batch(next(train_dataset))\n",
        "\n",
        "# params = forward_fn.init(rng=rng_key, data=b_train)\n",
        "\n",
        "\n",
        "\n"
      ],
      "execution_count": 12,
      "outputs": []
    },
    {
      "cell_type": "code",
      "metadata": {
        "id": "YvH07ADRV_IZ",
        "colab": {
          "base_uri": "https://localhost:8080/",
          "height": 309,
          "referenced_widgets": [
            "d57779406a554b07ad1d0818d5d37638",
            "aac1ff32fb21462cace9a6c8827308bc",
            "f4c89bf7dba24488bb7ec01751df3bba",
            "002c739838734dfca16c156534fb7bf1",
            "363d5a2daa464fe0a2595f50f2edb32a",
            "79e4a1728ae843cc983d058db403c033",
            "7990f7f9c0994160b31689f5add063ba",
            "a54889c02fe34879be727c5fe665c042",
            "f7d200aaa9654af4a7660d679e527981",
            "897bbf7e8fce4d188899e1a4bbfd7932",
            "cd5f9c5bcabb454998a12aa5d01e7013",
            "bc9ddacc217443f78ad9f789cd2ee000",
            "9ab9575a3bb344548958d2eeee1178fd",
            "4f3f72d5988a40d1b4617f724caf3634",
            "a513a8eb1eb843e4a8ffee544bd729ae",
            "e85a836d925c4da299dcd1d39bd46029",
            "911688bccf2746cd8a64bd23ccff43f5",
            "d45a3764c06a4278aef3e830ca6dcaec",
            "1777b0334be4406ba16367e21909f5b0",
            "5f40e70f979d4a7d9c69ddfd5607f426",
            "c2476778a53f42c19d3d4aa8529354db",
            "805c469bf4624fb7aaf5b2c52a6c9cb2",
            "b6438f66f1864c09bb10884d4b220157",
            "93f4fef1c6cd45b3b2d7e55d6049864c",
            "25164b5ba3214d23803eff1a533177aa",
            "6fddb573e8e34735aa569a7e4ae81ffa",
            "238a6c5f0e9c43d5bce590b83dcb4c78",
            "08a7eb43230e4baeab2bfe84e7dfa13d",
            "05634468c3bd4bbfa7882e0a9f63175b",
            "b5f5115c716f4e6781e0705f586a0538",
            "49bfd9162954418ea1ebcc67f7dc65ee",
            "6ab2c85bc74b42c98ddbfacecce0288f"
          ]
        },
        "outputId": "af9fdf6b-1c51-4779-f025-2f185fea8c8f"
      },
      "source": [
        "train_dataset, vocab_size = LanguageDataset.load(args.batch_size,\n",
        "                                          args.sequence_length)\n",
        "# Set up the model, loss, and updater.\n",
        "forward_fn = build_forward_fn(vocab_size, args.d_model, args.num_heads,\n",
        "                              args.num_layers, args.dropout_rate)\n",
        "forward_fn = hk.transform(forward_fn)\n",
        "loss_fn = functools.partial(lm_loss_fn, forward_fn.apply, vocab_size)\n",
        "\n",
        "optimizer = optax.chain(\n",
        "    optax.clip_by_global_norm(args.grad_clip_value),\n",
        "    optax.adam(args.learning_rate, b1=0.9, b2=0.99))\n",
        "\n",
        "updater = Updater(forward_fn.init, loss_fn, optimizer)\n",
        "updater = CheckpointingUpdater(updater, args.checkpoint_dir)\n",
        "\n",
        "# Initialize parameters.\n",
        "logging.info('Initializing parameters...')\n",
        "rng = jax.random.PRNGKey(428)\n",
        "data = next(train_dataset)\n",
        "state = updater.init(rng, data)\n",
        "\n",
        "logging.info('Starting train loop...')\n",
        "prev_time = time.time()\n",
        "for step in range(MAX_STEPS):\n",
        "  data = next(train_dataset)\n",
        "  state, metrics = updater.update(state, data)\n",
        "  # We use JAX runahead to mask data preprocessing and JAX dispatch overheads.\n",
        "  # Using values from state/metrics too often will block the runahead and can\n",
        "  # cause these overheads to become more prominent.\n",
        "  if step % LOG_EVERY == 0:\n",
        "    steps_per_sec = LOG_EVERY / (time.time() - prev_time)\n",
        "    prev_time = time.time()\n",
        "    metrics.update({'steps_per_sec': steps_per_sec})\n",
        "    logging.info({k: float(v) for k, v in metrics.items()})\n"
      ],
      "execution_count": null,
      "outputs": [
        {
          "output_type": "stream",
          "text": [
            "WARNING:absl:TFDS datasets with text encoding are deprecated and will be removed in a future version. Instead, you should use the plain text version and tokenize the text using `tensorflow_text` (See: https://www.tensorflow.org/tutorials/tensorflow_text/intro#tfdata_example)\n"
          ],
          "name": "stderr"
        },
        {
          "output_type": "stream",
          "text": [
            "\u001b[1mDownloading and preparing dataset lm1b/subwords32k/1.0.0 (download: 1.67 GiB, generated: Unknown size, total: 1.67 GiB) to /root/tensorflow_datasets/lm1b/subwords32k/1.0.0...\u001b[0m\n"
          ],
          "name": "stdout"
        },
        {
          "output_type": "display_data",
          "data": {
            "application/vnd.jupyter.widget-view+json": {
              "model_id": "d57779406a554b07ad1d0818d5d37638",
              "version_minor": 0,
              "version_major": 2
            },
            "text/plain": [
              "HBox(children=(FloatProgress(value=1.0, bar_style='info', description='Dl Completed...', max=1.0, style=Progre…"
            ]
          },
          "metadata": {
            "tags": []
          }
        },
        {
          "output_type": "display_data",
          "data": {
            "application/vnd.jupyter.widget-view+json": {
              "model_id": "f7d200aaa9654af4a7660d679e527981",
              "version_minor": 0,
              "version_major": 2
            },
            "text/plain": [
              "HBox(children=(FloatProgress(value=1.0, bar_style='info', description='Dl Size...', max=1.0, style=ProgressSty…"
            ]
          },
          "metadata": {
            "tags": []
          }
        },
        {
          "output_type": "display_data",
          "data": {
            "application/vnd.jupyter.widget-view+json": {
              "model_id": "911688bccf2746cd8a64bd23ccff43f5",
              "version_minor": 0,
              "version_major": 2
            },
            "text/plain": [
              "HBox(children=(FloatProgress(value=1.0, bar_style='info', description='Extraction completed...', max=1.0, styl…"
            ]
          },
          "metadata": {
            "tags": []
          }
        },
        {
          "output_type": "stream",
          "text": [
            "\n",
            "\n",
            "\n",
            "\n",
            "\n",
            "\n"
          ],
          "name": "stdout"
        },
        {
          "output_type": "display_data",
          "data": {
            "application/vnd.jupyter.widget-view+json": {
              "model_id": "25164b5ba3214d23803eff1a533177aa",
              "version_minor": 0,
              "version_major": 2
            },
            "text/plain": [
              "HBox(children=(FloatProgress(value=1.0, bar_style='info', max=1.0), HTML(value='')))"
            ]
          },
          "metadata": {
            "tags": []
          }
        }
      ]
>>>>>>> 25da221d
    },
    "1777b0334be4406ba16367e21909f5b0": {
     "model_module": "@jupyter-widgets/controls",
     "model_name": "FloatProgressModel",
     "state": {
      "_dom_classes": [],
      "_model_module": "@jupyter-widgets/controls",
      "_model_module_version": "1.5.0",
      "_model_name": "FloatProgressModel",
      "_view_count": null,
      "_view_module": "@jupyter-widgets/controls",
      "_view_module_version": "1.5.0",
      "_view_name": "ProgressView",
      "bar_style": "success",
      "description": "Extraction completed...: 100%",
      "description_tooltip": null,
      "layout": "IPY_MODEL_805c469bf4624fb7aaf5b2c52a6c9cb2",
      "max": 1,
      "min": 0,
      "orientation": "horizontal",
      "style": "IPY_MODEL_c2476778a53f42c19d3d4aa8529354db",
      "value": 1
     }
    },
    "1ca2db1dae934f4d8583ce64636bf1e3": {
     "model_module": "@jupyter-widgets/base",
     "model_name": "LayoutModel",
     "state": {
      "_model_module": "@jupyter-widgets/base",
      "_model_module_version": "1.2.0",
      "_model_name": "LayoutModel",
      "_view_count": null,
      "_view_module": "@jupyter-widgets/base",
      "_view_module_version": "1.2.0",
      "_view_name": "LayoutView",
      "align_content": null,
      "align_items": null,
      "align_self": null,
      "border": null,
      "bottom": null,
      "display": null,
      "flex": null,
      "flex_flow": null,
      "grid_area": null,
      "grid_auto_columns": null,
      "grid_auto_flow": null,
      "grid_auto_rows": null,
      "grid_column": null,
      "grid_gap": null,
      "grid_row": null,
      "grid_template_areas": null,
      "grid_template_columns": null,
      "grid_template_rows": null,
      "height": null,
      "justify_content": null,
      "justify_items": null,
      "left": null,
      "margin": null,
      "max_height": null,
      "max_width": null,
      "min_height": null,
      "min_width": null,
      "object_fit": null,
      "object_position": null,
      "order": null,
      "overflow": null,
      "overflow_x": null,
      "overflow_y": null,
      "padding": null,
      "right": null,
      "top": null,
      "visibility": null,
      "width": null
     }
    },
    "216e115c5d41405083e234e4d97786f6": {
     "model_module": "@jupyter-widgets/base",
     "model_name": "LayoutModel",
     "state": {
      "_model_module": "@jupyter-widgets/base",
      "_model_module_version": "1.2.0",
      "_model_name": "LayoutModel",
      "_view_count": null,
      "_view_module": "@jupyter-widgets/base",
      "_view_module_version": "1.2.0",
      "_view_name": "LayoutView",
      "align_content": null,
      "align_items": null,
      "align_self": null,
      "border": null,
      "bottom": null,
      "display": null,
      "flex": null,
      "flex_flow": null,
      "grid_area": null,
      "grid_auto_columns": null,
      "grid_auto_flow": null,
      "grid_auto_rows": null,
      "grid_column": null,
      "grid_gap": null,
      "grid_row": null,
      "grid_template_areas": null,
      "grid_template_columns": null,
      "grid_template_rows": null,
      "height": null,
      "justify_content": null,
      "justify_items": null,
      "left": null,
      "margin": null,
      "max_height": null,
      "max_width": null,
      "min_height": null,
      "min_width": null,
      "object_fit": null,
      "object_position": null,
      "order": null,
      "overflow": null,
      "overflow_x": null,
      "overflow_y": null,
      "padding": null,
      "right": null,
      "top": null,
      "visibility": null,
      "width": null
     }
    },
    "238a6c5f0e9c43d5bce590b83dcb4c78": {
     "model_module": "@jupyter-widgets/controls",
     "model_name": "FloatProgressModel",
     "state": {
      "_dom_classes": [],
      "_model_module": "@jupyter-widgets/controls",
      "_model_module_version": "1.5.0",
      "_model_name": "FloatProgressModel",
      "_view_count": null,
      "_view_module": "@jupyter-widgets/controls",
      "_view_module_version": "1.5.0",
      "_view_name": "ProgressView",
      "bar_style": "info",
      "description": "",
      "description_tooltip": null,
      "layout": "IPY_MODEL_b5f5115c716f4e6781e0705f586a0538",
      "max": 1,
      "min": 0,
      "orientation": "horizontal",
      "style": "IPY_MODEL_05634468c3bd4bbfa7882e0a9f63175b",
      "value": 1
     }
    },
    "25164b5ba3214d23803eff1a533177aa": {
     "model_module": "@jupyter-widgets/controls",
     "model_name": "HBoxModel",
     "state": {
      "_dom_classes": [],
      "_model_module": "@jupyter-widgets/controls",
      "_model_module_version": "1.5.0",
      "_model_name": "HBoxModel",
      "_view_count": null,
      "_view_module": "@jupyter-widgets/controls",
      "_view_module_version": "1.5.0",
      "_view_name": "HBoxView",
      "box_style": "",
      "children": [
       "IPY_MODEL_238a6c5f0e9c43d5bce590b83dcb4c78",
       "IPY_MODEL_08a7eb43230e4baeab2bfe84e7dfa13d"
      ],
      "layout": "IPY_MODEL_6fddb573e8e34735aa569a7e4ae81ffa"
     }
    },
<<<<<<< HEAD
    "2f4d6d1df65e4cf280c43959462e890f": {
     "model_module": "@jupyter-widgets/controls",
     "model_name": "HTMLModel",
     "state": {
      "_dom_classes": [],
      "_model_module": "@jupyter-widgets/controls",
      "_model_module_version": "1.5.0",
      "_model_name": "HTMLModel",
      "_view_count": null,
      "_view_module": "@jupyter-widgets/controls",
      "_view_module_version": "1.5.0",
      "_view_name": "HTMLView",
      "description": "",
      "description_tooltip": null,
      "layout": "IPY_MODEL_1ca2db1dae934f4d8583ce64636bf1e3",
      "placeholder": "​",
      "style": "IPY_MODEL_7682e6e4ba304a9da2aaad0407bd4da3",
      "value": " 0/0 [01:52&lt;?, ? file/s]"
     }
    },
    "363d5a2daa464fe0a2595f50f2edb32a": {
     "model_module": "@jupyter-widgets/controls",
     "model_name": "ProgressStyleModel",
     "state": {
      "_model_module": "@jupyter-widgets/controls",
      "_model_module_version": "1.5.0",
      "_model_name": "ProgressStyleModel",
      "_view_count": null,
      "_view_module": "@jupyter-widgets/base",
      "_view_module_version": "1.2.0",
      "_view_name": "StyleView",
      "bar_color": null,
      "description_width": "initial"
     }
    },
    "384b47605cbb456f8ee7903e7bbe10f9": {
     "model_module": "@jupyter-widgets/controls",
     "model_name": "ProgressStyleModel",
     "state": {
      "_model_module": "@jupyter-widgets/controls",
      "_model_module_version": "1.5.0",
      "_model_name": "ProgressStyleModel",
      "_view_count": null,
      "_view_module": "@jupyter-widgets/base",
      "_view_module_version": "1.2.0",
      "_view_name": "StyleView",
      "bar_color": null,
      "description_width": "initial"
     }
    },
    "4539256cfe67451b8d15d75960801d5d": {
     "model_module": "@jupyter-widgets/controls",
     "model_name": "HTMLModel",
     "state": {
      "_dom_classes": [],
      "_model_module": "@jupyter-widgets/controls",
      "_model_module_version": "1.5.0",
      "_model_name": "HTMLModel",
      "_view_count": null,
      "_view_module": "@jupyter-widgets/controls",
      "_view_module_version": "1.5.0",
      "_view_name": "HTMLView",
      "description": "",
      "description_tooltip": null,
      "layout": "IPY_MODEL_976ffdef8e3c4b95904fecfe40ef79ac",
      "placeholder": "​",
      "style": "IPY_MODEL_90458d39ef87457188aad2dc7c64f3a9",
      "value": " 0/1 [01:52&lt;?, ? url/s]"
     }
    },
    "4630cacc09c14c8a81417b460dc7bc35": {
     "model_module": "@jupyter-widgets/base",
     "model_name": "LayoutModel",
     "state": {
      "_model_module": "@jupyter-widgets/base",
      "_model_module_version": "1.2.0",
      "_model_name": "LayoutModel",
      "_view_count": null,
      "_view_module": "@jupyter-widgets/base",
      "_view_module_version": "1.2.0",
      "_view_name": "LayoutView",
      "align_content": null,
      "align_items": null,
      "align_self": null,
      "border": null,
      "bottom": null,
      "display": null,
      "flex": null,
      "flex_flow": null,
      "grid_area": null,
      "grid_auto_columns": null,
      "grid_auto_flow": null,
      "grid_auto_rows": null,
      "grid_column": null,
      "grid_gap": null,
      "grid_row": null,
      "grid_template_areas": null,
      "grid_template_columns": null,
      "grid_template_rows": null,
      "height": null,
      "justify_content": null,
      "justify_items": null,
      "left": null,
      "margin": null,
      "max_height": null,
      "max_width": null,
      "min_height": null,
      "min_width": null,
      "object_fit": null,
      "object_position": null,
      "order": null,
      "overflow": null,
      "overflow_x": null,
      "overflow_y": null,
      "padding": null,
      "right": null,
      "top": null,
      "visibility": null,
      "width": null
     }
    },
    "49bfd9162954418ea1ebcc67f7dc65ee": {
     "model_module": "@jupyter-widgets/controls",
     "model_name": "DescriptionStyleModel",
     "state": {
      "_model_module": "@jupyter-widgets/controls",
      "_model_module_version": "1.5.0",
      "_model_name": "DescriptionStyleModel",
      "_view_count": null,
      "_view_module": "@jupyter-widgets/base",
      "_view_module_version": "1.2.0",
      "_view_name": "StyleView",
      "description_width": ""
     }
    },
    "4f3f72d5988a40d1b4617f724caf3634": {
     "model_module": "@jupyter-widgets/base",
     "model_name": "LayoutModel",
     "state": {
      "_model_module": "@jupyter-widgets/base",
      "_model_module_version": "1.2.0",
      "_model_name": "LayoutModel",
      "_view_count": null,
      "_view_module": "@jupyter-widgets/base",
      "_view_module_version": "1.2.0",
      "_view_name": "LayoutView",
      "align_content": null,
      "align_items": null,
      "align_self": null,
      "border": null,
      "bottom": null,
      "display": null,
      "flex": null,
      "flex_flow": null,
      "grid_area": null,
      "grid_auto_columns": null,
      "grid_auto_flow": null,
      "grid_auto_rows": null,
      "grid_column": null,
      "grid_gap": null,
      "grid_row": null,
      "grid_template_areas": null,
      "grid_template_columns": null,
      "grid_template_rows": null,
      "height": null,
      "justify_content": null,
      "justify_items": null,
      "left": null,
      "margin": null,
      "max_height": null,
      "max_width": null,
      "min_height": null,
      "min_width": null,
      "object_fit": null,
      "object_position": null,
      "order": null,
      "overflow": null,
      "overflow_x": null,
      "overflow_y": null,
      "padding": null,
      "right": null,
      "top": null,
      "visibility": null,
      "width": null
     }
    },
    "5f40e70f979d4a7d9c69ddfd5607f426": {
     "model_module": "@jupyter-widgets/controls",
     "model_name": "HTMLModel",
     "state": {
      "_dom_classes": [],
      "_model_module": "@jupyter-widgets/controls",
      "_model_module_version": "1.5.0",
      "_model_name": "HTMLModel",
      "_view_count": null,
      "_view_module": "@jupyter-widgets/controls",
      "_view_module_version": "1.5.0",
      "_view_name": "HTMLView",
      "description": "",
      "description_tooltip": null,
      "layout": "IPY_MODEL_93f4fef1c6cd45b3b2d7e55d6049864c",
      "placeholder": "​",
      "style": "IPY_MODEL_b6438f66f1864c09bb10884d4b220157",
      "value": " 1/1 [5:26:56&lt;00:00, 19616.56s/ file]"
     }
    },
    "67760f97ed1943c8843327b7c3d53c9b": {
     "model_module": "@jupyter-widgets/controls",
     "model_name": "FloatProgressModel",
     "state": {
      "_dom_classes": [],
      "_model_module": "@jupyter-widgets/controls",
      "_model_module_version": "1.5.0",
      "_model_name": "FloatProgressModel",
      "_view_count": null,
      "_view_module": "@jupyter-widgets/controls",
      "_view_module_version": "1.5.0",
      "_view_name": "ProgressView",
      "bar_style": "danger",
      "description": "Dl Size...:   0%",
      "description_tooltip": null,
      "layout": "IPY_MODEL_216e115c5d41405083e234e4d97786f6",
      "max": 1,
      "min": 0,
      "orientation": "horizontal",
      "style": "IPY_MODEL_384b47605cbb456f8ee7903e7bbe10f9",
      "value": 1
     }
    },
    "68843380c5224d748ff0d8a7ac403a49": {
     "model_module": "@jupyter-widgets/base",
     "model_name": "LayoutModel",
     "state": {
      "_model_module": "@jupyter-widgets/base",
      "_model_module_version": "1.2.0",
      "_model_name": "LayoutModel",
      "_view_count": null,
      "_view_module": "@jupyter-widgets/base",
      "_view_module_version": "1.2.0",
      "_view_name": "LayoutView",
      "align_content": null,
      "align_items": null,
      "align_self": null,
      "border": null,
      "bottom": null,
      "display": null,
      "flex": null,
      "flex_flow": null,
      "grid_area": null,
      "grid_auto_columns": null,
      "grid_auto_flow": null,
      "grid_auto_rows": null,
      "grid_column": null,
      "grid_gap": null,
      "grid_row": null,
      "grid_template_areas": null,
      "grid_template_columns": null,
      "grid_template_rows": null,
      "height": null,
      "justify_content": null,
      "justify_items": null,
      "left": null,
      "margin": null,
      "max_height": null,
      "max_width": null,
      "min_height": null,
      "min_width": null,
      "object_fit": null,
      "object_position": null,
      "order": null,
      "overflow": null,
      "overflow_x": null,
      "overflow_y": null,
      "padding": null,
      "right": null,
      "top": null,
      "visibility": null,
      "width": null
     }
    },
    "6ab2c85bc74b42c98ddbfacecce0288f": {
     "model_module": "@jupyter-widgets/base",
     "model_name": "LayoutModel",
     "state": {
      "_model_module": "@jupyter-widgets/base",
      "_model_module_version": "1.2.0",
      "_model_name": "LayoutModel",
      "_view_count": null,
      "_view_module": "@jupyter-widgets/base",
      "_view_module_version": "1.2.0",
      "_view_name": "LayoutView",
      "align_content": null,
      "align_items": null,
      "align_self": null,
      "border": null,
      "bottom": null,
      "display": null,
      "flex": null,
      "flex_flow": null,
      "grid_area": null,
      "grid_auto_columns": null,
      "grid_auto_flow": null,
      "grid_auto_rows": null,
      "grid_column": null,
      "grid_gap": null,
      "grid_row": null,
      "grid_template_areas": null,
      "grid_template_columns": null,
      "grid_template_rows": null,
      "height": null,
      "justify_content": null,
      "justify_items": null,
      "left": null,
      "margin": null,
      "max_height": null,
      "max_width": null,
      "min_height": null,
      "min_width": null,
      "object_fit": null,
      "object_position": null,
      "order": null,
      "overflow": null,
      "overflow_x": null,
      "overflow_y": null,
      "padding": null,
      "right": null,
      "top": null,
      "visibility": null,
      "width": null
     }
    },
    "6bd73db5dd4a4fff8d4c15c13ccd666f": {
     "model_module": "@jupyter-widgets/controls",
     "model_name": "FloatProgressModel",
     "state": {
      "_dom_classes": [],
      "_model_module": "@jupyter-widgets/controls",
      "_model_module_version": "1.5.0",
      "_model_name": "FloatProgressModel",
      "_view_count": null,
      "_view_module": "@jupyter-widgets/controls",
      "_view_module_version": "1.5.0",
      "_view_name": "ProgressView",
      "bar_style": "success",
      "description": "Extraction completed...: ",
      "description_tooltip": null,
      "layout": "IPY_MODEL_df79105961684808852bf206fb6b7c80",
      "max": 1,
      "min": 0,
      "orientation": "horizontal",
      "style": "IPY_MODEL_9f641da95609428f8d626dd25797f6fd",
      "value": 0
     }
    },
    "6e621141a5ad428c99aa297748a434d5": {
     "model_module": "@jupyter-widgets/controls",
     "model_name": "DescriptionStyleModel",
     "state": {
      "_model_module": "@jupyter-widgets/controls",
      "_model_module_version": "1.5.0",
      "_model_name": "DescriptionStyleModel",
      "_view_count": null,
      "_view_module": "@jupyter-widgets/base",
      "_view_module_version": "1.2.0",
      "_view_name": "StyleView",
      "description_width": ""
     }
    },
    "6fddb573e8e34735aa569a7e4ae81ffa": {
     "model_module": "@jupyter-widgets/base",
     "model_name": "LayoutModel",
     "state": {
      "_model_module": "@jupyter-widgets/base",
      "_model_module_version": "1.2.0",
      "_model_name": "LayoutModel",
      "_view_count": null,
      "_view_module": "@jupyter-widgets/base",
      "_view_module_version": "1.2.0",
      "_view_name": "LayoutView",
      "align_content": null,
      "align_items": null,
      "align_self": null,
      "border": null,
      "bottom": null,
      "display": null,
      "flex": null,
      "flex_flow": null,
      "grid_area": null,
      "grid_auto_columns": null,
      "grid_auto_flow": null,
      "grid_auto_rows": null,
      "grid_column": null,
      "grid_gap": null,
      "grid_row": null,
      "grid_template_areas": null,
      "grid_template_columns": null,
      "grid_template_rows": null,
      "height": null,
      "justify_content": null,
      "justify_items": null,
      "left": null,
      "margin": null,
      "max_height": null,
      "max_width": null,
      "min_height": null,
      "min_width": null,
      "object_fit": null,
      "object_position": null,
      "order": null,
      "overflow": null,
      "overflow_x": null,
      "overflow_y": null,
      "padding": null,
      "right": null,
      "top": null,
      "visibility": null,
      "width": null
     }
    },
    "7682e6e4ba304a9da2aaad0407bd4da3": {
     "model_module": "@jupyter-widgets/controls",
     "model_name": "DescriptionStyleModel",
     "state": {
      "_model_module": "@jupyter-widgets/controls",
      "_model_module_version": "1.5.0",
      "_model_name": "DescriptionStyleModel",
      "_view_count": null,
      "_view_module": "@jupyter-widgets/base",
      "_view_module_version": "1.2.0",
      "_view_name": "StyleView",
      "description_width": ""
     }
    },
    "76bbbe6386ff485fabb49b8d9d4f2acf": {
     "model_module": "@jupyter-widgets/controls",
     "model_name": "FloatProgressModel",
     "state": {
      "_dom_classes": [],
      "_model_module": "@jupyter-widgets/controls",
      "_model_module_version": "1.5.0",
      "_model_name": "FloatProgressModel",
      "_view_count": null,
      "_view_module": "@jupyter-widgets/controls",
      "_view_module_version": "1.5.0",
      "_view_name": "ProgressView",
      "bar_style": "danger",
      "description": "Dl Completed...:   0%",
      "description_tooltip": null,
      "layout": "IPY_MODEL_68843380c5224d748ff0d8a7ac403a49",
      "max": 1,
      "min": 0,
      "orientation": "horizontal",
      "style": "IPY_MODEL_e85e7fbb0cd14f9682193c6bf582ebd8",
      "value": 0
     }
    },
    "7990f7f9c0994160b31689f5add063ba": {
     "model_module": "@jupyter-widgets/controls",
     "model_name": "DescriptionStyleModel",
     "state": {
      "_model_module": "@jupyter-widgets/controls",
      "_model_module_version": "1.5.0",
      "_model_name": "DescriptionStyleModel",
      "_view_count": null,
      "_view_module": "@jupyter-widgets/base",
      "_view_module_version": "1.2.0",
      "_view_name": "StyleView",
      "description_width": ""
     }
    },
    "79e4a1728ae843cc983d058db403c033": {
     "model_module": "@jupyter-widgets/base",
     "model_name": "LayoutModel",
     "state": {
      "_model_module": "@jupyter-widgets/base",
      "_model_module_version": "1.2.0",
      "_model_name": "LayoutModel",
      "_view_count": null,
      "_view_module": "@jupyter-widgets/base",
      "_view_module_version": "1.2.0",
      "_view_name": "LayoutView",
      "align_content": null,
      "align_items": null,
      "align_self": null,
      "border": null,
      "bottom": null,
      "display": null,
      "flex": null,
      "flex_flow": null,
      "grid_area": null,
      "grid_auto_columns": null,
      "grid_auto_flow": null,
      "grid_auto_rows": null,
      "grid_column": null,
      "grid_gap": null,
      "grid_row": null,
      "grid_template_areas": null,
      "grid_template_columns": null,
      "grid_template_rows": null,
      "height": null,
      "justify_content": null,
      "justify_items": null,
      "left": null,
      "margin": null,
      "max_height": null,
      "max_width": null,
      "min_height": null,
      "min_width": null,
      "object_fit": null,
      "object_position": null,
      "order": null,
      "overflow": null,
      "overflow_x": null,
      "overflow_y": null,
      "padding": null,
      "right": null,
      "top": null,
      "visibility": null,
      "width": null
     }
    },
    "7e7d9ef03d4b4011b85cf0b5ccd66160": {
     "model_module": "@jupyter-widgets/controls",
     "model_name": "HBoxModel",
     "state": {
      "_dom_classes": [],
      "_model_module": "@jupyter-widgets/controls",
      "_model_module_version": "1.5.0",
      "_model_name": "HBoxModel",
      "_view_count": null,
      "_view_module": "@jupyter-widgets/controls",
      "_view_module_version": "1.5.0",
      "_view_name": "HBoxView",
      "box_style": "",
      "children": [
       "IPY_MODEL_76bbbe6386ff485fabb49b8d9d4f2acf",
       "IPY_MODEL_4539256cfe67451b8d15d75960801d5d"
      ],
      "layout": "IPY_MODEL_e4a26f11d96e461c898af1506b867ecd"
     }
    },
    "805c469bf4624fb7aaf5b2c52a6c9cb2": {
     "model_module": "@jupyter-widgets/base",
     "model_name": "LayoutModel",
     "state": {
      "_model_module": "@jupyter-widgets/base",
      "_model_module_version": "1.2.0",
      "_model_name": "LayoutModel",
      "_view_count": null,
      "_view_module": "@jupyter-widgets/base",
      "_view_module_version": "1.2.0",
      "_view_name": "LayoutView",
      "align_content": null,
      "align_items": null,
      "align_self": null,
      "border": null,
      "bottom": null,
      "display": null,
      "flex": null,
      "flex_flow": null,
      "grid_area": null,
      "grid_auto_columns": null,
      "grid_auto_flow": null,
      "grid_auto_rows": null,
      "grid_column": null,
      "grid_gap": null,
      "grid_row": null,
      "grid_template_areas": null,
      "grid_template_columns": null,
      "grid_template_rows": null,
      "height": null,
      "justify_content": null,
      "justify_items": null,
      "left": null,
      "margin": null,
      "max_height": null,
      "max_width": null,
      "min_height": null,
      "min_width": null,
      "object_fit": null,
      "object_position": null,
      "order": null,
      "overflow": null,
      "overflow_x": null,
      "overflow_y": null,
      "padding": null,
      "right": null,
      "top": null,
      "visibility": null,
      "width": null
     }
    },
    "897bbf7e8fce4d188899e1a4bbfd7932": {
     "model_module": "@jupyter-widgets/base",
     "model_name": "LayoutModel",
     "state": {
      "_model_module": "@jupyter-widgets/base",
      "_model_module_version": "1.2.0",
      "_model_name": "LayoutModel",
      "_view_count": null,
      "_view_module": "@jupyter-widgets/base",
      "_view_module_version": "1.2.0",
      "_view_name": "LayoutView",
      "align_content": null,
      "align_items": null,
      "align_self": null,
      "border": null,
      "bottom": null,
      "display": null,
      "flex": null,
      "flex_flow": null,
      "grid_area": null,
      "grid_auto_columns": null,
      "grid_auto_flow": null,
      "grid_auto_rows": null,
      "grid_column": null,
      "grid_gap": null,
      "grid_row": null,
      "grid_template_areas": null,
      "grid_template_columns": null,
      "grid_template_rows": null,
      "height": null,
      "justify_content": null,
      "justify_items": null,
      "left": null,
      "margin": null,
      "max_height": null,
      "max_width": null,
      "min_height": null,
      "min_width": null,
      "object_fit": null,
      "object_position": null,
      "order": null,
      "overflow": null,
      "overflow_x": null,
      "overflow_y": null,
      "padding": null,
      "right": null,
      "top": null,
      "visibility": null,
      "width": null
     }
    },
    "90458d39ef87457188aad2dc7c64f3a9": {
     "model_module": "@jupyter-widgets/controls",
     "model_name": "DescriptionStyleModel",
     "state": {
      "_model_module": "@jupyter-widgets/controls",
      "_model_module_version": "1.5.0",
      "_model_name": "DescriptionStyleModel",
      "_view_count": null,
      "_view_module": "@jupyter-widgets/base",
      "_view_module_version": "1.2.0",
      "_view_name": "StyleView",
      "description_width": ""
     }
    },
    "911688bccf2746cd8a64bd23ccff43f5": {
     "model_module": "@jupyter-widgets/controls",
     "model_name": "HBoxModel",
     "state": {
      "_dom_classes": [],
      "_model_module": "@jupyter-widgets/controls",
      "_model_module_version": "1.5.0",
      "_model_name": "HBoxModel",
      "_view_count": null,
      "_view_module": "@jupyter-widgets/controls",
      "_view_module_version": "1.5.0",
      "_view_name": "HBoxView",
      "box_style": "",
      "children": [
       "IPY_MODEL_1777b0334be4406ba16367e21909f5b0",
       "IPY_MODEL_5f40e70f979d4a7d9c69ddfd5607f426"
      ],
      "layout": "IPY_MODEL_d45a3764c06a4278aef3e830ca6dcaec"
     }
    },
    "93f4fef1c6cd45b3b2d7e55d6049864c": {
     "model_module": "@jupyter-widgets/base",
     "model_name": "LayoutModel",
     "state": {
      "_model_module": "@jupyter-widgets/base",
      "_model_module_version": "1.2.0",
      "_model_name": "LayoutModel",
      "_view_count": null,
      "_view_module": "@jupyter-widgets/base",
      "_view_module_version": "1.2.0",
      "_view_name": "LayoutView",
      "align_content": null,
      "align_items": null,
      "align_self": null,
      "border": null,
      "bottom": null,
      "display": null,
      "flex": null,
      "flex_flow": null,
      "grid_area": null,
      "grid_auto_columns": null,
      "grid_auto_flow": null,
      "grid_auto_rows": null,
      "grid_column": null,
      "grid_gap": null,
      "grid_row": null,
      "grid_template_areas": null,
      "grid_template_columns": null,
      "grid_template_rows": null,
      "height": null,
      "justify_content": null,
      "justify_items": null,
      "left": null,
      "margin": null,
      "max_height": null,
      "max_width": null,
      "min_height": null,
      "min_width": null,
      "object_fit": null,
      "object_position": null,
      "order": null,
      "overflow": null,
      "overflow_x": null,
      "overflow_y": null,
      "padding": null,
      "right": null,
      "top": null,
      "visibility": null,
      "width": null
     }
    },
    "976ffdef8e3c4b95904fecfe40ef79ac": {
     "model_module": "@jupyter-widgets/base",
     "model_name": "LayoutModel",
     "state": {
      "_model_module": "@jupyter-widgets/base",
      "_model_module_version": "1.2.0",
      "_model_name": "LayoutModel",
      "_view_count": null,
      "_view_module": "@jupyter-widgets/base",
      "_view_module_version": "1.2.0",
      "_view_name": "LayoutView",
      "align_content": null,
      "align_items": null,
      "align_self": null,
      "border": null,
      "bottom": null,
      "display": null,
      "flex": null,
      "flex_flow": null,
      "grid_area": null,
      "grid_auto_columns": null,
      "grid_auto_flow": null,
      "grid_auto_rows": null,
      "grid_column": null,
      "grid_gap": null,
      "grid_row": null,
      "grid_template_areas": null,
      "grid_template_columns": null,
      "grid_template_rows": null,
      "height": null,
      "justify_content": null,
      "justify_items": null,
      "left": null,
      "margin": null,
      "max_height": null,
      "max_width": null,
      "min_height": null,
      "min_width": null,
      "object_fit": null,
      "object_position": null,
      "order": null,
      "overflow": null,
      "overflow_x": null,
      "overflow_y": null,
      "padding": null,
      "right": null,
      "top": null,
      "visibility": null,
      "width": null
     }
    },
    "9ab9575a3bb344548958d2eeee1178fd": {
     "model_module": "@jupyter-widgets/controls",
     "model_name": "ProgressStyleModel",
     "state": {
      "_model_module": "@jupyter-widgets/controls",
      "_model_module_version": "1.5.0",
      "_model_name": "ProgressStyleModel",
      "_view_count": null,
      "_view_module": "@jupyter-widgets/base",
      "_view_module_version": "1.2.0",
      "_view_name": "StyleView",
      "bar_color": null,
      "description_width": "initial"
     }
    },
    "9f641da95609428f8d626dd25797f6fd": {
     "model_module": "@jupyter-widgets/controls",
     "model_name": "ProgressStyleModel",
     "state": {
      "_model_module": "@jupyter-widgets/controls",
      "_model_module_version": "1.5.0",
      "_model_name": "ProgressStyleModel",
      "_view_count": null,
      "_view_module": "@jupyter-widgets/base",
      "_view_module_version": "1.2.0",
      "_view_name": "StyleView",
      "bar_color": null,
      "description_width": "initial"
     }
    },
    "a513a8eb1eb843e4a8ffee544bd729ae": {
     "model_module": "@jupyter-widgets/controls",
     "model_name": "DescriptionStyleModel",
     "state": {
      "_model_module": "@jupyter-widgets/controls",
      "_model_module_version": "1.5.0",
      "_model_name": "DescriptionStyleModel",
      "_view_count": null,
      "_view_module": "@jupyter-widgets/base",
      "_view_module_version": "1.2.0",
      "_view_name": "StyleView",
      "description_width": ""
     }
    },
    "a54889c02fe34879be727c5fe665c042": {
     "model_module": "@jupyter-widgets/base",
     "model_name": "LayoutModel",
     "state": {
      "_model_module": "@jupyter-widgets/base",
      "_model_module_version": "1.2.0",
      "_model_name": "LayoutModel",
      "_view_count": null,
      "_view_module": "@jupyter-widgets/base",
      "_view_module_version": "1.2.0",
      "_view_name": "LayoutView",
      "align_content": null,
      "align_items": null,
      "align_self": null,
      "border": null,
      "bottom": null,
      "display": null,
      "flex": null,
      "flex_flow": null,
      "grid_area": null,
      "grid_auto_columns": null,
      "grid_auto_flow": null,
      "grid_auto_rows": null,
      "grid_column": null,
      "grid_gap": null,
      "grid_row": null,
      "grid_template_areas": null,
      "grid_template_columns": null,
      "grid_template_rows": null,
      "height": null,
      "justify_content": null,
      "justify_items": null,
      "left": null,
      "margin": null,
      "max_height": null,
      "max_width": null,
      "min_height": null,
      "min_width": null,
      "object_fit": null,
      "object_position": null,
      "order": null,
      "overflow": null,
      "overflow_x": null,
      "overflow_y": null,
      "padding": null,
      "right": null,
      "top": null,
      "visibility": null,
      "width": null
     }
    },
    "a75dd5ab18d14defa4b72899af1db66d": {
     "model_module": "@jupyter-widgets/controls",
     "model_name": "HTMLModel",
     "state": {
      "_dom_classes": [],
      "_model_module": "@jupyter-widgets/controls",
      "_model_module_version": "1.5.0",
      "_model_name": "HTMLModel",
      "_view_count": null,
      "_view_module": "@jupyter-widgets/controls",
      "_view_module_version": "1.5.0",
      "_view_name": "HTMLView",
      "description": "",
      "description_tooltip": null,
      "layout": "IPY_MODEL_bdba66da11e9402db2165b0332645bbb",
      "placeholder": "​",
      "style": "IPY_MODEL_6e621141a5ad428c99aa297748a434d5",
      "value": " 8/1709 [01:52&lt;6:40:07, 14.11s/ MiB]"
     }
    },
    "aac1ff32fb21462cace9a6c8827308bc": {
     "model_module": "@jupyter-widgets/base",
     "model_name": "LayoutModel",
     "state": {
      "_model_module": "@jupyter-widgets/base",
      "_model_module_version": "1.2.0",
      "_model_name": "LayoutModel",
      "_view_count": null,
      "_view_module": "@jupyter-widgets/base",
      "_view_module_version": "1.2.0",
      "_view_name": "LayoutView",
      "align_content": null,
      "align_items": null,
      "align_self": null,
      "border": null,
      "bottom": null,
      "display": null,
      "flex": null,
      "flex_flow": null,
      "grid_area": null,
      "grid_auto_columns": null,
      "grid_auto_flow": null,
      "grid_auto_rows": null,
      "grid_column": null,
      "grid_gap": null,
      "grid_row": null,
      "grid_template_areas": null,
      "grid_template_columns": null,
      "grid_template_rows": null,
      "height": null,
      "justify_content": null,
      "justify_items": null,
      "left": null,
      "margin": null,
      "max_height": null,
      "max_width": null,
      "min_height": null,
      "min_width": null,
      "object_fit": null,
      "object_position": null,
      "order": null,
      "overflow": null,
      "overflow_x": null,
      "overflow_y": null,
      "padding": null,
      "right": null,
      "top": null,
      "visibility": null,
      "width": null
     }
    },
    "b5f5115c716f4e6781e0705f586a0538": {
     "model_module": "@jupyter-widgets/base",
     "model_name": "LayoutModel",
     "state": {
      "_model_module": "@jupyter-widgets/base",
      "_model_module_version": "1.2.0",
      "_model_name": "LayoutModel",
      "_view_count": null,
      "_view_module": "@jupyter-widgets/base",
      "_view_module_version": "1.2.0",
      "_view_name": "LayoutView",
      "align_content": null,
      "align_items": null,
      "align_self": null,
      "border": null,
      "bottom": null,
      "display": null,
      "flex": null,
      "flex_flow": null,
      "grid_area": null,
      "grid_auto_columns": null,
      "grid_auto_flow": null,
      "grid_auto_rows": null,
      "grid_column": null,
      "grid_gap": null,
      "grid_row": null,
      "grid_template_areas": null,
      "grid_template_columns": null,
      "grid_template_rows": null,
      "height": null,
      "justify_content": null,
      "justify_items": null,
      "left": null,
      "margin": null,
      "max_height": null,
      "max_width": null,
      "min_height": null,
      "min_width": null,
      "object_fit": null,
      "object_position": null,
      "order": null,
      "overflow": null,
      "overflow_x": null,
      "overflow_y": null,
      "padding": null,
      "right": null,
      "top": null,
      "visibility": null,
      "width": null
     }
    },
    "b6438f66f1864c09bb10884d4b220157": {
     "model_module": "@jupyter-widgets/controls",
     "model_name": "DescriptionStyleModel",
     "state": {
      "_model_module": "@jupyter-widgets/controls",
      "_model_module_version": "1.5.0",
      "_model_name": "DescriptionStyleModel",
      "_view_count": null,
      "_view_module": "@jupyter-widgets/base",
      "_view_module_version": "1.2.0",
      "_view_name": "StyleView",
      "description_width": ""
     }
    },
    "bc9ddacc217443f78ad9f789cd2ee000": {
     "model_module": "@jupyter-widgets/controls",
     "model_name": "HTMLModel",
     "state": {
      "_dom_classes": [],
      "_model_module": "@jupyter-widgets/controls",
      "_model_module_version": "1.5.0",
      "_model_name": "HTMLModel",
      "_view_count": null,
      "_view_module": "@jupyter-widgets/controls",
      "_view_module_version": "1.5.0",
      "_view_name": "HTMLView",
      "description": "",
      "description_tooltip": null,
      "layout": "IPY_MODEL_e85a836d925c4da299dcd1d39bd46029",
      "placeholder": "​",
      "style": "IPY_MODEL_a513a8eb1eb843e4a8ffee544bd729ae",
      "value": " 1709/1709 [5:26:56&lt;00:00, 11.48s/ MiB]"
     }
    },
    "bdba66da11e9402db2165b0332645bbb": {
     "model_module": "@jupyter-widgets/base",
     "model_name": "LayoutModel",
     "state": {
      "_model_module": "@jupyter-widgets/base",
      "_model_module_version": "1.2.0",
      "_model_name": "LayoutModel",
      "_view_count": null,
      "_view_module": "@jupyter-widgets/base",
      "_view_module_version": "1.2.0",
      "_view_name": "LayoutView",
      "align_content": null,
      "align_items": null,
      "align_self": null,
      "border": null,
      "bottom": null,
      "display": null,
      "flex": null,
      "flex_flow": null,
      "grid_area": null,
      "grid_auto_columns": null,
      "grid_auto_flow": null,
      "grid_auto_rows": null,
      "grid_column": null,
      "grid_gap": null,
      "grid_row": null,
      "grid_template_areas": null,
      "grid_template_columns": null,
      "grid_template_rows": null,
      "height": null,
      "justify_content": null,
      "justify_items": null,
      "left": null,
      "margin": null,
      "max_height": null,
      "max_width": null,
      "min_height": null,
      "min_width": null,
      "object_fit": null,
      "object_position": null,
      "order": null,
      "overflow": null,
      "overflow_x": null,
      "overflow_y": null,
      "padding": null,
      "right": null,
      "top": null,
      "visibility": null,
      "width": null
     }
    },
    "c2476778a53f42c19d3d4aa8529354db": {
     "model_module": "@jupyter-widgets/controls",
     "model_name": "ProgressStyleModel",
     "state": {
      "_model_module": "@jupyter-widgets/controls",
      "_model_module_version": "1.5.0",
      "_model_name": "ProgressStyleModel",
      "_view_count": null,
      "_view_module": "@jupyter-widgets/base",
      "_view_module_version": "1.2.0",
      "_view_name": "StyleView",
      "bar_color": null,
      "description_width": "initial"
     }
    },
    "cd5f9c5bcabb454998a12aa5d01e7013": {
     "model_module": "@jupyter-widgets/controls",
     "model_name": "FloatProgressModel",
     "state": {
      "_dom_classes": [],
      "_model_module": "@jupyter-widgets/controls",
      "_model_module_version": "1.5.0",
      "_model_name": "FloatProgressModel",
      "_view_count": null,
      "_view_module": "@jupyter-widgets/controls",
      "_view_module_version": "1.5.0",
      "_view_name": "ProgressView",
      "bar_style": "success",
      "description": "Dl Size...: 100%",
      "description_tooltip": null,
      "layout": "IPY_MODEL_4f3f72d5988a40d1b4617f724caf3634",
      "max": 1,
      "min": 0,
      "orientation": "horizontal",
      "style": "IPY_MODEL_9ab9575a3bb344548958d2eeee1178fd",
      "value": 1
     }
    },
    "d45a3764c06a4278aef3e830ca6dcaec": {
     "model_module": "@jupyter-widgets/base",
     "model_name": "LayoutModel",
     "state": {
      "_model_module": "@jupyter-widgets/base",
      "_model_module_version": "1.2.0",
      "_model_name": "LayoutModel",
      "_view_count": null,
      "_view_module": "@jupyter-widgets/base",
      "_view_module_version": "1.2.0",
      "_view_name": "LayoutView",
      "align_content": null,
      "align_items": null,
      "align_self": null,
      "border": null,
      "bottom": null,
      "display": null,
      "flex": null,
      "flex_flow": null,
      "grid_area": null,
      "grid_auto_columns": null,
      "grid_auto_flow": null,
      "grid_auto_rows": null,
      "grid_column": null,
      "grid_gap": null,
      "grid_row": null,
      "grid_template_areas": null,
      "grid_template_columns": null,
      "grid_template_rows": null,
      "height": null,
      "justify_content": null,
      "justify_items": null,
      "left": null,
      "margin": null,
      "max_height": null,
      "max_width": null,
      "min_height": null,
      "min_width": null,
      "object_fit": null,
      "object_position": null,
      "order": null,
      "overflow": null,
      "overflow_x": null,
      "overflow_y": null,
      "padding": null,
      "right": null,
      "top": null,
      "visibility": null,
      "width": null
     }
    },
    "d57779406a554b07ad1d0818d5d37638": {
     "model_module": "@jupyter-widgets/controls",
     "model_name": "HBoxModel",
     "state": {
      "_dom_classes": [],
      "_model_module": "@jupyter-widgets/controls",
      "_model_module_version": "1.5.0",
      "_model_name": "HBoxModel",
      "_view_count": null,
      "_view_module": "@jupyter-widgets/controls",
      "_view_module_version": "1.5.0",
      "_view_name": "HBoxView",
      "box_style": "",
      "children": [
       "IPY_MODEL_f4c89bf7dba24488bb7ec01751df3bba",
       "IPY_MODEL_002c739838734dfca16c156534fb7bf1"
      ],
      "layout": "IPY_MODEL_aac1ff32fb21462cace9a6c8827308bc"
     }
    },
    "df79105961684808852bf206fb6b7c80": {
     "model_module": "@jupyter-widgets/base",
     "model_name": "LayoutModel",
     "state": {
      "_model_module": "@jupyter-widgets/base",
      "_model_module_version": "1.2.0",
      "_model_name": "LayoutModel",
      "_view_count": null,
      "_view_module": "@jupyter-widgets/base",
      "_view_module_version": "1.2.0",
      "_view_name": "LayoutView",
      "align_content": null,
      "align_items": null,
      "align_self": null,
      "border": null,
      "bottom": null,
      "display": null,
      "flex": null,
      "flex_flow": null,
      "grid_area": null,
      "grid_auto_columns": null,
      "grid_auto_flow": null,
      "grid_auto_rows": null,
      "grid_column": null,
      "grid_gap": null,
      "grid_row": null,
      "grid_template_areas": null,
      "grid_template_columns": null,
      "grid_template_rows": null,
      "height": null,
      "justify_content": null,
      "justify_items": null,
      "left": null,
      "margin": null,
      "max_height": null,
      "max_width": null,
      "min_height": null,
      "min_width": null,
      "object_fit": null,
      "object_position": null,
      "order": null,
      "overflow": null,
      "overflow_x": null,
      "overflow_y": null,
      "padding": null,
      "right": null,
      "top": null,
      "visibility": null,
      "width": null
     }
    },
    "e4a26f11d96e461c898af1506b867ecd": {
     "model_module": "@jupyter-widgets/base",
     "model_name": "LayoutModel",
     "state": {
      "_model_module": "@jupyter-widgets/base",
      "_model_module_version": "1.2.0",
      "_model_name": "LayoutModel",
      "_view_count": null,
      "_view_module": "@jupyter-widgets/base",
      "_view_module_version": "1.2.0",
      "_view_name": "LayoutView",
      "align_content": null,
      "align_items": null,
      "align_self": null,
      "border": null,
      "bottom": null,
      "display": null,
      "flex": null,
      "flex_flow": null,
      "grid_area": null,
      "grid_auto_columns": null,
      "grid_auto_flow": null,
      "grid_auto_rows": null,
      "grid_column": null,
      "grid_gap": null,
      "grid_row": null,
      "grid_template_areas": null,
      "grid_template_columns": null,
      "grid_template_rows": null,
      "height": null,
      "justify_content": null,
      "justify_items": null,
      "left": null,
      "margin": null,
      "max_height": null,
      "max_width": null,
      "min_height": null,
      "min_width": null,
      "object_fit": null,
      "object_position": null,
      "order": null,
      "overflow": null,
      "overflow_x": null,
      "overflow_y": null,
      "padding": null,
      "right": null,
      "top": null,
      "visibility": null,
      "width": null
     }
    },
    "e85a836d925c4da299dcd1d39bd46029": {
     "model_module": "@jupyter-widgets/base",
     "model_name": "LayoutModel",
     "state": {
      "_model_module": "@jupyter-widgets/base",
      "_model_module_version": "1.2.0",
      "_model_name": "LayoutModel",
      "_view_count": null,
      "_view_module": "@jupyter-widgets/base",
      "_view_module_version": "1.2.0",
      "_view_name": "LayoutView",
      "align_content": null,
      "align_items": null,
      "align_self": null,
      "border": null,
      "bottom": null,
      "display": null,
      "flex": null,
      "flex_flow": null,
      "grid_area": null,
      "grid_auto_columns": null,
      "grid_auto_flow": null,
      "grid_auto_rows": null,
      "grid_column": null,
      "grid_gap": null,
      "grid_row": null,
      "grid_template_areas": null,
      "grid_template_columns": null,
      "grid_template_rows": null,
      "height": null,
      "justify_content": null,
      "justify_items": null,
      "left": null,
      "margin": null,
      "max_height": null,
      "max_width": null,
      "min_height": null,
      "min_width": null,
      "object_fit": null,
      "object_position": null,
      "order": null,
      "overflow": null,
      "overflow_x": null,
      "overflow_y": null,
      "padding": null,
      "right": null,
      "top": null,
      "visibility": null,
      "width": null
     }
    },
    "e85e7fbb0cd14f9682193c6bf582ebd8": {
     "model_module": "@jupyter-widgets/controls",
     "model_name": "ProgressStyleModel",
     "state": {
      "_model_module": "@jupyter-widgets/controls",
      "_model_module_version": "1.5.0",
      "_model_name": "ProgressStyleModel",
      "_view_count": null,
      "_view_module": "@jupyter-widgets/base",
      "_view_module_version": "1.2.0",
      "_view_name": "StyleView",
      "bar_color": null,
      "description_width": "initial"
     }
    },
    "f211bed48ed547449a5a4c944b55f64d": {
     "model_module": "@jupyter-widgets/controls",
     "model_name": "HBoxModel",
     "state": {
      "_dom_classes": [],
      "_model_module": "@jupyter-widgets/controls",
      "_model_module_version": "1.5.0",
      "_model_name": "HBoxModel",
      "_view_count": null,
      "_view_module": "@jupyter-widgets/controls",
      "_view_module_version": "1.5.0",
      "_view_name": "HBoxView",
      "box_style": "",
      "children": [
       "IPY_MODEL_67760f97ed1943c8843327b7c3d53c9b",
       "IPY_MODEL_a75dd5ab18d14defa4b72899af1db66d"
      ],
      "layout": "IPY_MODEL_0115d65b1ec34c9d8574f67663da2b0b"
     }
    },
    "f4c89bf7dba24488bb7ec01751df3bba": {
     "model_module": "@jupyter-widgets/controls",
     "model_name": "FloatProgressModel",
     "state": {
      "_dom_classes": [],
      "_model_module": "@jupyter-widgets/controls",
      "_model_module_version": "1.5.0",
      "_model_name": "FloatProgressModel",
      "_view_count": null,
      "_view_module": "@jupyter-widgets/controls",
      "_view_module_version": "1.5.0",
      "_view_name": "ProgressView",
      "bar_style": "success",
      "description": "Dl Completed...: 100%",
      "description_tooltip": null,
      "layout": "IPY_MODEL_79e4a1728ae843cc983d058db403c033",
      "max": 1,
      "min": 0,
      "orientation": "horizontal",
      "style": "IPY_MODEL_363d5a2daa464fe0a2595f50f2edb32a",
      "value": 1
     }
    },
    "f7d200aaa9654af4a7660d679e527981": {
     "model_module": "@jupyter-widgets/controls",
     "model_name": "HBoxModel",
     "state": {
      "_dom_classes": [],
      "_model_module": "@jupyter-widgets/controls",
      "_model_module_version": "1.5.0",
      "_model_name": "HBoxModel",
      "_view_count": null,
      "_view_module": "@jupyter-widgets/controls",
      "_view_module_version": "1.5.0",
      "_view_name": "HBoxView",
      "box_style": "",
      "children": [
       "IPY_MODEL_cd5f9c5bcabb454998a12aa5d01e7013",
       "IPY_MODEL_bc9ddacc217443f78ad9f789cd2ee000"
=======
    {
      "cell_type": "code",
      "metadata": {
        "id": "ECXzFkTcizy8"
      },
      "source": [
        "import types\n",
        "from typing import Optional, Mapping\n",
        "\n",
        "class MultiHeadAttention(hk.Module):\n",
        "  \"\"\"Multi-headed attention mechanism.\n",
        "  As described in the vanilla Transformer paper:\n",
        "    \"Attention is all you need\" https://arxiv.org/abs/1706.03762\n",
        "  \"\"\"\n",
        "\n",
        "  def __init__(\n",
        "      self,\n",
        "      num_heads: int,\n",
        "      key_size: int,\n",
        "      # TODO(romanring, tycai): migrate to a more generic `w_init` initializer.\n",
        "      w_init_scale: float,\n",
        "      value_size: Optional[int] = None,\n",
        "      model_size: Optional[int] = None,\n",
        "      name: Optional[str] = None,\n",
        "  ):\n",
        "    super().__init__(name=name)\n",
        "    self.num_heads = num_heads\n",
        "    self.key_size = key_size\n",
        "    self.value_size = value_size or key_size\n",
        "    self.model_size = model_size or key_size * num_heads\n",
        "    self.w_init = hk.initializers.VarianceScaling(w_init_scale)\n",
        "\n",
        "  def __call__(\n",
        "      self,\n",
        "      query: jnp.ndarray,\n",
        "      key: jnp.ndarray,\n",
        "      value: jnp.ndarray,\n",
        "      mask: Optional[jnp.ndarray] = None,\n",
        "  ) -> jnp.ndarray:\n",
        "    \"\"\"Compute (optionally masked) MHA with queries, keys & values.\"\"\"\n",
        "    print(query.shape)\n",
        "    query_heads = self._linear_projection(query, self.key_size, \"query\")\n",
        "    key_heads = self._linear_projection(key, self.key_size, \"key\")\n",
        "    value_heads = self._linear_projection(value, self.value_size, \"value\")\n",
        "    print('qh', query_heads.shape)\n",
        "    attn_logits = jnp.einsum(\"...thd,...Thd->...htT\", query_heads, key_heads)\n",
        "    sqrt_key_size = np.sqrt(self.key_size).astype(key.dtype)\n",
        "    attn_logits = attn_logits / sqrt_key_size\n",
        "    \n",
        "    if mask is not None:\n",
        "      print(mask.shape, attn_logits.shape)\n",
        "      assert mask.shape == attn_logits.shape\n",
        "      attn_logits = jnp.where(mask, attn_logits, -1e30)\n",
        "\n",
        "    attn_weights = jax.nn.softmax(attn_logits)\n",
        "    attn = jnp.einsum(\"...htT,...Thd->...thd\", attn_weights, value_heads)\n",
        "    # Concatenate attention matrix of all heads into a single vector.\n",
        "    attn_vec = jnp.reshape(attn, (*value.shape[:-1], -1))\n",
        "\n",
        "    return hk.Linear(self.model_size, w_init=self.w_init)(attn_vec)\n",
        "\n",
        "  @hk.transparent\n",
        "  def _linear_projection(\n",
        "      self,\n",
        "      x: jnp.ndarray,\n",
        "      head_size: int,\n",
        "      name: Optional[str] = None\n",
        "  ) -> jnp.ndarray:\n",
        "    y = hk.Linear(self.num_heads * head_size, w_init=self.w_init, name=name)(x)\n",
        "    return y.reshape((*x.shape[:-1], self.num_heads, head_size))\n",
        "\n",
        "\n",
        "class CausalSelfAttention(MultiHeadAttention):\n",
        "\n",
        "    def __call__(\n",
        "        self,\n",
        "        query: jnp.ndarray,\n",
        "        key: Optional[jnp.ndarray] = None,\n",
        "        value: Optional[jnp.ndarray] = None,\n",
        "        mask: Optional[jnp.ndarray] = None,\n",
        "    ) -> jnp.ndarray:\n",
        "      key = key if key is not None else query\n",
        "      value = value if value is not None else query\n",
        "\n",
        "      seq_len = query.shape[1]\n",
        "      causal_mask = np.tril(np.ones((seq_len, seq_len)))\n",
        "      mask = mask * causal_mask if mask is not None else causal_mask\n",
        "      mask = jnp.tile(mask, [1, self.num_heads, 1,1])\n",
        "      return super().__call__(query, key, value, mask)\n",
        "\n",
        "\n",
        "class DenseBlock(hk.Module):\n",
        "  \"\"\"A 2-layer MLP which widens then narrows the input.\"\"\"\n",
        "\n",
        "  def __init__(self,\n",
        "               init_scale: float,\n",
        "               widening_factor: int = 4,\n",
        "               name: Optional[str] = None):\n",
        "    super().__init__(name=name)\n",
        "    self._init_scale = init_scale\n",
        "    self._widening_factor = widening_factor\n",
        "\n",
        "  def __call__(self, x: jnp.ndarray) -> jnp.ndarray:\n",
        "    hiddens = x.shape[-1]\n",
        "    initializer = hk.initializers.VarianceScaling(self._init_scale)\n",
        "    x = hk.Linear(self._widening_factor * hiddens, w_init=initializer)(x)\n",
        "    x = jax.nn.gelu(x)\n",
        "    return hk.Linear(hiddens, w_init=initializer)(x)\n",
        "\n",
        "class net(hk.Module):\n",
        "  def __init__(self,\n",
        "               layer_size:int = 128,\n",
        "               name=None):\n",
        "      super().__init__(name=name)\n",
        "      self.layer_size = layer_size\n",
        "\n",
        "  def __call__(self, x:jnp.ndarray) -> jnp.ndarray:\n",
        "      x = hk.Linear(self.layer_size)(x)\n",
        "      x = jax.nn.gelu(x)\n",
        "      x = CausalSelfAttention(num_heads=8, key_size=64, w_init_scale=0.2)(x)\n",
        "\n",
        "\n",
        "      return x\n",
        "\n",
        "\n",
        "def forward_fn(data, embedding_size: int):\n",
        "  components = data['in']\n",
        "  image_tokens = data['z_seq']\n",
        "  # project the componets up, and tokens down into the same embedding space - it will be quite disjoint but meh\n",
        "  embedded_components = jax.nn.gelu(hk.Linear(embedding_size)(components))\n",
        "  embedded_tokens = jax.nn.gelu(hk.Linear(embedding_size)(image_tokens))\n",
        "  \n",
        "  combined_sequence = jnp.concatenate([embedded_tokens, embedded_components], 1) # B, T_embed+T_comp, embedding_size\n",
        "  print(combined_sequence.shape)\n",
        "  mask = mask=data['seq_mask'][:,:-1]\n",
        "  print(mask.shape)\n",
        "  if mask is not None:\n",
        "      mask = mask[:, None, None, :]\n",
        "  print(mask.shape)\n",
        "  x = CausalSelfAttention(num_heads=8, key_size=64, w_init_scale=0.2)(combined_sequence, mask=mask) # TODO fix the mask\n",
        "\n",
        "\n",
        "  return data\n",
        "\n",
        "rng_key = jax.random.PRNGKey(42)\n",
        "fwd = hk.transform(forward_fn)\n",
        "params = fwd.init(rng=rng_key, data=b_train, embedding_size=64)"
      ],
      "execution_count": null,
      "outputs": []
    },
    {
      "cell_type": "code",
      "metadata": {
        "id": "pSri6Cd5s203"
      },
      "source": [
        ""
      ],
      "execution_count": null,
      "outputs": []
    },
    {
      "cell_type": "code",
      "metadata": {
        "id": "MiVN5ci7s227"
      },
      "source": [
        ""
      ],
      "execution_count": null,
      "outputs": []
    },
    {
      "cell_type": "code",
      "metadata": {
        "id": "ewr6yqBzs25G"
      },
      "source": [
        " \n",
        "\n",
        "\n",
        "\n",
        "# def build_forward_fn(vocab_size: int, d_model: int, num_heads: int,\n",
        "#                      num_layers: int, dropout_rate: float):\n",
        "#   \"\"\"Create the model's forward pass.\"\"\"\n",
        "\n",
        "#   def forward_fn(data: Mapping[str, jnp.ndarray],\n",
        "#                  is_training: bool = True) -> jnp.ndarray:\n",
        "#     \"\"\"Forward pass.\"\"\"\n",
        "#     tokens = data['obs']\n",
        "#     input_mask = jnp.greater(tokens, 0)\n",
        "#     seq_length = tokens.shape[1]\n",
        "\n",
        "#     # Embed the input tokens and positions.\n",
        "#     embed_init = hk.initializers.TruncatedNormal(stddev=0.02)\n",
        "#     token_embedding_map = hk.Embed(vocab_size, d_model, w_init=embed_init)\n",
        "#     token_embs = token_embedding_map(tokens)\n",
        "#     positional_embeddings = hk.get_parameter(\n",
        "#         'pos_embs', [seq_length, d_model], init=embed_init)\n",
        "#     input_embeddings = token_embs + positional_embeddings\n",
        "\n",
        "#     # Run the transformer over the inputs.\n",
        "#     transformer = Transformer(\n",
        "#         num_heads=num_heads, num_layers=num_layers, dropout_rate=dropout_rate)\n",
        "#     output_embeddings = transformer(input_embeddings, input_mask, is_training)\n",
        "\n",
        "#     # Reverse the embeddings (untied).\n",
        "#     return hk.Linear(vocab_size)(output_embeddings)\n",
        "\n",
        "#   return forward_fn\n"
      ],
      "execution_count": 96,
      "outputs": []
    },
    {
      "cell_type": "code",
      "metadata": {
        "id": "qSuwGkHxs4N4"
      },
      "source": [
        ""
>>>>>>> 25da221d
      ],
      "layout": "IPY_MODEL_897bbf7e8fce4d188899e1a4bbfd7932"
     }
    }
   }
  }
 },
 "nbformat": 4,
 "nbformat_minor": 1
}<|MERGE_RESOLUTION|>--- conflicted
+++ resolved
@@ -15,1108 +15,6 @@
    "execution_count": 1,
    "metadata": {
     "colab": {
-<<<<<<< HEAD
-     "base_uri": "https://localhost:8080/"
-    },
-    "id": "4PxRnoyxKDfG",
-    "outputId": "1ee79924-0649-4e11-8164-6cf3a4e266a7"
-   },
-   "outputs": [
-    {
-     "name": "stdout",
-     "output_type": "stream",
-     "text": [
-      "Collecting git+https://github.com/deepmind/dm-haiku\n",
-      "  Cloning https://github.com/deepmind/dm-haiku to c:\\users\\sholto douglas\\appdata\\local\\temp\\pip-req-build-hylb8u4r\n"
-     ]
-    },
-    {
-     "name": "stderr",
-     "output_type": "stream",
-     "text": [
-      "  Running command git clone -q https://github.com/deepmind/dm-haiku 'C:\\Users\\Sholto Douglas\\AppData\\Local\\Temp\\pip-req-build-hylb8u4r'\n",
-      "  ERROR: Error [WinError 2] The system cannot find the file specified while executing command git clone -q https://github.com/deepmind/dm-haiku 'C:\\Users\\Sholto Douglas\\AppData\\Local\\Temp\\pip-req-build-hylb8u4r'\n",
-      "ERROR: Cannot find command 'git' - do you have 'git' installed and in your PATH?\n",
-      "ERROR: Could not install packages due to an OSError: [WinError 5] Access is denied: 'c:\\\\programdata\\\\anaconda3\\\\lib\\\\site-packages\\\\urllib3-1.26.4.dist-info\\\\direct_url.json'\n",
-      "Consider using the `--user` option or check the permissions.\n",
-      "\n",
-      "ERROR: Could not find a version that satisfies the requirement natsorted\n",
-      "ERROR: No matching distribution found for natsorted\n"
-     ]
-    },
-    {
-     "name": "stdout",
-     "output_type": "stream",
-     "text": [
-      "^C\n",
-      "^C\n"
-     ]
-    }
-   ],
-   "source": [
-    "!pip install git+https://github.com/deepmind/dm-haiku\n",
-    "pip install wandb -q\n",
-    "pip install pathy -q\n",
-    "pip install natsorted -q\n",
-    "pip install dall-e -q\n",
-    "pip install optax"
-   ]
-  },
-  {
-   "cell_type": "code",
-   "execution_count": 26,
-   "metadata": {
-    "id": "cyfunQypud_a"
-   },
-   "outputs": [],
-   "source": [
-    "import argparse\n",
-    "from natsort import natsorted\n",
-    "\n",
-    "parser = argparse.ArgumentParser(description='AG training arguments')\n",
-    "parser.add_argument('run_name')\n",
-    "parser.add_argument('--train_datasets', nargs='+', help='Training dataset names')\n",
-    "parser.add_argument('--test_datasets', nargs='+', help='Testing dataset names')\n",
-    "parser.add_argument('-c', '--colab', default=False, action='store_true', help='Enable if using colab environment')\n",
-    "parser.add_argument('-s', '--data_source', default='DRIVE', help='Source of training data')\n",
-    "parser.add_argument('-d', '--device', default='TPU', help='Hardware device to train on')\n",
-    "parser.add_argument('-b', '--batch_size', default=16, type=int)\n",
-    "parser.add_argument('-lr', '--learning_rate', type=float, default=2e-4)\n",
-    "parser.add_argument('-t', '--train_steps', type=int, default=200000)\n",
-    "parser.add_argument('--bucket_name', help='GCS bucket name to stream data from')\n",
-    "parser.add_argument('--tpu_name', help='GCP TPU name') # Only used in the script on GCP\n",
-    "\n",
-    "parser.add_argument('-dim', '--d_model', default=256, type=int)\n",
-    "parser.add_argument('-nh', '--num_heads', default=4, type=int)\n",
-    "parser.add_argument('-nl', '--num_layers', default=6, type=int)\n",
-    "parser.add_argument('-sl', '--sequence_length', default=128, type=int)\n",
-    "parser.add_argument('-dr', '--dropout_rate', type=float, default=0.1)\n",
-    "parser.add_argument('-cl', '--grad_clip_value', type=float, default=0.25)\n",
-    "\n",
-    "\n",
-    "### Sample local config\n",
-    "args = parser.parse_args('''\n",
-    "dummy_run \n",
-    "--train_dataset train\n",
-    "--test_dataset test\n",
-    "-c\n",
-    "-s DRIVE\n",
-    "--bucket_name iowa_bucket_lfp\n",
-    "'''.split())\n",
-    "\n"
-   ]
-  },
-  {
-   "cell_type": "code",
-   "execution_count": 27,
-   "metadata": {
-    "cellView": "form",
-    "colab": {
-     "base_uri": "https://localhost:8080/"
-    },
-    "id": "aCItVwK0vFtz",
-    "outputId": "f29e603a-d584-4b92-8b99-3e475d1e5815"
-   },
-   "outputs": [
-    {
-     "name": "stdout",
-     "output_type": "stream",
-     "text": [
-      "Using colab setup\n",
-      "fatal: destination path '/content/artificial_graphics' already exists and is not an empty directory.\n",
-      "Drive already mounted at /content/drive; to attempt to forcibly remount, call drive.mount(\"/content/drive\", force_remount=True).\n",
-      "Reading data from Google Drive\n",
-      "Storage path: /content/drive/My Drive/artificial_graphics\n"
-     ]
-    }
-   ],
-   "source": [
-    "from pathlib import Path\n",
-    "from pathy import Pathy\n",
-    "import os\n",
-    "import requests\n",
-    "import json\n",
-    "import pprint\n",
-    "import logging\n",
-    "import numpy as np\n",
-    "import tensorflow as tf\n",
-    "import time\n",
-    "\n",
-    "\n",
-    "\n",
-    "pp = pprint.PrettyPrinter(indent=4)\n",
-    "# In[4]:\n",
-    "\n",
-    "\n",
-    "#@title Workpace Setup (Local vs Colab)\n",
-    "\n",
-    "# Set up working directory and libraries\n",
-    "if args.colab:\n",
-    "    from google.colab import drive, auth\n",
-    "    print('Using colab setup')\n",
-    "    WORKING_PATH = Path('/content/artificial_graphics')\n",
-    "    # Clone repo\n",
-    "    try:\n",
-    "        get_ipython().system(\"git clone 'https://github.com/sholtodouglas/artificial_graphics' {WORKING_PATH}\")\n",
-    "    except: \n",
-    "        pass\n",
-    "    # Mount drive\n",
-    "    drive.mount('/content/drive')\n",
-    "else:\n",
-    "    print('Using local setup')\n",
-    "    WORKING_PATH = Path.cwd()\n",
-    "    print(f'Working path: {WORKING_PATH}')\n",
-    "\n",
-    "# Change working directory to artificial_graphics\n",
-    "os.chdir(WORKING_PATH)\n",
-    "import lib\n",
-    "\n",
-    "# Set up storage directory and datasets\n",
-    "if args.data_source == 'DRIVE':\n",
-    "    assert args.colab, \"Must be using Colab\"\n",
-    "    print('Reading data from Google Drive')\n",
-    "    STORAGE_PATH = Path('/content/drive/My Drive/artificial_graphics')\n",
-    "elif args.data_source == 'GCS':\n",
-    "    if args.colab:\n",
-    "      auth.authenticate_user()\n",
-    "    print('Reading data from Google Cloud Storage')\n",
-    "    r = requests.get('https://ipinfo.io')\n",
-    "    region = r.json()['region']\n",
-    "    project_id = 'learning-from-play-303306'\n",
-    "    logging.warning(f'You are accessing GCS data from {region}, make sure this is the same as your bucket {args.bucket_name}')\n",
-    "    STORAGE_PATH = Pathy(f'gs://{args.bucket_name}')\n",
-    "else:\n",
-    "    print('Reading data from local filesystem')\n",
-    "    STORAGE_PATH = WORKING_PATH\n",
-    "\n",
-    "print(f'Storage path: {STORAGE_PATH}')\n",
-    "TRAIN_DATA_PATHS = [STORAGE_PATH/'data'/x for x in args.train_datasets]\n",
-    "TEST_DATA_PATHS = [STORAGE_PATH/'data'/x for x in args.test_datasets]"
-   ]
-  },
-  {
-   "cell_type": "code",
-   "execution_count": 28,
-   "metadata": {
-    "id": "2zo6X0DIKSld"
-   },
-   "outputs": [],
-   "source": [
-    "if args.colab:\n",
-    "  import jax.tools.colab_tpu\n",
-    "  jax.tools.colab_tpu.setup_tpu()\n",
-    "else:\n",
-    "  raise NotImplementedError\n",
-    "\n",
-    "DEVICES = jax.devices()\n",
-    "NUM_DEVICS = len(DEVICES)"
-   ]
-  },
-  {
-   "cell_type": "code",
-   "execution_count": 111,
-   "metadata": {
-    "colab": {
-     "base_uri": "https://localhost:8080/"
-    },
-    "id": "0vlgGSHVFnc6",
-    "outputId": "62558c80-3e39-4cf3-ffcf-ac76dee42ace"
-   },
-   "outputs": [
-    {
-     "name": "stdout",
-     "output_type": "stream",
-     "text": [
-      "remote: Enumerating objects: 10, done.\u001b[K\n",
-      "remote: Counting objects:  10% (1/10)\u001b[K\r",
-      "remote: Counting objects:  20% (2/10)\u001b[K\r",
-      "remote: Counting objects:  30% (3/10)\u001b[K\r",
-      "remote: Counting objects:  40% (4/10)\u001b[K\r",
-      "remote: Counting objects:  50% (5/10)\u001b[K\r",
-      "remote: Counting objects:  60% (6/10)\u001b[K\r",
-      "remote: Counting objects:  70% (7/10)\u001b[K\r",
-      "remote: Counting objects:  80% (8/10)\u001b[K\r",
-      "remote: Counting objects:  90% (9/10)\u001b[K\r",
-      "remote: Counting objects: 100% (10/10)\u001b[K\r",
-      "remote: Counting objects: 100% (10/10), done.\u001b[K\n",
-      "remote: Compressing objects:  33% (1/3)\u001b[K\r",
-      "remote: Compressing objects:  66% (2/3)\u001b[K\r",
-      "remote: Compressing objects: 100% (3/3)\u001b[K\r",
-      "remote: Compressing objects: 100% (3/3), done.\u001b[K\n",
-      "remote: Total 6 (delta 3), reused 6 (delta 3), pack-reused 0\u001b[K\n",
-      "Unpacking objects: 100% (6/6), done.\n",
-      "From https://github.com/sholtodouglas/artificial_graphics\n",
-      "   e7bd779..bf4fb75  main       -> origin/main\n",
-      "Updating e7bd779..bf4fb75\n",
-      "Fast-forward\n",
-      " 1. data generation.ipynb | 176 \u001b[32m++++++++++++++++++++++++++++++++++++\u001b[m\u001b[31m-----------\u001b[m\n",
-      " Presentation3.pptx       | Bin \u001b[31m0\u001b[m -> \u001b[32m4611555\u001b[m bytes\n",
-      " lib/data.py              |  88 \u001b[32m+++++++++++++++\u001b[m\u001b[31m---------\u001b[m\n",
-      " 3 files changed, 193 insertions(+), 71 deletions(-)\n",
-      " create mode 100644 Presentation3.pptx\n"
-     ]
-    }
-   ],
-   "source": [
-    "!git pull\n",
-    "from importlib import reload\n",
-    "#reload(lib.dall_e_jax)"
-   ]
-  },
-  {
-   "cell_type": "code",
-   "execution_count": 29,
-   "metadata": {
-    "id": "FArXDpcg4c-3"
-   },
-   "outputs": [],
-   "source": []
-  },
-  {
-   "cell_type": "code",
-   "execution_count": 30,
-   "metadata": {
-    "id": "qvZHzDiUAm0M"
-   },
-   "outputs": [],
-   "source": [
-    "  \n",
-    "import io\n",
-    "\n",
-    "import jax\n",
-    "import requests\n",
-    "import PIL\n",
-    "from PIL import ImageOps\n",
-    "import haiku as hk\n",
-    "import numpy as np\n",
-    "import jax.numpy as jnp\n",
-    "from jax import grad, jit, vmap, pmap\n",
-    "from jax import random\n",
-    "\n",
-    "from lib.dall_e_jax import get_encoder, get_decoder, map_pixels, unmap_pixels, download_image, preprocess_batch\n",
-    "import lib\n",
-    "import matplotlib.pyplot as plt\n",
-    "\n",
-    "\n",
-    "\n",
-    "target_image_size = 256\n",
-    "\n"
-   ]
-  },
-  {
-   "cell_type": "code",
-   "execution_count": 31,
-   "metadata": {
-    "id": "YR8Ie4TQ4LDW"
-   },
-   "outputs": [],
-   "source": [
-    "\n",
-    "jax_enc_fn, jax_enc_params = get_encoder(str(STORAGE_PATH/'saved_models/') + \"/encoder.pkl\")\n",
-    "jax_dec_fn, jax_dec_params = get_decoder(str(STORAGE_PATH/'saved_models/') + \"/decoder.pkl\")"
-   ]
-  },
-  {
-   "cell_type": "code",
-   "execution_count": 112,
-   "metadata": {
-    "id": "_uEFFQ3fC0XL"
-   },
-   "outputs": [],
-   "source": [
-    "import tensorflow_datasets as tfds\n",
-    "\n",
-    "train_dl = lib.data.dataloader(TRAIN_DATA_PATHS[0], batch_size = 4) # to make this distributed, pass num devices so we get an 8 ways batch - and then pmap it\n",
-    "train_dataset = iter(tfds.as_numpy(train_dl.dataset))\n"
-   ]
-  },
-  {
-   "cell_type": "code",
-   "execution_count": 115,
-   "metadata": {
-    "id": "FZisCKAZZGE7"
-   },
-   "outputs": [],
-   "source": [
-    "def get_batch(dataset):\n",
-    "  b = next(train_dataset)\n",
-    "  b = jax.device_put(b, DEVICES[1])\n",
-    "  b = preprocess_batch(b)\n",
-    "  z_logits = jax_enc_fn(jax_enc_params, b['img'])\n",
-    "  z = jnp.argmax(z_logits, axis=1)\n",
-    "  z = jnp.transpose(jax.nn.one_hot(z, num_classes=8192), (0, 3, 1, 2))\n",
-    "  # Clearly we want to precompute - ugh. \n",
-    "  B, S, H,W = z.shape\n",
-    "  z_seq = z.reshape(B,H*W, S)\n",
-    "  b['z_seq'] = z_seq\n",
-    "  return b"
-   ]
-  },
-  {
-   "cell_type": "code",
-   "execution_count": 116,
-   "metadata": {
-    "id": "1JdLYoPzaUP7"
-   },
-   "outputs": [],
-   "source": [
-    "b_train = get_batch(train_dataset)"
-   ]
-  },
-  {
-   "cell_type": "code",
-   "execution_count": 118,
-   "metadata": {
-    "colab": {
-     "base_uri": "https://localhost:8080/"
-    },
-    "id": "BIeRbX-hNxL0",
-    "outputId": "804881a1-38f6-48d0-eacd-d8483f8dd6ab"
-   },
-   "outputs": [
-    {
-     "data": {
-      "text/plain": [
-       "(4, 1024, 8192)"
-      ]
-     },
-     "execution_count": 118,
-     "metadata": {
-      "tags": []
-     },
-     "output_type": "execute_result"
-    }
-   ],
-   "source": [
-    "b_train['z_seq'].shape"
-   ]
-  },
-  {
-   "cell_type": "code",
-   "execution_count": 103,
-   "metadata": {
-    "id": "drh4DrUTbgoj"
-   },
-   "outputs": [],
-   "source": [
-    "import types\n",
-    "from typing import Optional\n",
-    "\n",
-    "class MultiHeadAttention(hk.Module):\n",
-    "  \"\"\"Multi-headed attention mechanism.\n",
-    "  As described in the vanilla Transformer paper:\n",
-    "    \"Attention is all you need\" https://arxiv.org/abs/1706.03762\n",
-    "  \"\"\"\n",
-    "\n",
-    "  def __init__(\n",
-    "      self,\n",
-    "      num_heads: int,\n",
-    "      key_size: int,\n",
-    "      # TODO(romanring, tycai): migrate to a more generic `w_init` initializer.\n",
-    "      w_init_scale: float,\n",
-    "      value_size: Optional[int] = None,\n",
-    "      model_size: Optional[int] = None,\n",
-    "      name: Optional[str] = None,\n",
-    "  ):\n",
-    "    super().__init__(name=name)\n",
-    "    self.num_heads = num_heads\n",
-    "    self.key_size = key_size\n",
-    "    self.value_size = value_size or key_size\n",
-    "    self.model_size = model_size or key_size * num_heads\n",
-    "    self.w_init = hk.initializers.VarianceScaling(w_init_scale)\n",
-    "\n",
-    "  def __call__(\n",
-    "      self,\n",
-    "      query: jnp.ndarray,\n",
-    "      key: jnp.ndarray,\n",
-    "      value: jnp.ndarray,\n",
-    "      mask: Optional[jnp.ndarray] = None,\n",
-    "  ) -> jnp.ndarray:\n",
-    "    \"\"\"Compute (optionally masked) MHA with queries, keys & values.\"\"\"\n",
-    "    print(query.shape)\n",
-    "    query_heads = self._linear_projection(query, self.key_size, \"query\")\n",
-    "    key_heads = self._linear_projection(key, self.key_size, \"key\")\n",
-    "    value_heads = self._linear_projection(value, self.value_size, \"value\")\n",
-    "    print(query_heads.shape)\n",
-    "    attn_logits = jnp.einsum(\"...thd,...Thd->...htT\", query_heads, key_heads)\n",
-    "    sqrt_key_size = np.sqrt(self.key_size).astype(key.dtype)\n",
-    "    attn_logits = attn_logits / sqrt_key_size\n",
-    "    if mask is not None:\n",
-    "      print(mask.shape, attn_logits.shape)\n",
-    "      assert mask.shape == attn_logits.shape\n",
-    "      attn_logits = jnp.where(mask, attn_logits, -1e30)\n",
-    "\n",
-    "    attn_weights = jax.nn.softmax(attn_logits)\n",
-    "    attn = jnp.einsum(\"...htT,...Thd->...thd\", attn_weights, value_heads)\n",
-    "    # Concatenate attention matrix of all heads into a single vector.\n",
-    "    attn_vec = jnp.reshape(attn, (*value.shape[:-1], -1))\n",
-    "\n",
-    "    return hk.Linear(self.model_size, w_init=self.w_init)(attn_vec)\n",
-    "\n",
-    "  @hk.transparent\n",
-    "  def _linear_projection(\n",
-    "      self,\n",
-    "      x: jnp.ndarray,\n",
-    "      head_size: int,\n",
-    "      name: Optional[str] = None\n",
-    "  ) -> jnp.ndarray:\n",
-    "    y = hk.Linear(self.num_heads * head_size, w_init=self.w_init, name=name)(x)\n",
-    "    return y.reshape((*x.shape[:-1], self.num_heads, head_size))\n",
-    "\n",
-    "\n",
-    "class CausalSelfAttention(MultiHeadAttention):\n",
-    "\n",
-    "    def __call__(\n",
-    "        self,\n",
-    "        query: jnp.ndarray,\n",
-    "        key: Optional[jnp.ndarray] = None,\n",
-    "        value: Optional[jnp.ndarray] = None,\n",
-    "        mask: Optional[jnp.ndarray] = None,\n",
-    "    ) -> jnp.ndarray:\n",
-    "      key = key if key is not None else query\n",
-    "      value = value if value is not None else query\n",
-    "\n",
-    "      seq_len = query.shape[1]\n",
-    "      causal_mask = np.tril(np.ones((seq_len, seq_len)))\n",
-    "      mask = mask * causal_mask if mask is not None else causal_mask\n",
-    "\n",
-    "      return super().__call__(query, key, value, mask)\n",
-    "\n",
-    "\n",
-    "class DenseBlock(hk.Module):\n",
-    "  \"\"\"A 2-layer MLP which widens then narrows the input.\"\"\"\n",
-    "\n",
-    "  def __init__(self,\n",
-    "               init_scale: float,\n",
-    "               widening_factor: int = 4,\n",
-    "               name: Optional[str] = None):\n",
-    "    super().__init__(name=name)\n",
-    "    self._init_scale = init_scale\n",
-    "    self._widening_factor = widening_factor\n",
-    "\n",
-    "  def __call__(self, x: jnp.ndarray) -> jnp.ndarray:\n",
-    "    hiddens = x.shape[-1]\n",
-    "    initializer = hk.initializers.VarianceScaling(self._init_scale)\n",
-    "    x = hk.Linear(self._widening_factor * hiddens, w_init=initializer)(x)\n",
-    "    x = jax.nn.gelu(x)\n",
-    "    return hk.Linear(hiddens, w_init=initializer)(x)\n",
-    "\n",
-    "class net(hk.Module):\n",
-    "  def __init__(self,\n",
-    "               layer_size:int = 128,\n",
-    "               name=None):\n",
-    "      super().__init__(name=name)\n",
-    "      self.layer_size = layer_size\n",
-    "\n",
-    "  def __call__(self, x:jnp.ndarray) -> jnp.ndarray:\n",
-    "      x = hk.Linear(self.layer_size)(x)\n",
-    "      x = jax.nn.gelu(x)\n",
-    "      x = CausalSelfAttention(num_heads=8, key_size=64, w_init_scale=0.2)(x)\n",
-    "\n",
-    "\n",
-    "      return x"
-   ]
-  },
-  {
-   "cell_type": "code",
-   "execution_count": 104,
-   "metadata": {
-    "colab": {
-     "base_uri": "https://localhost:8080/",
-     "height": 411
-    },
-    "id": "4IYCZ-Q_cTDP",
-    "outputId": "cf406d02-f848-448b-987e-41bf5d4d331e"
-   },
-   "outputs": [
-    {
-     "name": "stdout",
-     "output_type": "stream",
-     "text": [
-      "(4, 1024, 32)\n",
-      "(4, 1024, 8, 64)\n",
-      "(1024, 1024) (4, 8, 1024, 1024)\n"
-     ]
-    },
-    {
-     "ename": "AssertionError",
-     "evalue": "ignored",
-     "output_type": "error",
-     "traceback": [
-      "\u001b[0;31m---------------------------------------------------------------------------\u001b[0m",
-      "\u001b[0;31mAssertionError\u001b[0m                            Traceback (most recent call last)",
-      "\u001b[0;32m<ipython-input-104-ae351188c2fe>\u001b[0m in \u001b[0;36m<module>\u001b[0;34m()\u001b[0m\n\u001b[1;32m      8\u001b[0m \u001b[0mdummy_in\u001b[0m \u001b[0;34m=\u001b[0m \u001b[0mjnp\u001b[0m\u001b[0;34m.\u001b[0m\u001b[0mzeros\u001b[0m\u001b[0;34m(\u001b[0m\u001b[0;34m[\u001b[0m\u001b[0;36m4\u001b[0m\u001b[0;34m,\u001b[0m \u001b[0;36m1024\u001b[0m\u001b[0;34m,\u001b[0m \u001b[0;36m8192\u001b[0m\u001b[0;34m]\u001b[0m\u001b[0;34m)\u001b[0m\u001b[0;34m\u001b[0m\u001b[0;34m\u001b[0m\u001b[0m\n\u001b[1;32m      9\u001b[0m \u001b[0;34m\u001b[0m\u001b[0m\n\u001b[0;32m---> 10\u001b[0;31m \u001b[0mparams\u001b[0m \u001b[0;34m=\u001b[0m \u001b[0mfwd\u001b[0m\u001b[0;34m.\u001b[0m\u001b[0minit\u001b[0m\u001b[0;34m(\u001b[0m\u001b[0mrng\u001b[0m\u001b[0;34m=\u001b[0m\u001b[0mrng_key\u001b[0m\u001b[0;34m,\u001b[0m \u001b[0mx\u001b[0m\u001b[0;34m=\u001b[0m\u001b[0mdummy_in\u001b[0m\u001b[0;34m)\u001b[0m\u001b[0;34m\u001b[0m\u001b[0;34m\u001b[0m\u001b[0m\n\u001b[0m",
-      "\u001b[0;32m/usr/local/lib/python3.7/dist-packages/haiku/_src/transform.py\u001b[0m in \u001b[0;36minit_fn\u001b[0;34m(*args, **kwargs)\u001b[0m\n\u001b[1;32m    109\u001b[0m \u001b[0;34m\u001b[0m\u001b[0m\n\u001b[1;32m    110\u001b[0m   \u001b[0;32mdef\u001b[0m \u001b[0minit_fn\u001b[0m\u001b[0;34m(\u001b[0m\u001b[0;34m*\u001b[0m\u001b[0margs\u001b[0m\u001b[0;34m,\u001b[0m \u001b[0;34m**\u001b[0m\u001b[0mkwargs\u001b[0m\u001b[0;34m)\u001b[0m\u001b[0;34m:\u001b[0m\u001b[0;34m\u001b[0m\u001b[0;34m\u001b[0m\u001b[0m\n\u001b[0;32m--> 111\u001b[0;31m     \u001b[0mparams\u001b[0m\u001b[0;34m,\u001b[0m \u001b[0mstate\u001b[0m \u001b[0;34m=\u001b[0m \u001b[0mf\u001b[0m\u001b[0;34m.\u001b[0m\u001b[0minit\u001b[0m\u001b[0;34m(\u001b[0m\u001b[0;34m*\u001b[0m\u001b[0margs\u001b[0m\u001b[0;34m,\u001b[0m \u001b[0;34m**\u001b[0m\u001b[0mkwargs\u001b[0m\u001b[0;34m)\u001b[0m\u001b[0;34m\u001b[0m\u001b[0;34m\u001b[0m\u001b[0m\n\u001b[0m\u001b[1;32m    112\u001b[0m     \u001b[0;32mif\u001b[0m \u001b[0mstate\u001b[0m\u001b[0;34m:\u001b[0m\u001b[0;34m\u001b[0m\u001b[0;34m\u001b[0m\u001b[0m\n\u001b[1;32m    113\u001b[0m       raise ValueError(\"If your transformed function uses `hk.{get,set}_state` \"\n",
-      "\u001b[0;32m/usr/local/lib/python3.7/dist-packages/haiku/_src/transform.py\u001b[0m in \u001b[0;36minit_fn\u001b[0;34m(rng, *args, **kwargs)\u001b[0m\n\u001b[1;32m    295\u001b[0m     \u001b[0mrng\u001b[0m \u001b[0;34m=\u001b[0m \u001b[0mto_prng_sequence\u001b[0m\u001b[0;34m(\u001b[0m\u001b[0mrng\u001b[0m\u001b[0;34m,\u001b[0m \u001b[0merr_msg\u001b[0m\u001b[0;34m=\u001b[0m\u001b[0mINIT_RNG_ERROR\u001b[0m\u001b[0;34m)\u001b[0m\u001b[0;34m\u001b[0m\u001b[0;34m\u001b[0m\u001b[0m\n\u001b[1;32m    296\u001b[0m     \u001b[0;32mwith\u001b[0m \u001b[0mbase\u001b[0m\u001b[0;34m.\u001b[0m\u001b[0mnew_context\u001b[0m\u001b[0;34m(\u001b[0m\u001b[0mrng\u001b[0m\u001b[0;34m=\u001b[0m\u001b[0mrng\u001b[0m\u001b[0;34m)\u001b[0m \u001b[0;32mas\u001b[0m \u001b[0mctx\u001b[0m\u001b[0;34m:\u001b[0m\u001b[0;34m\u001b[0m\u001b[0;34m\u001b[0m\u001b[0m\n\u001b[0;32m--> 297\u001b[0;31m       \u001b[0mf\u001b[0m\u001b[0;34m(\u001b[0m\u001b[0;34m*\u001b[0m\u001b[0margs\u001b[0m\u001b[0;34m,\u001b[0m \u001b[0;34m**\u001b[0m\u001b[0mkwargs\u001b[0m\u001b[0;34m)\u001b[0m\u001b[0;34m\u001b[0m\u001b[0;34m\u001b[0m\u001b[0m\n\u001b[0m\u001b[1;32m    298\u001b[0m     \u001b[0;32mreturn\u001b[0m \u001b[0mctx\u001b[0m\u001b[0;34m.\u001b[0m\u001b[0mcollect_params\u001b[0m\u001b[0;34m(\u001b[0m\u001b[0;34m)\u001b[0m\u001b[0;34m,\u001b[0m \u001b[0mctx\u001b[0m\u001b[0;34m.\u001b[0m\u001b[0mcollect_initial_state\u001b[0m\u001b[0;34m(\u001b[0m\u001b[0;34m)\u001b[0m\u001b[0;34m\u001b[0m\u001b[0;34m\u001b[0m\u001b[0m\n\u001b[1;32m    299\u001b[0m \u001b[0;34m\u001b[0m\u001b[0m\n",
-      "\u001b[0;32m<ipython-input-104-ae351188c2fe>\u001b[0m in \u001b[0;36mforward_fn\u001b[0;34m(x)\u001b[0m\n\u001b[1;32m      2\u001b[0m   \u001b[0mmodule\u001b[0m \u001b[0;34m=\u001b[0m \u001b[0mnet\u001b[0m\u001b[0;34m(\u001b[0m\u001b[0mlayer_size\u001b[0m\u001b[0;34m=\u001b[0m\u001b[0;36m32\u001b[0m\u001b[0;34m)\u001b[0m\u001b[0;34m\u001b[0m\u001b[0;34m\u001b[0m\u001b[0m\n\u001b[1;32m      3\u001b[0m \u001b[0;34m\u001b[0m\u001b[0m\n\u001b[0;32m----> 4\u001b[0;31m   \u001b[0;32mreturn\u001b[0m \u001b[0mmodule\u001b[0m\u001b[0;34m(\u001b[0m\u001b[0mx\u001b[0m\u001b[0;34m)\u001b[0m\u001b[0;34m\u001b[0m\u001b[0;34m\u001b[0m\u001b[0m\n\u001b[0m\u001b[1;32m      5\u001b[0m \u001b[0;34m\u001b[0m\u001b[0m\n\u001b[1;32m      6\u001b[0m \u001b[0mrng_key\u001b[0m \u001b[0;34m=\u001b[0m \u001b[0mjax\u001b[0m\u001b[0;34m.\u001b[0m\u001b[0mrandom\u001b[0m\u001b[0;34m.\u001b[0m\u001b[0mPRNGKey\u001b[0m\u001b[0;34m(\u001b[0m\u001b[0;36m42\u001b[0m\u001b[0;34m)\u001b[0m\u001b[0;34m\u001b[0m\u001b[0;34m\u001b[0m\u001b[0m\n",
-      "\u001b[0;32m/usr/local/lib/python3.7/dist-packages/haiku/_src/module.py\u001b[0m in \u001b[0;36mwrapped\u001b[0;34m(self, *args, **kwargs)\u001b[0m\n\u001b[1;32m    426\u001b[0m         \u001b[0mf\u001b[0m \u001b[0;34m=\u001b[0m \u001b[0mstateful\u001b[0m\u001b[0;34m.\u001b[0m\u001b[0mnamed_call\u001b[0m\u001b[0;34m(\u001b[0m\u001b[0mf\u001b[0m\u001b[0;34m,\u001b[0m \u001b[0mname\u001b[0m\u001b[0;34m=\u001b[0m\u001b[0mlocal_name\u001b[0m\u001b[0;34m)\u001b[0m\u001b[0;34m\u001b[0m\u001b[0;34m\u001b[0m\u001b[0m\n\u001b[1;32m    427\u001b[0m \u001b[0;34m\u001b[0m\u001b[0m\n\u001b[0;32m--> 428\u001b[0;31m       \u001b[0mout\u001b[0m \u001b[0;34m=\u001b[0m \u001b[0mf\u001b[0m\u001b[0;34m(\u001b[0m\u001b[0;34m*\u001b[0m\u001b[0margs\u001b[0m\u001b[0;34m,\u001b[0m \u001b[0;34m**\u001b[0m\u001b[0mkwargs\u001b[0m\u001b[0;34m)\u001b[0m\u001b[0;34m\u001b[0m\u001b[0;34m\u001b[0m\u001b[0m\n\u001b[0m\u001b[1;32m    429\u001b[0m \u001b[0;34m\u001b[0m\u001b[0m\n\u001b[1;32m    430\u001b[0m       \u001b[0;31m# Module names are set in the constructor. If `f` is the constructor then\u001b[0m\u001b[0;34m\u001b[0m\u001b[0;34m\u001b[0m\u001b[0;34m\u001b[0m\u001b[0m\n",
-      "\u001b[0;32m/usr/local/lib/python3.7/dist-packages/haiku/_src/module.py\u001b[0m in \u001b[0;36mrun_interceptors\u001b[0;34m(bound_method, method_name, self, *args, **kwargs)\u001b[0m\n\u001b[1;32m    277\u001b[0m   \u001b[0;34m\"\"\"Runs any method interceptors or the original method.\"\"\"\u001b[0m\u001b[0;34m\u001b[0m\u001b[0;34m\u001b[0m\u001b[0m\n\u001b[1;32m    278\u001b[0m   \u001b[0;32mif\u001b[0m \u001b[0;32mnot\u001b[0m \u001b[0minterceptor_stack\u001b[0m\u001b[0;34m:\u001b[0m\u001b[0;34m\u001b[0m\u001b[0;34m\u001b[0m\u001b[0m\n\u001b[0;32m--> 279\u001b[0;31m     \u001b[0;32mreturn\u001b[0m \u001b[0mbound_method\u001b[0m\u001b[0;34m(\u001b[0m\u001b[0;34m*\u001b[0m\u001b[0margs\u001b[0m\u001b[0;34m,\u001b[0m \u001b[0;34m**\u001b[0m\u001b[0mkwargs\u001b[0m\u001b[0;34m)\u001b[0m\u001b[0;34m\u001b[0m\u001b[0;34m\u001b[0m\u001b[0m\n\u001b[0m\u001b[1;32m    280\u001b[0m \u001b[0;34m\u001b[0m\u001b[0m\n\u001b[1;32m    281\u001b[0m   ctx = MethodContext(module=self,\n",
-      "\u001b[0;32m<ipython-input-103-9b3d5669eb01>\u001b[0m in \u001b[0;36m__call__\u001b[0;34m(self, x)\u001b[0m\n\u001b[1;32m    111\u001b[0m       \u001b[0mx\u001b[0m \u001b[0;34m=\u001b[0m \u001b[0mhk\u001b[0m\u001b[0;34m.\u001b[0m\u001b[0mLinear\u001b[0m\u001b[0;34m(\u001b[0m\u001b[0mself\u001b[0m\u001b[0;34m.\u001b[0m\u001b[0mlayer_size\u001b[0m\u001b[0;34m)\u001b[0m\u001b[0;34m(\u001b[0m\u001b[0mx\u001b[0m\u001b[0;34m)\u001b[0m\u001b[0;34m\u001b[0m\u001b[0;34m\u001b[0m\u001b[0m\n\u001b[1;32m    112\u001b[0m       \u001b[0mx\u001b[0m \u001b[0;34m=\u001b[0m \u001b[0mjax\u001b[0m\u001b[0;34m.\u001b[0m\u001b[0mnn\u001b[0m\u001b[0;34m.\u001b[0m\u001b[0mgelu\u001b[0m\u001b[0;34m(\u001b[0m\u001b[0mx\u001b[0m\u001b[0;34m)\u001b[0m\u001b[0;34m\u001b[0m\u001b[0;34m\u001b[0m\u001b[0m\n\u001b[0;32m--> 113\u001b[0;31m       \u001b[0mx\u001b[0m \u001b[0;34m=\u001b[0m \u001b[0mCausalSelfAttention\u001b[0m\u001b[0;34m(\u001b[0m\u001b[0mnum_heads\u001b[0m\u001b[0;34m=\u001b[0m\u001b[0;36m8\u001b[0m\u001b[0;34m,\u001b[0m \u001b[0mkey_size\u001b[0m\u001b[0;34m=\u001b[0m\u001b[0;36m64\u001b[0m\u001b[0;34m,\u001b[0m \u001b[0mw_init_scale\u001b[0m\u001b[0;34m=\u001b[0m\u001b[0;36m0.2\u001b[0m\u001b[0;34m)\u001b[0m\u001b[0;34m(\u001b[0m\u001b[0mx\u001b[0m\u001b[0;34m)\u001b[0m\u001b[0;34m\u001b[0m\u001b[0;34m\u001b[0m\u001b[0m\n\u001b[0m\u001b[1;32m    114\u001b[0m \u001b[0;34m\u001b[0m\u001b[0m\n\u001b[1;32m    115\u001b[0m \u001b[0;34m\u001b[0m\u001b[0m\n",
-      "\u001b[0;32m/usr/local/lib/python3.7/dist-packages/haiku/_src/module.py\u001b[0m in \u001b[0;36mwrapped\u001b[0;34m(self, *args, **kwargs)\u001b[0m\n\u001b[1;32m    426\u001b[0m         \u001b[0mf\u001b[0m \u001b[0;34m=\u001b[0m \u001b[0mstateful\u001b[0m\u001b[0;34m.\u001b[0m\u001b[0mnamed_call\u001b[0m\u001b[0;34m(\u001b[0m\u001b[0mf\u001b[0m\u001b[0;34m,\u001b[0m \u001b[0mname\u001b[0m\u001b[0;34m=\u001b[0m\u001b[0mlocal_name\u001b[0m\u001b[0;34m)\u001b[0m\u001b[0;34m\u001b[0m\u001b[0;34m\u001b[0m\u001b[0m\n\u001b[1;32m    427\u001b[0m \u001b[0;34m\u001b[0m\u001b[0m\n\u001b[0;32m--> 428\u001b[0;31m       \u001b[0mout\u001b[0m \u001b[0;34m=\u001b[0m \u001b[0mf\u001b[0m\u001b[0;34m(\u001b[0m\u001b[0;34m*\u001b[0m\u001b[0margs\u001b[0m\u001b[0;34m,\u001b[0m \u001b[0;34m**\u001b[0m\u001b[0mkwargs\u001b[0m\u001b[0;34m)\u001b[0m\u001b[0;34m\u001b[0m\u001b[0;34m\u001b[0m\u001b[0m\n\u001b[0m\u001b[1;32m    429\u001b[0m \u001b[0;34m\u001b[0m\u001b[0m\n\u001b[1;32m    430\u001b[0m       \u001b[0;31m# Module names are set in the constructor. If `f` is the constructor then\u001b[0m\u001b[0;34m\u001b[0m\u001b[0;34m\u001b[0m\u001b[0;34m\u001b[0m\u001b[0m\n",
-      "\u001b[0;32m/usr/local/lib/python3.7/dist-packages/haiku/_src/module.py\u001b[0m in \u001b[0;36mrun_interceptors\u001b[0;34m(bound_method, method_name, self, *args, **kwargs)\u001b[0m\n\u001b[1;32m    277\u001b[0m   \u001b[0;34m\"\"\"Runs any method interceptors or the original method.\"\"\"\u001b[0m\u001b[0;34m\u001b[0m\u001b[0;34m\u001b[0m\u001b[0m\n\u001b[1;32m    278\u001b[0m   \u001b[0;32mif\u001b[0m \u001b[0;32mnot\u001b[0m \u001b[0minterceptor_stack\u001b[0m\u001b[0;34m:\u001b[0m\u001b[0;34m\u001b[0m\u001b[0;34m\u001b[0m\u001b[0m\n\u001b[0;32m--> 279\u001b[0;31m     \u001b[0;32mreturn\u001b[0m \u001b[0mbound_method\u001b[0m\u001b[0;34m(\u001b[0m\u001b[0;34m*\u001b[0m\u001b[0margs\u001b[0m\u001b[0;34m,\u001b[0m \u001b[0;34m**\u001b[0m\u001b[0mkwargs\u001b[0m\u001b[0;34m)\u001b[0m\u001b[0;34m\u001b[0m\u001b[0;34m\u001b[0m\u001b[0m\n\u001b[0m\u001b[1;32m    280\u001b[0m \u001b[0;34m\u001b[0m\u001b[0m\n\u001b[1;32m    281\u001b[0m   ctx = MethodContext(module=self,\n",
-      "\u001b[0;32m<ipython-input-103-9b3d5669eb01>\u001b[0m in \u001b[0;36m__call__\u001b[0;34m(self, query, key, value, mask)\u001b[0m\n\u001b[1;32m     80\u001b[0m       \u001b[0mmask\u001b[0m \u001b[0;34m=\u001b[0m \u001b[0mmask\u001b[0m \u001b[0;34m*\u001b[0m \u001b[0mcausal_mask\u001b[0m \u001b[0;32mif\u001b[0m \u001b[0mmask\u001b[0m \u001b[0;32mis\u001b[0m \u001b[0;32mnot\u001b[0m \u001b[0;32mNone\u001b[0m \u001b[0;32melse\u001b[0m \u001b[0mcausal_mask\u001b[0m\u001b[0;34m\u001b[0m\u001b[0;34m\u001b[0m\u001b[0m\n\u001b[1;32m     81\u001b[0m \u001b[0;34m\u001b[0m\u001b[0m\n\u001b[0;32m---> 82\u001b[0;31m       \u001b[0;32mreturn\u001b[0m \u001b[0msuper\u001b[0m\u001b[0;34m(\u001b[0m\u001b[0;34m)\u001b[0m\u001b[0;34m.\u001b[0m\u001b[0m__call__\u001b[0m\u001b[0;34m(\u001b[0m\u001b[0mquery\u001b[0m\u001b[0;34m,\u001b[0m \u001b[0mkey\u001b[0m\u001b[0;34m,\u001b[0m \u001b[0mvalue\u001b[0m\u001b[0;34m,\u001b[0m \u001b[0mmask\u001b[0m\u001b[0;34m)\u001b[0m\u001b[0;34m\u001b[0m\u001b[0;34m\u001b[0m\u001b[0m\n\u001b[0m\u001b[1;32m     83\u001b[0m \u001b[0;34m\u001b[0m\u001b[0m\n\u001b[1;32m     84\u001b[0m \u001b[0;34m\u001b[0m\u001b[0m\n",
-      "\u001b[0;32m/usr/local/lib/python3.7/dist-packages/haiku/_src/module.py\u001b[0m in \u001b[0;36mwrapped\u001b[0;34m(self, *args, **kwargs)\u001b[0m\n\u001b[1;32m    426\u001b[0m         \u001b[0mf\u001b[0m \u001b[0;34m=\u001b[0m \u001b[0mstateful\u001b[0m\u001b[0;34m.\u001b[0m\u001b[0mnamed_call\u001b[0m\u001b[0;34m(\u001b[0m\u001b[0mf\u001b[0m\u001b[0;34m,\u001b[0m \u001b[0mname\u001b[0m\u001b[0;34m=\u001b[0m\u001b[0mlocal_name\u001b[0m\u001b[0;34m)\u001b[0m\u001b[0;34m\u001b[0m\u001b[0;34m\u001b[0m\u001b[0m\n\u001b[1;32m    427\u001b[0m \u001b[0;34m\u001b[0m\u001b[0m\n\u001b[0;32m--> 428\u001b[0;31m       \u001b[0mout\u001b[0m \u001b[0;34m=\u001b[0m \u001b[0mf\u001b[0m\u001b[0;34m(\u001b[0m\u001b[0;34m*\u001b[0m\u001b[0margs\u001b[0m\u001b[0;34m,\u001b[0m \u001b[0;34m**\u001b[0m\u001b[0mkwargs\u001b[0m\u001b[0;34m)\u001b[0m\u001b[0;34m\u001b[0m\u001b[0;34m\u001b[0m\u001b[0m\n\u001b[0m\u001b[1;32m    429\u001b[0m \u001b[0;34m\u001b[0m\u001b[0m\n\u001b[1;32m    430\u001b[0m       \u001b[0;31m# Module names are set in the constructor. If `f` is the constructor then\u001b[0m\u001b[0;34m\u001b[0m\u001b[0;34m\u001b[0m\u001b[0;34m\u001b[0m\u001b[0m\n",
-      "\u001b[0;32m/usr/local/lib/python3.7/dist-packages/haiku/_src/module.py\u001b[0m in \u001b[0;36mrun_interceptors\u001b[0;34m(bound_method, method_name, self, *args, **kwargs)\u001b[0m\n\u001b[1;32m    277\u001b[0m   \u001b[0;34m\"\"\"Runs any method interceptors or the original method.\"\"\"\u001b[0m\u001b[0;34m\u001b[0m\u001b[0;34m\u001b[0m\u001b[0m\n\u001b[1;32m    278\u001b[0m   \u001b[0;32mif\u001b[0m \u001b[0;32mnot\u001b[0m \u001b[0minterceptor_stack\u001b[0m\u001b[0;34m:\u001b[0m\u001b[0;34m\u001b[0m\u001b[0;34m\u001b[0m\u001b[0m\n\u001b[0;32m--> 279\u001b[0;31m     \u001b[0;32mreturn\u001b[0m \u001b[0mbound_method\u001b[0m\u001b[0;34m(\u001b[0m\u001b[0;34m*\u001b[0m\u001b[0margs\u001b[0m\u001b[0;34m,\u001b[0m \u001b[0;34m**\u001b[0m\u001b[0mkwargs\u001b[0m\u001b[0;34m)\u001b[0m\u001b[0;34m\u001b[0m\u001b[0;34m\u001b[0m\u001b[0m\n\u001b[0m\u001b[1;32m    280\u001b[0m \u001b[0;34m\u001b[0m\u001b[0m\n\u001b[1;32m    281\u001b[0m   ctx = MethodContext(module=self,\n",
-      "\u001b[0;32m<ipython-input-103-9b3d5669eb01>\u001b[0m in \u001b[0;36m__call__\u001b[0;34m(self, query, key, value, mask)\u001b[0m\n\u001b[1;32m     43\u001b[0m     \u001b[0;32mif\u001b[0m \u001b[0mmask\u001b[0m \u001b[0;32mis\u001b[0m \u001b[0;32mnot\u001b[0m \u001b[0;32mNone\u001b[0m\u001b[0;34m:\u001b[0m\u001b[0;34m\u001b[0m\u001b[0;34m\u001b[0m\u001b[0m\n\u001b[1;32m     44\u001b[0m       \u001b[0mprint\u001b[0m\u001b[0;34m(\u001b[0m\u001b[0mmask\u001b[0m\u001b[0;34m.\u001b[0m\u001b[0mshape\u001b[0m\u001b[0;34m,\u001b[0m \u001b[0mattn_logits\u001b[0m\u001b[0;34m.\u001b[0m\u001b[0mshape\u001b[0m\u001b[0;34m)\u001b[0m\u001b[0;34m\u001b[0m\u001b[0;34m\u001b[0m\u001b[0m\n\u001b[0;32m---> 45\u001b[0;31m       \u001b[0;32massert\u001b[0m \u001b[0mmask\u001b[0m\u001b[0;34m.\u001b[0m\u001b[0mshape\u001b[0m \u001b[0;34m==\u001b[0m \u001b[0mattn_logits\u001b[0m\u001b[0;34m.\u001b[0m\u001b[0mshape\u001b[0m\u001b[0;34m\u001b[0m\u001b[0;34m\u001b[0m\u001b[0m\n\u001b[0m\u001b[1;32m     46\u001b[0m       \u001b[0mattn_logits\u001b[0m \u001b[0;34m=\u001b[0m \u001b[0mjnp\u001b[0m\u001b[0;34m.\u001b[0m\u001b[0mwhere\u001b[0m\u001b[0;34m(\u001b[0m\u001b[0mmask\u001b[0m\u001b[0;34m,\u001b[0m \u001b[0mattn_logits\u001b[0m\u001b[0;34m,\u001b[0m \u001b[0;34m-\u001b[0m\u001b[0;36m1e30\u001b[0m\u001b[0;34m)\u001b[0m\u001b[0;34m\u001b[0m\u001b[0;34m\u001b[0m\u001b[0m\n\u001b[1;32m     47\u001b[0m \u001b[0;34m\u001b[0m\u001b[0m\n",
-      "\u001b[0;31mAssertionError\u001b[0m: "
-     ]
-    }
-   ],
-   "source": [
-    "def forward_fn(data, embedding_size: int):\n",
-    "  components = data['in']\n",
-    "  image_tokens = data['z_seq']\n",
-    "  embedded_components = jax.nn.gelu(hk.linear(embedding_size)(components))\n",
-    "  embedded_tokens = jax.nn.gelu(hk.linear(embedding_size)(image_tokens))\n",
-    "  module = net(layer_size=32)\n",
-    "\n",
-    "  return module(x)\n",
-    "\n",
-    "rng_key = jax.random.PRNGKey(42)\n",
-    "fwd = hk.transform(forward_fn)\n",
-    "dummy_in = jnp.zeros([4, 1024, 8192])\n",
-    "\n",
-    "params = fwd.init(rng=rng_key, x=dummy_in)\n"
-   ]
-  },
-  {
-   "cell_type": "code",
-   "execution_count": 109,
-   "metadata": {
-    "colab": {
-     "base_uri": "https://localhost:8080/"
-    },
-    "id": "IUTKgovg5NhU",
-    "outputId": "14086e81-fdb7-4748-b52b-71339cff7975"
-   },
-   "outputs": [
-    {
-     "data": {
-      "text/plain": [
-       "DeviceArray([ True,  True,  True,  True, False, False], dtype=bool)"
-      ]
-     },
-     "execution_count": 109,
-     "metadata": {
-      "tags": []
-     },
-     "output_type": "execute_result"
-    }
-   ],
-   "source": [
-    "v = jnp.array([1,2,3,4,0,0])\n",
-    "input_mask = jnp.greater(v, 0)\n",
-    "input_mask"
-   ]
-  },
-  {
-   "cell_type": "code",
-   "execution_count": null,
-   "metadata": {
-    "id": "akSE1hw04wpf"
-   },
-   "outputs": [],
-   "source": [
-    "def build_forward_fn(vocab_size: int, d_model: int, num_heads: int,\n",
-    "                     num_layers: int, dropout_rate: float):\n",
-    "  \"\"\"Create the model's forward pass.\"\"\"\n",
-    "\n",
-    "  def forward_fn(data: Mapping[str, jnp.ndarray],\n",
-    "                 is_training: bool = True) -> jnp.ndarray:\n",
-    "    \"\"\"Forward pass.\"\"\"\n",
-    "    components = data['in']\n",
-    "    \n",
-    "    input_mask = jnp.greater(tokens, 0)\n",
-    "    seq_length = tokens.shape[1]\n",
-    "\n",
-    "    # Embed the input tokens and positions.\n",
-    "    embed_init = hk.initializers.TruncatedNormal(stddev=0.02)\n",
-    "    token_embedding_map = hk.Embed(vocab_size, d_model, w_init=embed_init)\n",
-    "    token_embs = token_embedding_map(tokens)\n",
-    "    positional_embeddings = hk.get_parameter(\n",
-    "        'pos_embs', [seq_length, d_model], init=embed_init)\n",
-    "    input_embeddings = token_embs + positional_embeddings\n",
-    "\n",
-    "    # Run the transformer over the inputs.\n",
-    "    transformer = Transformer(\n",
-    "        num_heads=num_heads, num_layers=num_layers, dropout_rate=dropout_rate)\n",
-    "    output_embeddings = transformer(input_embeddings, input_mask, is_training)\n",
-    "\n",
-    "    # Reverse the embeddings (untied).\n",
-    "    return hk.Linear(vocab_size)(output_embeddings)\n",
-    "\n",
-    "  return forward_fn\n",
-    "\n",
-    "fwd = build_forward_fn()\n",
-    "fwd.apply(params=params, x=z_seq, rng=rng_key).shape"
-   ]
-  },
-  {
-   "cell_type": "code",
-   "execution_count": 66,
-   "metadata": {
-    "colab": {
-     "base_uri": "https://localhost:8080/"
-    },
-    "id": "tdmfzb6NvV5l",
-    "outputId": "603d2e05-e929-4801-b533-3fe134bdf4ef"
-   },
-   "outputs": [
-    {
-     "data": {
-      "text/plain": [
-       "(4096, 128)"
-      ]
-     },
-     "execution_count": 66,
-     "metadata": {
-      "tags": []
-     },
-     "output_type": "execute_result"
-    }
-   ],
-   "source": []
-  },
-  {
-   "cell_type": "code",
-   "execution_count": 105,
-   "metadata": {
-    "id": "sPE0T3ZNEcti"
-   },
-   "outputs": [],
-   "source": [
-    " \n",
-    "\"\"\"Train a transformer for language modeling on LM1B.\n",
-    "This example serves to demonstrate:\n",
-    "  - A clean Haiku transformer implementation.\n",
-    "  - An example minimal training loop around it.\n",
-    "We have not tuned the hyperparameters for LM1B at all.\n",
-    "Note: Run with --alsologtostderr to see outputs.\n",
-    "\"\"\"\n",
-    "\n",
-    "import functools\n",
-    "import os\n",
-    "import pickle\n",
-    "import time\n",
-    "from typing import Any, Mapping\n",
-    "\n",
-    "from absl import app\n",
-    "from absl import flags\n",
-    "from absl import logging\n",
-    "import haiku as hk\n",
-    "from lib.model import Transformer\n",
-    "import jax\n",
-    "import jax.numpy as jnp\n",
-    "import numpy as np\n",
-    "import optax\n",
-    "\n",
-    "\n",
-    "checkpoint_dir = '/tmp/haiku-lm1b'\n",
-    "\n",
-    "LOG_EVERY = 50\n",
-    "MAX_STEPS = 10**6\n",
-    "\n",
-    "\n",
-    "def build_forward_fn(vocab_size: int, d_model: int, num_heads: int,\n",
-    "                     num_layers: int, dropout_rate: float):\n",
-    "  \"\"\"Create the model's forward pass.\"\"\"\n",
-    "\n",
-    "  def forward_fn(data: Mapping[str, jnp.ndarray],\n",
-    "                 is_training: bool = True) -> jnp.ndarray:\n",
-    "    \"\"\"Forward pass.\"\"\"\n",
-    "    tokens = data['obs']\n",
-    "    input_mask = jnp.greater(tokens, 0)\n",
-    "    seq_length = tokens.shape[1]\n",
-    "\n",
-    "    # Embed the input tokens and positions.\n",
-    "    embed_init = hk.initializers.TruncatedNormal(stddev=0.02)\n",
-    "    token_embedding_map = hk.Embed(vocab_size, d_model, w_init=embed_init)\n",
-    "    token_embs = token_embedding_map(tokens)\n",
-    "    positional_embeddings = hk.get_parameter(\n",
-    "        'pos_embs', [seq_length, d_model], init=embed_init)\n",
-    "    input_embeddings = token_embs + positional_embeddings\n",
-    "\n",
-    "    # Run the transformer over the inputs.\n",
-    "    transformer = Transformer(\n",
-    "        num_heads=num_heads, num_layers=num_layers, dropout_rate=dropout_rate)\n",
-    "    output_embeddings = transformer(input_embeddings, input_mask, is_training)\n",
-    "\n",
-    "    # Reverse the embeddings (untied).\n",
-    "    return hk.Linear(vocab_size)(output_embeddings)\n",
-    "\n",
-    "  return forward_fn"
-   ]
-  },
-  {
-   "cell_type": "code",
-   "execution_count": 12,
-   "metadata": {
-    "id": "M_5Y1iQfoHi4"
-   },
-   "outputs": [],
-   "source": [
-    "\n",
-    "\n",
-    "\n",
-    "def lm_loss_fn(forward_fn,\n",
-    "               vocab_size: int,\n",
-    "               params,\n",
-    "               rng,\n",
-    "               data: Mapping[str, jnp.ndarray],\n",
-    "               is_training: bool = True) -> jnp.ndarray:\n",
-    "  \"\"\"Compute the loss on data wrt params.\"\"\"\n",
-    "  logits = forward_fn(params, rng, data, is_training)\n",
-    "  targets = jax.nn.one_hot(data['target'], vocab_size)\n",
-    "  assert logits.shape == targets.shape\n",
-    "\n",
-    "  mask = jnp.greater(data['obs'], 0)\n",
-    "  loss = -jnp.sum(targets * jax.nn.log_softmax(logits), axis=-1)\n",
-    "  loss = jnp.sum(loss * mask) / jnp.sum(mask)\n",
-    "\n",
-    "  return loss\n",
-    "\n",
-    "\n",
-    "class Updater:\n",
-    "  \"\"\"A stateless abstraction around an init_fn/update_fn pair.\n",
-    "  This extracts some common boilerplate from the training loop.\n",
-    "  \"\"\"\n",
-    "\n",
-    "  def __init__(self, net_init, loss_fn,\n",
-    "               optimizer: optax.GradientTransformation):\n",
-    "    self._net_init = net_init\n",
-    "    self._loss_fn = loss_fn\n",
-    "    self._opt = optimizer\n",
-    "\n",
-    "  @functools.partial(jax.jit, static_argnums=0)\n",
-    "  def init(self, master_rng, data):\n",
-    "    \"\"\"Initializes state of the updater.\"\"\"\n",
-    "    out_rng, init_rng = jax.random.split(master_rng)\n",
-    "    params = self._net_init(init_rng, data)\n",
-    "    opt_state = self._opt.init(params)\n",
-    "    out = dict(\n",
-    "        step=np.array(0),\n",
-    "        rng=out_rng,\n",
-    "        opt_state=opt_state,\n",
-    "        params=params,\n",
-    "    )\n",
-    "    return out\n",
-    "\n",
-    "  @functools.partial(jax.jit, static_argnums=0)\n",
-    "  def update(self, state: Mapping[str, Any], data: Mapping[str, jnp.ndarray]):\n",
-    "    \"\"\"Updates the state using some data and returns metrics.\"\"\"\n",
-    "    rng, new_rng = jax.random.split(state['rng'])\n",
-    "    params = state['params']\n",
-    "    loss, g = jax.value_and_grad(self._loss_fn)(params, rng, data)\n",
-    "\n",
-    "    updates, opt_state = self._opt.update(g, state['opt_state'])\n",
-    "    params = optax.apply_updates(params, updates)\n",
-    "\n",
-    "    new_state = {\n",
-    "        'step': state['step'] + 1,\n",
-    "        'rng': new_rng,\n",
-    "        'opt_state': opt_state,\n",
-    "        'params': params,\n",
-    "    }\n",
-    "\n",
-    "    metrics = {\n",
-    "        'step': state['step'],\n",
-    "        'loss': loss,\n",
-    "    }\n",
-    "    return new_state, metrics\n",
-    "\n",
-    "\n",
-    "class CheckpointingUpdater:\n",
-    "  \"\"\"A didactic checkpointing wrapper around an Updater.\n",
-    "  A more mature checkpointing implementation might:\n",
-    "    - Use np.savez() to store the core data instead of pickle.\n",
-    "    - Not block JAX async dispatch.\n",
-    "    - Automatically garbage collect old checkpoints.\n",
-    "  \"\"\"\n",
-    "\n",
-    "  def __init__(self,\n",
-    "               inner: Updater,\n",
-    "               checkpoint_dir: str,\n",
-    "               checkpoint_every_n: int = 10000):\n",
-    "    self._inner = inner\n",
-    "    self._checkpoint_dir = checkpoint_dir\n",
-    "    self._checkpoint_every_n = checkpoint_every_n\n",
-    "\n",
-    "  def _checkpoint_paths(self):\n",
-    "    return [p for p in os.listdir(self._checkpoint_dir) if 'checkpoint_' in p]\n",
-    "\n",
-    "  def init(self, rng, data):\n",
-    "    \"\"\"Initialize experiment state.\"\"\"\n",
-    "    if not os.path.exists(self._checkpoint_dir) or not self._checkpoint_paths():\n",
-    "      os.makedirs(self._checkpoint_dir, exist_ok=True)\n",
-    "      return self._inner.init(rng, data)\n",
-    "    else:\n",
-    "      checkpoint = os.path.join(self._checkpoint_dir,\n",
-    "                                self._checkpoint_paths()[-1])\n",
-    "      logging.info('Loading checkpoint from %s', checkpoint)\n",
-    "      with open(checkpoint, 'rb') as f:\n",
-    "        state = pickle.load(f)\n",
-    "      return state\n",
-    "\n",
-    "  def update(self, state, data):\n",
-    "    \"\"\"Update experiment state.\"\"\"\n",
-    "    # NOTE: This blocks until `state` is computed. If you want to use JAX async\n",
-    "    # dispatch, maintain state['step'] as a NumPy scalar instead of a JAX array.\n",
-    "    # Context: https://jax.readthedocs.io/en/latest/async_dispatch.html\n",
-    "    step = np.array(state['step'])\n",
-    "    if step % self._checkpoint_every_n == 0:\n",
-    "      path = os.path.join(self._checkpoint_dir,\n",
-    "                          'checkpoint_{:07d}.pkl'.format(step))\n",
-    "      checkpoint_state = jax.device_get(state)\n",
-    "      logging.info('Serializing experiment state to %s', path)\n",
-    "      with open(path, 'wb') as f:\n",
-    "        pickle.dump(checkpoint_state, f)\n",
-    "\n",
-    "    state, out = self._inner.update(state, data)\n",
-    "    return state, out\n",
-    "\n",
-    "\n",
-    "\n",
-    "\n"
-   ]
-  },
-  {
-   "cell_type": "code",
-   "execution_count": null,
-   "metadata": {
-    "colab": {
-     "base_uri": "https://localhost:8080/",
-     "height": 309,
-     "referenced_widgets": [
-      "d57779406a554b07ad1d0818d5d37638",
-      "aac1ff32fb21462cace9a6c8827308bc",
-      "f4c89bf7dba24488bb7ec01751df3bba",
-      "002c739838734dfca16c156534fb7bf1",
-      "363d5a2daa464fe0a2595f50f2edb32a",
-      "79e4a1728ae843cc983d058db403c033",
-      "7990f7f9c0994160b31689f5add063ba",
-      "a54889c02fe34879be727c5fe665c042",
-      "f7d200aaa9654af4a7660d679e527981",
-      "897bbf7e8fce4d188899e1a4bbfd7932",
-      "cd5f9c5bcabb454998a12aa5d01e7013",
-      "bc9ddacc217443f78ad9f789cd2ee000",
-      "9ab9575a3bb344548958d2eeee1178fd",
-      "4f3f72d5988a40d1b4617f724caf3634",
-      "a513a8eb1eb843e4a8ffee544bd729ae",
-      "e85a836d925c4da299dcd1d39bd46029",
-      "911688bccf2746cd8a64bd23ccff43f5",
-      "d45a3764c06a4278aef3e830ca6dcaec",
-      "1777b0334be4406ba16367e21909f5b0",
-      "5f40e70f979d4a7d9c69ddfd5607f426",
-      "c2476778a53f42c19d3d4aa8529354db",
-      "805c469bf4624fb7aaf5b2c52a6c9cb2",
-      "b6438f66f1864c09bb10884d4b220157",
-      "93f4fef1c6cd45b3b2d7e55d6049864c",
-      "25164b5ba3214d23803eff1a533177aa",
-      "6fddb573e8e34735aa569a7e4ae81ffa",
-      "238a6c5f0e9c43d5bce590b83dcb4c78",
-      "08a7eb43230e4baeab2bfe84e7dfa13d",
-      "05634468c3bd4bbfa7882e0a9f63175b",
-      "b5f5115c716f4e6781e0705f586a0538",
-      "49bfd9162954418ea1ebcc67f7dc65ee",
-      "6ab2c85bc74b42c98ddbfacecce0288f"
-     ]
-    },
-    "id": "YvH07ADRV_IZ",
-    "outputId": "af9fdf6b-1c51-4779-f025-2f185fea8c8f"
-   },
-   "outputs": [
-    {
-     "name": "stderr",
-     "output_type": "stream",
-     "text": [
-      "WARNING:absl:TFDS datasets with text encoding are deprecated and will be removed in a future version. Instead, you should use the plain text version and tokenize the text using `tensorflow_text` (See: https://www.tensorflow.org/tutorials/tensorflow_text/intro#tfdata_example)\n"
-     ]
-    },
-    {
-     "name": "stdout",
-     "output_type": "stream",
-     "text": [
-      "\u001b[1mDownloading and preparing dataset lm1b/subwords32k/1.0.0 (download: 1.67 GiB, generated: Unknown size, total: 1.67 GiB) to /root/tensorflow_datasets/lm1b/subwords32k/1.0.0...\u001b[0m\n"
-     ]
-    },
-    {
-     "data": {
-      "application/vnd.jupyter.widget-view+json": {
-       "model_id": "d57779406a554b07ad1d0818d5d37638",
-       "version_major": 2,
-       "version_minor": 0
-      },
-      "text/plain": [
-       "HBox(children=(FloatProgress(value=1.0, bar_style='info', description='Dl Completed...', max=1.0, style=Progre…"
-      ]
-     },
-     "metadata": {
-      "tags": []
-     },
-     "output_type": "display_data"
-    },
-    {
-     "data": {
-      "application/vnd.jupyter.widget-view+json": {
-       "model_id": "f7d200aaa9654af4a7660d679e527981",
-       "version_major": 2,
-       "version_minor": 0
-      },
-      "text/plain": [
-       "HBox(children=(FloatProgress(value=1.0, bar_style='info', description='Dl Size...', max=1.0, style=ProgressSty…"
-      ]
-     },
-     "metadata": {
-      "tags": []
-     },
-     "output_type": "display_data"
-    },
-    {
-     "data": {
-      "application/vnd.jupyter.widget-view+json": {
-       "model_id": "911688bccf2746cd8a64bd23ccff43f5",
-       "version_major": 2,
-       "version_minor": 0
-      },
-      "text/plain": [
-       "HBox(children=(FloatProgress(value=1.0, bar_style='info', description='Extraction completed...', max=1.0, styl…"
-      ]
-     },
-     "metadata": {
-      "tags": []
-     },
-     "output_type": "display_data"
-    },
-    {
-     "name": "stdout",
-     "output_type": "stream",
-     "text": [
-      "\n",
-      "\n",
-      "\n",
-      "\n",
-      "\n",
-      "\n"
-     ]
-    },
-    {
-     "data": {
-      "application/vnd.jupyter.widget-view+json": {
-       "model_id": "25164b5ba3214d23803eff1a533177aa",
-       "version_major": 2,
-       "version_minor": 0
-      },
-      "text/plain": [
-       "HBox(children=(FloatProgress(value=1.0, bar_style='info', max=1.0), HTML(value='')))"
-      ]
-     },
-     "metadata": {
-      "tags": []
-     },
-     "output_type": "display_data"
-    }
-   ],
-   "source": [
-    "train_dataset, vocab_size = LanguageDataset.load(args.batch_size,\n",
-    "                                          args.sequence_length)\n",
-    "# Set up the model, loss, and updater.\n",
-    "forward_fn = build_forward_fn(vocab_size, args.d_model, args.num_heads,\n",
-    "                              args.num_layers, args.dropout_rate)\n",
-    "forward_fn = hk.transform(forward_fn)\n",
-    "loss_fn = functools.partial(lm_loss_fn, forward_fn.apply, vocab_size)\n",
-    "\n",
-    "optimizer = optax.chain(\n",
-    "    optax.clip_by_global_norm(args.grad_clip_value),\n",
-    "    optax.adam(args.learning_rate, b1=0.9, b2=0.99))\n",
-    "\n",
-    "updater = Updater(forward_fn.init, loss_fn, optimizer)\n",
-    "updater = CheckpointingUpdater(updater, args.checkpoint_dir)\n",
-    "\n",
-    "# Initialize parameters.\n",
-    "logging.info('Initializing parameters...')\n",
-    "rng = jax.random.PRNGKey(428)\n",
-    "data = next(train_dataset)\n",
-    "state = updater.init(rng, data)\n",
-    "\n",
-    "logging.info('Starting train loop...')\n",
-    "prev_time = time.time()\n",
-    "for step in range(MAX_STEPS):\n",
-    "  data = next(train_dataset)\n",
-    "  state, metrics = updater.update(state, data)\n",
-    "  # We use JAX runahead to mask data preprocessing and JAX dispatch overheads.\n",
-    "  # Using values from state/metrics too often will block the runahead and can\n",
-    "  # cause these overheads to become more prominent.\n",
-    "  if step % LOG_EVERY == 0:\n",
-    "    steps_per_sec = LOG_EVERY / (time.time() - prev_time)\n",
-    "    prev_time = time.time()\n",
-    "    metrics.update({'steps_per_sec': steps_per_sec})\n",
-    "    logging.info({k: float(v) for k, v in metrics.items()})\n"
-   ]
-  },
-  {
-   "cell_type": "code",
-   "execution_count": 319,
-   "metadata": {
-    "colab": {
-     "base_uri": "https://localhost:8080/",
-     "height": 315
-    },
-    "id": "iDGxY-kq5P7S",
-    "outputId": "09669c34-88a1-4adb-b1d2-817782223ede"
-   },
-   "outputs": [
-    {
-     "ename": "UnrecognizedFlagError",
-     "evalue": "ignored",
-     "output_type": "error",
-     "traceback": [
-      "\u001b[0;31m---------------------------------------------------------------------------\u001b[0m",
-      "\u001b[0;31mUnrecognizedFlagError\u001b[0m                     Traceback (most recent call last)",
-      "\u001b[0;32m<ipython-input-319-2dc0b11f2197>\u001b[0m in \u001b[0;36m<module>\u001b[0;34m()\u001b[0m\n\u001b[1;32m      1\u001b[0m \u001b[0;32mimport\u001b[0m \u001b[0msys\u001b[0m\u001b[0;34m\u001b[0m\u001b[0;34m\u001b[0m\u001b[0m\n\u001b[0;32m----> 2\u001b[0;31m \u001b[0mFLAGS\u001b[0m\u001b[0;34m(\u001b[0m\u001b[0msys\u001b[0m\u001b[0;34m.\u001b[0m\u001b[0margv\u001b[0m\u001b[0;34m)\u001b[0m\u001b[0;34m\u001b[0m\u001b[0;34m\u001b[0m\u001b[0m\n\u001b[0m",
-      "\u001b[0;32m/usr/local/lib/python3.7/dist-packages/absl/flags/_flagvalues.py\u001b[0m in \u001b[0;36m__call__\u001b[0;34m(self, argv, known_only)\u001b[0m\n\u001b[1;32m    653\u001b[0m       \u001b[0msuggestions\u001b[0m \u001b[0;34m=\u001b[0m \u001b[0m_helpers\u001b[0m\u001b[0;34m.\u001b[0m\u001b[0mget_flag_suggestions\u001b[0m\u001b[0;34m(\u001b[0m\u001b[0mname\u001b[0m\u001b[0;34m,\u001b[0m \u001b[0mlist\u001b[0m\u001b[0;34m(\u001b[0m\u001b[0mself\u001b[0m\u001b[0;34m)\u001b[0m\u001b[0;34m)\u001b[0m\u001b[0;34m\u001b[0m\u001b[0;34m\u001b[0m\u001b[0m\n\u001b[1;32m    654\u001b[0m       raise _exceptions.UnrecognizedFlagError(\n\u001b[0;32m--> 655\u001b[0;31m           name, value, suggestions=suggestions)\n\u001b[0m\u001b[1;32m    656\u001b[0m \u001b[0;34m\u001b[0m\u001b[0m\n\u001b[1;32m    657\u001b[0m     \u001b[0mself\u001b[0m\u001b[0;34m.\u001b[0m\u001b[0mmark_as_parsed\u001b[0m\u001b[0;34m(\u001b[0m\u001b[0;34m)\u001b[0m\u001b[0;34m\u001b[0m\u001b[0;34m\u001b[0m\u001b[0m\n",
-      "\u001b[0;31mUnrecognizedFlagError\u001b[0m: Unknown command line flag 'f'"
-     ]
-    }
-   ],
-   "source": [
-    "import sys\n",
-    "args(sys.argv)"
-   ]
-  },
-  {
-   "cell_type": "code",
-   "execution_count": 323,
-   "metadata": {
-    "colab": {
-     "base_uri": "https://localhost:8080/",
-     "height": 563,
-     "referenced_widgets": [
-      "7e7d9ef03d4b4011b85cf0b5ccd66160",
-      "e4a26f11d96e461c898af1506b867ecd",
-      "76bbbe6386ff485fabb49b8d9d4f2acf",
-      "4539256cfe67451b8d15d75960801d5d",
-      "e85e7fbb0cd14f9682193c6bf582ebd8",
-      "68843380c5224d748ff0d8a7ac403a49",
-      "90458d39ef87457188aad2dc7c64f3a9",
-      "976ffdef8e3c4b95904fecfe40ef79ac",
-      "f211bed48ed547449a5a4c944b55f64d",
-      "0115d65b1ec34c9d8574f67663da2b0b",
-      "67760f97ed1943c8843327b7c3d53c9b",
-      "a75dd5ab18d14defa4b72899af1db66d",
-      "384b47605cbb456f8ee7903e7bbe10f9",
-      "216e115c5d41405083e234e4d97786f6",
-      "6e621141a5ad428c99aa297748a434d5",
-      "bdba66da11e9402db2165b0332645bbb",
-      "12be96ecd2f84582a167ec6072b60387",
-      "4630cacc09c14c8a81417b460dc7bc35",
-      "6bd73db5dd4a4fff8d4c15c13ccd666f",
-      "2f4d6d1df65e4cf280c43959462e890f",
-      "9f641da95609428f8d626dd25797f6fd",
-      "df79105961684808852bf206fb6b7c80",
-      "7682e6e4ba304a9da2aaad0407bd4da3",
-      "1ca2db1dae934f4d8583ce64636bf1e3"
-     ]
-=======
       "name": "artificial_graphics_jax.ipynb",
       "provenance": [],
       "collapsed_sections": [],
@@ -2251,37 +1149,8 @@
       ],
       "execution_count": 5,
       "outputs": []
->>>>>>> 25da221d
-    },
-    "id": "b4sLKY_55BIf",
-    "outputId": "488e5786-ae19-429a-8cb4-b17b1afd3d5d"
-   },
-   "outputs": [
-    {
-<<<<<<< HEAD
-     "name": "stderr",
-     "output_type": "stream",
-     "text": [
-      "WARNING:absl:TFDS datasets with text encoding are deprecated and will be removed in a future version. Instead, you should use the plain text version and tokenize the text using `tensorflow_text` (See: https://www.tensorflow.org/tutorials/tensorflow_text/intro#tfdata_example)\n"
-     ]
-    },
-    {
-     "name": "stdout",
-     "output_type": "stream",
-     "text": [
-      "\u001b[1mDownloading and preparing dataset lm1b/subwords32k/1.0.0 (download: 1.67 GiB, generated: Unknown size, total: 1.67 GiB) to /root/tensorflow_datasets/lm1b/subwords32k/1.0.0...\u001b[0m\n"
-     ]
-    },
-    {
-     "data": {
-      "application/vnd.jupyter.widget-view+json": {
-       "model_id": "7e7d9ef03d4b4011b85cf0b5ccd66160",
-       "version_major": 2,
-       "version_minor": 0
-      },
-      "text/plain": [
-       "HBox(children=(FloatProgress(value=1.0, bar_style='info', description='Dl Completed...', max=1.0, style=Progre…"
-=======
+    },
+    {
       "cell_type": "code",
       "metadata": {
         "colab": {
@@ -2419,7 +1288,6 @@
           ],
           "name": "stdout"
         }
->>>>>>> 25da221d
       ]
      },
      "metadata": {
@@ -2428,90 +1296,6 @@
      "output_type": "display_data"
     },
     {
-<<<<<<< HEAD
-     "data": {
-      "application/vnd.jupyter.widget-view+json": {
-       "model_id": "f211bed48ed547449a5a4c944b55f64d",
-       "version_major": 2,
-       "version_minor": 0
-      },
-      "text/plain": [
-       "HBox(children=(FloatProgress(value=1.0, bar_style='info', description='Dl Size...', max=1.0, style=ProgressSty…"
-      ]
-     },
-     "metadata": {
-      "tags": []
-     },
-     "output_type": "display_data"
-    },
-    {
-     "data": {
-      "application/vnd.jupyter.widget-view+json": {
-       "model_id": "12be96ecd2f84582a167ec6072b60387",
-       "version_major": 2,
-       "version_minor": 0
-      },
-      "text/plain": [
-       "HBox(children=(FloatProgress(value=1.0, bar_style='info', description='Extraction completed...', max=1.0, styl…"
-      ]
-     },
-     "metadata": {
-      "tags": []
-     },
-     "output_type": "display_data"
-    },
-    {
-     "name": "stdout",
-     "output_type": "stream",
-     "text": [
-      "\n",
-      "\n",
-      "\n"
-     ]
-    },
-    {
-     "ename": "KeyboardInterrupt",
-     "evalue": "ignored",
-     "output_type": "error",
-     "traceback": [
-      "\u001b[0;31m---------------------------------------------------------------------------\u001b[0m",
-      "\u001b[0;31mKeyboardInterrupt\u001b[0m                         Traceback (most recent call last)",
-      "\u001b[0;32m<ipython-input-323-5364ac79ffaf>\u001b[0m in \u001b[0;36m<module>\u001b[0;34m()\u001b[0m\n\u001b[1;32m      1\u001b[0m \u001b[0;31m# Create the dataset.\u001b[0m\u001b[0;34m\u001b[0m\u001b[0;34m\u001b[0m\u001b[0;34m\u001b[0m\u001b[0m\n\u001b[1;32m      2\u001b[0m train_dataset, vocab_size = LanguageDataset.load(args.batch_size,\n\u001b[0;32m----> 3\u001b[0;31m                                           args.sequence_length)\n\u001b[0m",
-      "\u001b[0;32m<ipython-input-312-f6af07e44d24>\u001b[0m in \u001b[0;36mload\u001b[0;34m(batch_size, sequence_length)\u001b[0m\n\u001b[1;32m     26\u001b[0m         \u001b[0msplit\u001b[0m\u001b[0;34m=\u001b[0m\u001b[0mtfds\u001b[0m\u001b[0;34m.\u001b[0m\u001b[0mSplit\u001b[0m\u001b[0;34m.\u001b[0m\u001b[0mTRAIN\u001b[0m\u001b[0;34m,\u001b[0m\u001b[0;34m\u001b[0m\u001b[0;34m\u001b[0m\u001b[0m\n\u001b[1;32m     27\u001b[0m         \u001b[0mshuffle_files\u001b[0m\u001b[0;34m=\u001b[0m\u001b[0;32mTrue\u001b[0m\u001b[0;34m,\u001b[0m\u001b[0;34m\u001b[0m\u001b[0;34m\u001b[0m\u001b[0m\n\u001b[0;32m---> 28\u001b[0;31m         with_info=True)\n\u001b[0m\u001b[1;32m     29\u001b[0m \u001b[0;34m\u001b[0m\u001b[0m\n\u001b[1;32m     30\u001b[0m     \u001b[0mcrop_size\u001b[0m \u001b[0;34m=\u001b[0m \u001b[0msequence_length\u001b[0m \u001b[0;34m+\u001b[0m \u001b[0;36m1\u001b[0m\u001b[0;34m\u001b[0m\u001b[0;34m\u001b[0m\u001b[0m\n",
-      "\u001b[0;32m/usr/local/lib/python3.7/dist-packages/tensorflow_datasets/core/load.py\u001b[0m in \u001b[0;36mload\u001b[0;34m(name, split, data_dir, batch_size, shuffle_files, download, as_supervised, decoders, read_config, with_info, builder_kwargs, download_and_prepare_kwargs, as_dataset_kwargs, try_gcs)\u001b[0m\n\u001b[1;32m    342\u001b[0m   \u001b[0;32mif\u001b[0m \u001b[0mdownload\u001b[0m\u001b[0;34m:\u001b[0m\u001b[0;34m\u001b[0m\u001b[0;34m\u001b[0m\u001b[0m\n\u001b[1;32m    343\u001b[0m     \u001b[0mdownload_and_prepare_kwargs\u001b[0m \u001b[0;34m=\u001b[0m \u001b[0mdownload_and_prepare_kwargs\u001b[0m \u001b[0;32mor\u001b[0m \u001b[0;34m{\u001b[0m\u001b[0;34m}\u001b[0m\u001b[0;34m\u001b[0m\u001b[0;34m\u001b[0m\u001b[0m\n\u001b[0;32m--> 344\u001b[0;31m     \u001b[0mdbuilder\u001b[0m\u001b[0;34m.\u001b[0m\u001b[0mdownload_and_prepare\u001b[0m\u001b[0;34m(\u001b[0m\u001b[0;34m**\u001b[0m\u001b[0mdownload_and_prepare_kwargs\u001b[0m\u001b[0;34m)\u001b[0m\u001b[0;34m\u001b[0m\u001b[0;34m\u001b[0m\u001b[0m\n\u001b[0m\u001b[1;32m    345\u001b[0m \u001b[0;34m\u001b[0m\u001b[0m\n\u001b[1;32m    346\u001b[0m   \u001b[0;32mif\u001b[0m \u001b[0mas_dataset_kwargs\u001b[0m \u001b[0;32mis\u001b[0m \u001b[0;32mNone\u001b[0m\u001b[0;34m:\u001b[0m\u001b[0;34m\u001b[0m\u001b[0;34m\u001b[0m\u001b[0m\n",
-      "\u001b[0;32m/usr/local/lib/python3.7/dist-packages/tensorflow_datasets/core/dataset_builder.py\u001b[0m in \u001b[0;36mdownload_and_prepare\u001b[0;34m(self, download_dir, download_config)\u001b[0m\n\u001b[1;32m    385\u001b[0m           self._download_and_prepare(\n\u001b[1;32m    386\u001b[0m               \u001b[0mdl_manager\u001b[0m\u001b[0;34m=\u001b[0m\u001b[0mdl_manager\u001b[0m\u001b[0;34m,\u001b[0m\u001b[0;34m\u001b[0m\u001b[0;34m\u001b[0m\u001b[0m\n\u001b[0;32m--> 387\u001b[0;31m               download_config=download_config)\n\u001b[0m\u001b[1;32m    388\u001b[0m \u001b[0;34m\u001b[0m\u001b[0m\n\u001b[1;32m    389\u001b[0m           \u001b[0;31m# NOTE: If modifying the lines below to put additional information in\u001b[0m\u001b[0;34m\u001b[0m\u001b[0;34m\u001b[0m\u001b[0;34m\u001b[0m\u001b[0m\n",
-      "\u001b[0;32m/usr/local/lib/python3.7/dist-packages/tensorflow_datasets/core/dataset_builder.py\u001b[0m in \u001b[0;36m_download_and_prepare\u001b[0;34m(self, dl_manager, download_config)\u001b[0m\n\u001b[1;32m   1022\u001b[0m     super(GeneratorBasedBuilder, self)._download_and_prepare(\n\u001b[1;32m   1023\u001b[0m         \u001b[0mdl_manager\u001b[0m\u001b[0;34m=\u001b[0m\u001b[0mdl_manager\u001b[0m\u001b[0;34m,\u001b[0m\u001b[0;34m\u001b[0m\u001b[0;34m\u001b[0m\u001b[0m\n\u001b[0;32m-> 1024\u001b[0;31m         \u001b[0mmax_examples_per_split\u001b[0m\u001b[0;34m=\u001b[0m\u001b[0mdownload_config\u001b[0m\u001b[0;34m.\u001b[0m\u001b[0mmax_examples_per_split\u001b[0m\u001b[0;34m,\u001b[0m\u001b[0;34m\u001b[0m\u001b[0;34m\u001b[0m\u001b[0m\n\u001b[0m\u001b[1;32m   1025\u001b[0m     )\n\u001b[1;32m   1026\u001b[0m \u001b[0;34m\u001b[0m\u001b[0m\n",
-      "\u001b[0;32m/usr/local/lib/python3.7/dist-packages/tensorflow_datasets/core/dataset_builder.py\u001b[0m in \u001b[0;36m_download_and_prepare\u001b[0;34m(self, dl_manager, **prepare_split_kwargs)\u001b[0m\n\u001b[1;32m    960\u001b[0m         prepare_split_kwargs)\n\u001b[1;32m    961\u001b[0m     for split_generator in self._split_generators(\n\u001b[0;32m--> 962\u001b[0;31m         dl_manager, **split_generators_kwargs):\n\u001b[0m\u001b[1;32m    963\u001b[0m       \u001b[0;32mif\u001b[0m \u001b[0mstr\u001b[0m\u001b[0;34m(\u001b[0m\u001b[0msplit_generator\u001b[0m\u001b[0;34m.\u001b[0m\u001b[0msplit_info\u001b[0m\u001b[0;34m.\u001b[0m\u001b[0mname\u001b[0m\u001b[0;34m)\u001b[0m\u001b[0;34m.\u001b[0m\u001b[0mlower\u001b[0m\u001b[0;34m(\u001b[0m\u001b[0;34m)\u001b[0m \u001b[0;34m==\u001b[0m \u001b[0;34m\"all\"\u001b[0m\u001b[0;34m:\u001b[0m\u001b[0;34m\u001b[0m\u001b[0;34m\u001b[0m\u001b[0m\n\u001b[1;32m    964\u001b[0m         raise ValueError(\n",
-      "\u001b[0;32m/usr/local/lib/python3.7/dist-packages/tensorflow_datasets/text/lm1b.py\u001b[0m in \u001b[0;36m_split_generators\u001b[0;34m(self, dl_manager)\u001b[0m\n\u001b[1;32m    141\u001b[0m \u001b[0;34m\u001b[0m\u001b[0m\n\u001b[1;32m    142\u001b[0m   \u001b[0;32mdef\u001b[0m \u001b[0m_split_generators\u001b[0m\u001b[0;34m(\u001b[0m\u001b[0mself\u001b[0m\u001b[0;34m,\u001b[0m \u001b[0mdl_manager\u001b[0m\u001b[0;34m)\u001b[0m\u001b[0;34m:\u001b[0m\u001b[0;34m\u001b[0m\u001b[0;34m\u001b[0m\u001b[0m\n\u001b[0;32m--> 143\u001b[0;31m     \u001b[0mlm1b_path\u001b[0m \u001b[0;34m=\u001b[0m \u001b[0mdl_manager\u001b[0m\u001b[0;34m.\u001b[0m\u001b[0mdownload_and_extract\u001b[0m\u001b[0;34m(\u001b[0m\u001b[0m_DOWNLOAD_URL\u001b[0m\u001b[0;34m)\u001b[0m\u001b[0;34m\u001b[0m\u001b[0;34m\u001b[0m\u001b[0m\n\u001b[0m\u001b[1;32m    144\u001b[0m \u001b[0;34m\u001b[0m\u001b[0m\n\u001b[1;32m    145\u001b[0m     \u001b[0mtrain_files\u001b[0m \u001b[0;34m=\u001b[0m \u001b[0m_train_data_filenames\u001b[0m\u001b[0;34m(\u001b[0m\u001b[0mlm1b_path\u001b[0m\u001b[0;34m)\u001b[0m\u001b[0;34m\u001b[0m\u001b[0;34m\u001b[0m\u001b[0m\n",
-      "\u001b[0;32m/usr/local/lib/python3.7/dist-packages/tensorflow_datasets/core/download/download_manager.py\u001b[0m in \u001b[0;36mdownload_and_extract\u001b[0;34m(self, url_or_urls)\u001b[0m\n\u001b[1;32m    601\u001b[0m     \u001b[0;32mwith\u001b[0m \u001b[0mself\u001b[0m\u001b[0;34m.\u001b[0m\u001b[0m_downloader\u001b[0m\u001b[0;34m.\u001b[0m\u001b[0mtqdm\u001b[0m\u001b[0;34m(\u001b[0m\u001b[0;34m)\u001b[0m\u001b[0;34m:\u001b[0m\u001b[0;34m\u001b[0m\u001b[0;34m\u001b[0m\u001b[0m\n\u001b[1;32m    602\u001b[0m       \u001b[0;32mwith\u001b[0m \u001b[0mself\u001b[0m\u001b[0;34m.\u001b[0m\u001b[0m_extractor\u001b[0m\u001b[0;34m.\u001b[0m\u001b[0mtqdm\u001b[0m\u001b[0;34m(\u001b[0m\u001b[0;34m)\u001b[0m\u001b[0;34m:\u001b[0m\u001b[0;34m\u001b[0m\u001b[0;34m\u001b[0m\u001b[0m\n\u001b[0;32m--> 603\u001b[0;31m         \u001b[0;32mreturn\u001b[0m \u001b[0m_map_promise\u001b[0m\u001b[0;34m(\u001b[0m\u001b[0mself\u001b[0m\u001b[0;34m.\u001b[0m\u001b[0m_download_extract\u001b[0m\u001b[0;34m,\u001b[0m \u001b[0murl_or_urls\u001b[0m\u001b[0;34m)\u001b[0m\u001b[0;34m\u001b[0m\u001b[0;34m\u001b[0m\u001b[0m\n\u001b[0m\u001b[1;32m    604\u001b[0m \u001b[0;34m\u001b[0m\u001b[0m\n\u001b[1;32m    605\u001b[0m   \u001b[0;34m@\u001b[0m\u001b[0mproperty\u001b[0m\u001b[0;34m\u001b[0m\u001b[0;34m\u001b[0m\u001b[0m\n",
-      "\u001b[0;32m/usr/local/lib/python3.7/dist-packages/tensorflow_datasets/core/download/download_manager.py\u001b[0m in \u001b[0;36m_map_promise\u001b[0;34m(map_fn, all_inputs)\u001b[0m\n\u001b[1;32m    634\u001b[0m   \u001b[0;34m\"\"\"Map the function into each element and resolve the promise.\"\"\"\u001b[0m\u001b[0;34m\u001b[0m\u001b[0;34m\u001b[0m\u001b[0m\n\u001b[1;32m    635\u001b[0m   \u001b[0mall_promises\u001b[0m \u001b[0;34m=\u001b[0m \u001b[0mtf\u001b[0m\u001b[0;34m.\u001b[0m\u001b[0mnest\u001b[0m\u001b[0;34m.\u001b[0m\u001b[0mmap_structure\u001b[0m\u001b[0;34m(\u001b[0m\u001b[0mmap_fn\u001b[0m\u001b[0;34m,\u001b[0m \u001b[0mall_inputs\u001b[0m\u001b[0;34m)\u001b[0m  \u001b[0;31m# Apply the function\u001b[0m\u001b[0;34m\u001b[0m\u001b[0;34m\u001b[0m\u001b[0m\n\u001b[0;32m--> 636\u001b[0;31m   \u001b[0mres\u001b[0m \u001b[0;34m=\u001b[0m \u001b[0mtf\u001b[0m\u001b[0;34m.\u001b[0m\u001b[0mnest\u001b[0m\u001b[0;34m.\u001b[0m\u001b[0mmap_structure\u001b[0m\u001b[0;34m(\u001b[0m\u001b[0;32mlambda\u001b[0m \u001b[0mp\u001b[0m\u001b[0;34m:\u001b[0m \u001b[0mp\u001b[0m\u001b[0;34m.\u001b[0m\u001b[0mget\u001b[0m\u001b[0;34m(\u001b[0m\u001b[0;34m)\u001b[0m\u001b[0;34m,\u001b[0m \u001b[0mall_promises\u001b[0m\u001b[0;34m)\u001b[0m  \u001b[0;31m# Wait promises\u001b[0m\u001b[0;34m\u001b[0m\u001b[0;34m\u001b[0m\u001b[0m\n\u001b[0m\u001b[1;32m    637\u001b[0m   \u001b[0;32mreturn\u001b[0m \u001b[0mres\u001b[0m\u001b[0;34m\u001b[0m\u001b[0;34m\u001b[0m\u001b[0m\n",
-      "\u001b[0;32m/usr/local/lib/python3.7/dist-packages/tensorflow/python/util/nest.py\u001b[0m in \u001b[0;36mmap_structure\u001b[0;34m(func, *structure, **kwargs)\u001b[0m\n\u001b[1;32m    657\u001b[0m \u001b[0;34m\u001b[0m\u001b[0m\n\u001b[1;32m    658\u001b[0m   return pack_sequence_as(\n\u001b[0;32m--> 659\u001b[0;31m       \u001b[0mstructure\u001b[0m\u001b[0;34m[\u001b[0m\u001b[0;36m0\u001b[0m\u001b[0;34m]\u001b[0m\u001b[0;34m,\u001b[0m \u001b[0;34m[\u001b[0m\u001b[0mfunc\u001b[0m\u001b[0;34m(\u001b[0m\u001b[0;34m*\u001b[0m\u001b[0mx\u001b[0m\u001b[0;34m)\u001b[0m \u001b[0;32mfor\u001b[0m \u001b[0mx\u001b[0m \u001b[0;32min\u001b[0m \u001b[0mentries\u001b[0m\u001b[0;34m]\u001b[0m\u001b[0;34m,\u001b[0m\u001b[0;34m\u001b[0m\u001b[0;34m\u001b[0m\u001b[0m\n\u001b[0m\u001b[1;32m    660\u001b[0m       expand_composites=expand_composites)\n\u001b[1;32m    661\u001b[0m \u001b[0;34m\u001b[0m\u001b[0m\n",
-      "\u001b[0;32m/usr/local/lib/python3.7/dist-packages/tensorflow/python/util/nest.py\u001b[0m in \u001b[0;36m<listcomp>\u001b[0;34m(.0)\u001b[0m\n\u001b[1;32m    657\u001b[0m \u001b[0;34m\u001b[0m\u001b[0m\n\u001b[1;32m    658\u001b[0m   return pack_sequence_as(\n\u001b[0;32m--> 659\u001b[0;31m       \u001b[0mstructure\u001b[0m\u001b[0;34m[\u001b[0m\u001b[0;36m0\u001b[0m\u001b[0;34m]\u001b[0m\u001b[0;34m,\u001b[0m \u001b[0;34m[\u001b[0m\u001b[0mfunc\u001b[0m\u001b[0;34m(\u001b[0m\u001b[0;34m*\u001b[0m\u001b[0mx\u001b[0m\u001b[0;34m)\u001b[0m \u001b[0;32mfor\u001b[0m \u001b[0mx\u001b[0m \u001b[0;32min\u001b[0m \u001b[0mentries\u001b[0m\u001b[0;34m]\u001b[0m\u001b[0;34m,\u001b[0m\u001b[0;34m\u001b[0m\u001b[0;34m\u001b[0m\u001b[0m\n\u001b[0m\u001b[1;32m    660\u001b[0m       expand_composites=expand_composites)\n\u001b[1;32m    661\u001b[0m \u001b[0;34m\u001b[0m\u001b[0m\n",
-      "\u001b[0;32m/usr/local/lib/python3.7/dist-packages/tensorflow_datasets/core/download/download_manager.py\u001b[0m in \u001b[0;36m<lambda>\u001b[0;34m(p)\u001b[0m\n\u001b[1;32m    634\u001b[0m   \u001b[0;34m\"\"\"Map the function into each element and resolve the promise.\"\"\"\u001b[0m\u001b[0;34m\u001b[0m\u001b[0;34m\u001b[0m\u001b[0m\n\u001b[1;32m    635\u001b[0m   \u001b[0mall_promises\u001b[0m \u001b[0;34m=\u001b[0m \u001b[0mtf\u001b[0m\u001b[0;34m.\u001b[0m\u001b[0mnest\u001b[0m\u001b[0;34m.\u001b[0m\u001b[0mmap_structure\u001b[0m\u001b[0;34m(\u001b[0m\u001b[0mmap_fn\u001b[0m\u001b[0;34m,\u001b[0m \u001b[0mall_inputs\u001b[0m\u001b[0;34m)\u001b[0m  \u001b[0;31m# Apply the function\u001b[0m\u001b[0;34m\u001b[0m\u001b[0;34m\u001b[0m\u001b[0m\n\u001b[0;32m--> 636\u001b[0;31m   \u001b[0mres\u001b[0m \u001b[0;34m=\u001b[0m \u001b[0mtf\u001b[0m\u001b[0;34m.\u001b[0m\u001b[0mnest\u001b[0m\u001b[0;34m.\u001b[0m\u001b[0mmap_structure\u001b[0m\u001b[0;34m(\u001b[0m\u001b[0;32mlambda\u001b[0m \u001b[0mp\u001b[0m\u001b[0;34m:\u001b[0m \u001b[0mp\u001b[0m\u001b[0;34m.\u001b[0m\u001b[0mget\u001b[0m\u001b[0;34m(\u001b[0m\u001b[0;34m)\u001b[0m\u001b[0;34m,\u001b[0m \u001b[0mall_promises\u001b[0m\u001b[0;34m)\u001b[0m  \u001b[0;31m# Wait promises\u001b[0m\u001b[0;34m\u001b[0m\u001b[0;34m\u001b[0m\u001b[0m\n\u001b[0m\u001b[1;32m    637\u001b[0m   \u001b[0;32mreturn\u001b[0m \u001b[0mres\u001b[0m\u001b[0;34m\u001b[0m\u001b[0;34m\u001b[0m\u001b[0m\n",
-      "\u001b[0;32m/usr/local/lib/python3.7/dist-packages/promise/promise.py\u001b[0m in \u001b[0;36mget\u001b[0;34m(self, timeout)\u001b[0m\n\u001b[1;32m    509\u001b[0m         \u001b[0;31m# type: (Optional[float]) -> T\u001b[0m\u001b[0;34m\u001b[0m\u001b[0;34m\u001b[0m\u001b[0;34m\u001b[0m\u001b[0m\n\u001b[1;32m    510\u001b[0m         \u001b[0mtarget\u001b[0m \u001b[0;34m=\u001b[0m \u001b[0mself\u001b[0m\u001b[0;34m.\u001b[0m\u001b[0m_target\u001b[0m\u001b[0;34m(\u001b[0m\u001b[0;34m)\u001b[0m\u001b[0;34m\u001b[0m\u001b[0;34m\u001b[0m\u001b[0m\n\u001b[0;32m--> 511\u001b[0;31m         \u001b[0mself\u001b[0m\u001b[0;34m.\u001b[0m\u001b[0m_wait\u001b[0m\u001b[0;34m(\u001b[0m\u001b[0mtimeout\u001b[0m \u001b[0;32mor\u001b[0m \u001b[0mDEFAULT_TIMEOUT\u001b[0m\u001b[0;34m)\u001b[0m\u001b[0;34m\u001b[0m\u001b[0;34m\u001b[0m\u001b[0m\n\u001b[0m\u001b[1;32m    512\u001b[0m         \u001b[0;32mreturn\u001b[0m \u001b[0mself\u001b[0m\u001b[0;34m.\u001b[0m\u001b[0m_target_settled_value\u001b[0m\u001b[0;34m(\u001b[0m\u001b[0m_raise\u001b[0m\u001b[0;34m=\u001b[0m\u001b[0;32mTrue\u001b[0m\u001b[0;34m)\u001b[0m\u001b[0;34m\u001b[0m\u001b[0;34m\u001b[0m\u001b[0m\n\u001b[1;32m    513\u001b[0m \u001b[0;34m\u001b[0m\u001b[0m\n",
-      "\u001b[0;32m/usr/local/lib/python3.7/dist-packages/promise/promise.py\u001b[0m in \u001b[0;36m_wait\u001b[0;34m(self, timeout)\u001b[0m\n\u001b[1;32m    504\u001b[0m     \u001b[0;32mdef\u001b[0m \u001b[0m_wait\u001b[0m\u001b[0;34m(\u001b[0m\u001b[0mself\u001b[0m\u001b[0;34m,\u001b[0m \u001b[0mtimeout\u001b[0m\u001b[0;34m=\u001b[0m\u001b[0;32mNone\u001b[0m\u001b[0;34m)\u001b[0m\u001b[0;34m:\u001b[0m\u001b[0;34m\u001b[0m\u001b[0;34m\u001b[0m\u001b[0m\n\u001b[1;32m    505\u001b[0m         \u001b[0;31m# type: (Optional[float]) -> None\u001b[0m\u001b[0;34m\u001b[0m\u001b[0;34m\u001b[0m\u001b[0;34m\u001b[0m\u001b[0m\n\u001b[0;32m--> 506\u001b[0;31m         \u001b[0mself\u001b[0m\u001b[0;34m.\u001b[0m\u001b[0mwait\u001b[0m\u001b[0;34m(\u001b[0m\u001b[0mself\u001b[0m\u001b[0;34m,\u001b[0m \u001b[0mtimeout\u001b[0m\u001b[0;34m)\u001b[0m\u001b[0;34m\u001b[0m\u001b[0;34m\u001b[0m\u001b[0m\n\u001b[0m\u001b[1;32m    507\u001b[0m \u001b[0;34m\u001b[0m\u001b[0m\n\u001b[1;32m    508\u001b[0m     \u001b[0;32mdef\u001b[0m \u001b[0mget\u001b[0m\u001b[0;34m(\u001b[0m\u001b[0mself\u001b[0m\u001b[0;34m,\u001b[0m \u001b[0mtimeout\u001b[0m\u001b[0;34m=\u001b[0m\u001b[0;32mNone\u001b[0m\u001b[0;34m)\u001b[0m\u001b[0;34m:\u001b[0m\u001b[0;34m\u001b[0m\u001b[0;34m\u001b[0m\u001b[0m\n",
-      "\u001b[0;32m/usr/local/lib/python3.7/dist-packages/promise/promise.py\u001b[0m in \u001b[0;36mwait\u001b[0;34m(cls, promise, timeout)\u001b[0m\n\u001b[1;32m    500\u001b[0m     \u001b[0;32mdef\u001b[0m \u001b[0mwait\u001b[0m\u001b[0;34m(\u001b[0m\u001b[0mcls\u001b[0m\u001b[0;34m,\u001b[0m \u001b[0mpromise\u001b[0m\u001b[0;34m,\u001b[0m \u001b[0mtimeout\u001b[0m\u001b[0;34m=\u001b[0m\u001b[0;32mNone\u001b[0m\u001b[0;34m)\u001b[0m\u001b[0;34m:\u001b[0m\u001b[0;34m\u001b[0m\u001b[0;34m\u001b[0m\u001b[0m\n\u001b[1;32m    501\u001b[0m         \u001b[0;31m# type: (Promise, Optional[float]) -> None\u001b[0m\u001b[0;34m\u001b[0m\u001b[0;34m\u001b[0m\u001b[0;34m\u001b[0m\u001b[0m\n\u001b[0;32m--> 502\u001b[0;31m         \u001b[0masync_instance\u001b[0m\u001b[0;34m.\u001b[0m\u001b[0mwait\u001b[0m\u001b[0;34m(\u001b[0m\u001b[0mpromise\u001b[0m\u001b[0;34m,\u001b[0m \u001b[0mtimeout\u001b[0m\u001b[0;34m)\u001b[0m\u001b[0;34m\u001b[0m\u001b[0;34m\u001b[0m\u001b[0m\n\u001b[0m\u001b[1;32m    503\u001b[0m \u001b[0;34m\u001b[0m\u001b[0m\n\u001b[1;32m    504\u001b[0m     \u001b[0;32mdef\u001b[0m \u001b[0m_wait\u001b[0m\u001b[0;34m(\u001b[0m\u001b[0mself\u001b[0m\u001b[0;34m,\u001b[0m \u001b[0mtimeout\u001b[0m\u001b[0;34m=\u001b[0m\u001b[0;32mNone\u001b[0m\u001b[0;34m)\u001b[0m\u001b[0;34m:\u001b[0m\u001b[0;34m\u001b[0m\u001b[0;34m\u001b[0m\u001b[0m\n",
-      "\u001b[0;32m/usr/local/lib/python3.7/dist-packages/promise/async_.py\u001b[0m in \u001b[0;36mwait\u001b[0;34m(self, promise, timeout)\u001b[0m\n\u001b[1;32m    115\u001b[0m                 \u001b[0;31m# fulfilled or rejected\u001b[0m\u001b[0;34m\u001b[0m\u001b[0;34m\u001b[0m\u001b[0;34m\u001b[0m\u001b[0m\n\u001b[1;32m    116\u001b[0m                 \u001b[0;32mreturn\u001b[0m\u001b[0;34m\u001b[0m\u001b[0;34m\u001b[0m\u001b[0m\n\u001b[0;32m--> 117\u001b[0;31m         \u001b[0mtarget\u001b[0m\u001b[0;34m.\u001b[0m\u001b[0mscheduler\u001b[0m\u001b[0;34m.\u001b[0m\u001b[0mwait\u001b[0m\u001b[0;34m(\u001b[0m\u001b[0mtarget\u001b[0m\u001b[0;34m,\u001b[0m \u001b[0mtimeout\u001b[0m\u001b[0;34m)\u001b[0m\u001b[0;34m\u001b[0m\u001b[0;34m\u001b[0m\u001b[0m\n\u001b[0m\u001b[1;32m    118\u001b[0m \u001b[0;34m\u001b[0m\u001b[0m\n\u001b[1;32m    119\u001b[0m     \u001b[0;32mdef\u001b[0m \u001b[0mdrain_queues\u001b[0m\u001b[0;34m(\u001b[0m\u001b[0mself\u001b[0m\u001b[0;34m)\u001b[0m\u001b[0;34m:\u001b[0m\u001b[0;34m\u001b[0m\u001b[0;34m\u001b[0m\u001b[0m\n",
-      "\u001b[0;32m/usr/local/lib/python3.7/dist-packages/promise/schedulers/immediate.py\u001b[0m in \u001b[0;36mwait\u001b[0;34m(self, promise, timeout)\u001b[0m\n\u001b[1;32m     23\u001b[0m \u001b[0;34m\u001b[0m\u001b[0m\n\u001b[1;32m     24\u001b[0m         \u001b[0mpromise\u001b[0m\u001b[0;34m.\u001b[0m\u001b[0m_then\u001b[0m\u001b[0;34m(\u001b[0m\u001b[0mon_resolve_or_reject\u001b[0m\u001b[0;34m,\u001b[0m \u001b[0mon_resolve_or_reject\u001b[0m\u001b[0;34m)\u001b[0m\u001b[0;34m\u001b[0m\u001b[0;34m\u001b[0m\u001b[0m\n\u001b[0;32m---> 25\u001b[0;31m         \u001b[0mwaited\u001b[0m \u001b[0;34m=\u001b[0m \u001b[0me\u001b[0m\u001b[0;34m.\u001b[0m\u001b[0mwait\u001b[0m\u001b[0;34m(\u001b[0m\u001b[0mtimeout\u001b[0m\u001b[0;34m)\u001b[0m\u001b[0;34m\u001b[0m\u001b[0;34m\u001b[0m\u001b[0m\n\u001b[0m\u001b[1;32m     26\u001b[0m         \u001b[0;32mif\u001b[0m \u001b[0;32mnot\u001b[0m \u001b[0mwaited\u001b[0m\u001b[0;34m:\u001b[0m\u001b[0;34m\u001b[0m\u001b[0;34m\u001b[0m\u001b[0m\n\u001b[1;32m     27\u001b[0m             \u001b[0;32mraise\u001b[0m \u001b[0mException\u001b[0m\u001b[0;34m(\u001b[0m\u001b[0;34m\"Timeout\"\u001b[0m\u001b[0;34m)\u001b[0m\u001b[0;34m\u001b[0m\u001b[0;34m\u001b[0m\u001b[0m\n",
-      "\u001b[0;32m/usr/lib/python3.7/threading.py\u001b[0m in \u001b[0;36mwait\u001b[0;34m(self, timeout)\u001b[0m\n\u001b[1;32m    550\u001b[0m             \u001b[0msignaled\u001b[0m \u001b[0;34m=\u001b[0m \u001b[0mself\u001b[0m\u001b[0;34m.\u001b[0m\u001b[0m_flag\u001b[0m\u001b[0;34m\u001b[0m\u001b[0;34m\u001b[0m\u001b[0m\n\u001b[1;32m    551\u001b[0m             \u001b[0;32mif\u001b[0m \u001b[0;32mnot\u001b[0m \u001b[0msignaled\u001b[0m\u001b[0;34m:\u001b[0m\u001b[0;34m\u001b[0m\u001b[0;34m\u001b[0m\u001b[0m\n\u001b[0;32m--> 552\u001b[0;31m                 \u001b[0msignaled\u001b[0m \u001b[0;34m=\u001b[0m \u001b[0mself\u001b[0m\u001b[0;34m.\u001b[0m\u001b[0m_cond\u001b[0m\u001b[0;34m.\u001b[0m\u001b[0mwait\u001b[0m\u001b[0;34m(\u001b[0m\u001b[0mtimeout\u001b[0m\u001b[0;34m)\u001b[0m\u001b[0;34m\u001b[0m\u001b[0;34m\u001b[0m\u001b[0m\n\u001b[0m\u001b[1;32m    553\u001b[0m             \u001b[0;32mreturn\u001b[0m \u001b[0msignaled\u001b[0m\u001b[0;34m\u001b[0m\u001b[0;34m\u001b[0m\u001b[0m\n\u001b[1;32m    554\u001b[0m \u001b[0;34m\u001b[0m\u001b[0m\n",
-      "\u001b[0;32m/usr/lib/python3.7/threading.py\u001b[0m in \u001b[0;36mwait\u001b[0;34m(self, timeout)\u001b[0m\n\u001b[1;32m    294\u001b[0m         \u001b[0;32mtry\u001b[0m\u001b[0;34m:\u001b[0m    \u001b[0;31m# restore state no matter what (e.g., KeyboardInterrupt)\u001b[0m\u001b[0;34m\u001b[0m\u001b[0;34m\u001b[0m\u001b[0m\n\u001b[1;32m    295\u001b[0m             \u001b[0;32mif\u001b[0m \u001b[0mtimeout\u001b[0m \u001b[0;32mis\u001b[0m \u001b[0;32mNone\u001b[0m\u001b[0;34m:\u001b[0m\u001b[0;34m\u001b[0m\u001b[0;34m\u001b[0m\u001b[0m\n\u001b[0;32m--> 296\u001b[0;31m                 \u001b[0mwaiter\u001b[0m\u001b[0;34m.\u001b[0m\u001b[0macquire\u001b[0m\u001b[0;34m(\u001b[0m\u001b[0;34m)\u001b[0m\u001b[0;34m\u001b[0m\u001b[0;34m\u001b[0m\u001b[0m\n\u001b[0m\u001b[1;32m    297\u001b[0m                 \u001b[0mgotit\u001b[0m \u001b[0;34m=\u001b[0m \u001b[0;32mTrue\u001b[0m\u001b[0;34m\u001b[0m\u001b[0;34m\u001b[0m\u001b[0m\n\u001b[1;32m    298\u001b[0m             \u001b[0;32melse\u001b[0m\u001b[0;34m:\u001b[0m\u001b[0;34m\u001b[0m\u001b[0;34m\u001b[0m\u001b[0m\n",
-      "\u001b[0;31mKeyboardInterrupt\u001b[0m: "
-     ]
-    }
-   ],
-   "source": [
-    "# Create the dataset.\n"
-   ]
-  },
-  {
-   "cell_type": "code",
-   "execution_count": 241,
-   "metadata": {
-    "cellView": "form",
-    "colab": {
-     "base_uri": "https://localhost:8080/",
-     "height": 286
-=======
       "cell_type": "code",
       "metadata": {
         "id": "qvZHzDiUAm0M"
@@ -3226,18 +2010,12 @@
           ]
         }
       ]
->>>>>>> 25da221d
     },
     "id": "0a_VG_JbKnPL",
     "outputId": "1765d24d-eb07-4e3c-bb5a-388f94129401"
    },
    "outputs": [
     {
-<<<<<<< HEAD
-     "data": {
-      "text/plain": [
-       "<matplotlib.image.AxesImage at 0x7f32798b5e90>"
-=======
       "cell_type": "code",
       "metadata": {
         "id": "Kt4-S2AP3ypx",
@@ -3396,7 +2174,6 @@
           },
           "execution_count": 139
         }
->>>>>>> 25da221d
       ]
      },
      "execution_count": 241,
@@ -3406,199 +2183,6 @@
      "output_type": "execute_result"
     },
     {
-<<<<<<< HEAD
-     "data": {
-      "image/png": "iVBORw0KGgoAAAANSUhEUgAAAQYAAAD8CAYAAACVSwr3AAAABHNCSVQICAgIfAhkiAAAAAlwSFlzAAALEgAACxIB0t1+/AAAADh0RVh0U29mdHdhcmUAbWF0cGxvdGxpYiB2ZXJzaW9uMy4yLjIsIGh0dHA6Ly9tYXRwbG90bGliLm9yZy+WH4yJAAAgAElEQVR4nO29abAdx3Xn+TtV923Y94VYSAAECYI7BS4SaVI0WwspS5TcCo3cbVvt9gTlGXmie6IdYbkdE+0vHdEzMXZHOKZHM/JIbbndtqz2Jlpm2xaphZIskQQlElwgkCDBBSCIfX3AW+6tMx+q7r21ZK236r26QP0RhVc3K5eTmSdPnnMyK0tUlQYNGjTww5pvAho0aFA/NIKhQYMGETSCoUGDBhE0gqFBgwYRNIKhQYMGETSCoUGDBhFUJhhE5MMisk9E9ovI56sqp0GDBuVDqtjHICI28ArwAeAg8AzwC6r6cumFNWjQoHRUpTHcAexX1ddVdQb4KvBwRWU1aNCgZLQqyncD8Lbv90HgzrjIq1at0quuuqoiUho0aADw7LPPHlfV1VniViUYUiEijwCPAGzevJlnnnnG99D7a7Jykp5lLnyAtIMiqU550klMXnGYqzrn7RdTPcK0asyzqnbzF22rODoDAUmVVeNtbJ5qCI9k7z1UxbKsNw25GlGVKXEI2OT7vdEL60FVv6iqu1R11+rVmYRYeVDyMZWWeBXN35QmD8qsQ976pdGVRmvcs6pQRt0jz9W7wmliMhDDVbgy9AVERlQlGJ4BtovIFhEZBT4NPFpa7mUyRRXM3qBBVgzCd1kERlco5WTkSkwJVW2LyK8Dfw/YwJdV9aVMiaX3H0hKZZJUK5OaFY5TFpLU+sRychLhX0FKU8EbgZaMvKbYvMBgfvT4N4bJxRfRX7+cda3Mx6CqjwGP5U9IvEBIUsXjfic1SFmMUbiMAQgow7y4nDEUbZWVscqvzLw5HzMhrb6DtEdWVW3QcoYNebWONG0pTXOLKzsMf/xwmXXppyx19MfLQm/aZFiRU7k2gkFEUK+2gnh3hlbJ2qgSufHSmTjKl2EgepJJM59LG1lgsqtyImsV/eZfoGxTHhnNxDRajP2UL8vKkVhHMdPr58/MTRTTxwOYlrURDPMi7E3tGZDEWVS58LQ4n9OWkdMqn13MdBRphzxTaUxdU+Nkyb/I+nFedPvFLyAK5Nlb2SAqLNUXnrPvayMY8iEsbYsOTNOIyauXVmvrVYsqJUVa3knPs9I1bO1tgicgRPJVJ45NS5oE6iMYfCqUisY3kuKbzbu172/i6EEMLRfrpDQM7mHkuaR2A8OEWlFds2xQ8z/PIs8LMXqcE9tHoLHsAU2v2OQJFc37zlKa87mQSdJHfQSDH0mOpkCEIR7EVaAu7ZB3lWYQJ1whDDZosmRbMIKLMi3SgnnVUzAkIffMEVrjrdOp2BLSdKr0rpehuWdBjZp3qGBaaZnHtqyfYAgPjlj1Py2PFLW6FjA5jXJiUGFSxK6NS1u3VYFhQtmuqq5gKZhX/QRD1c7sIvmGUVY5cSunqQMsY4WzOO7LRta9CKWWafAxZU4b/jEokVk3M+Qoah4Ecv0EwyAou4HmUuPIVZaS66WYKgRZ1ufDqEWkbHXJnjgmn7yY8+XmugqGIquOl917AhkqWYd2yGuqxA2CRKGTs6KxmqAhn7kSqoPkEeb/EtAcBtvg0kfeQSO+6zJF/TQG09bXWJuqLpvk5xGXWtXzOM3iVH5TWJZBHpfHpdbGGVAfwZDm6At00ICiPMsGnMuQGRqEUDceiONN46axwSRafQQDkLwzzH/vW+ZLmzXS8hpmXCr16GKQ+hTdOAXzs3pTBLn8boNVoGaCwYdCAm+A6T7p7b06MkmD+mFYBEwG1FcwFMKAe9yHBcNG7zBhSAdyLIZ+S7QSfH99rjoobZCFl8/yLKc1GF4UGVBx8eNM3rJ5psT86iMY0iCSbDdlfRdgkM0iZdixA3VeiOj5EKSXOqT3X3SfRNaBH0YF+wwyYYAyh0cwpG0+6Tb+ZTNAhuFdkCFAGQP2EuyH4REMeRHX4UU2uySlnWuH07D7F+pigg17O5pQYp1qKhgGmPoHNRHiGHfQF6oGGQAC7uEil4CWUBf6E+mogMgiy+p5807aUp4TNRUMZD/Vp8iLPd20pudpL9DMl7mSdjpTavqQYEmrR9LzLExXFwEwX6iaTyrOv3lXIi/mkuGr3K8/6GaiLEL7UlTXhwaDNX5NNYYBZ8e8++wHiVM1Snu7L2dGw9I+w4iy2i1Ra7hUdz5ebvDvbc/7qrIpTdzOTeNEkuK/CJshZSJtGTerSZmUR1KavOny5DsXZmdF9aiPYChrX0GDbKcoBRiqqKOmBMxXH1ZVbp14cgBa6iMYSvKm1g5ZZ41BDwmJbbcSpq0syfM6K7NqAeH7NIdp1vyHHab6+TcBDlj/xvk47MjiCExD4ygsH/PSnuVJw/poDEUwFMwsITpLkOixNnVMg2RtJ1O+Wc+uSHseDsviF0hKl4Y0LSVpo1XcfoA8fTbkGkt9BENah19W251TUJrZlaNRe+8Q5LVvYuKH6zDffZv02v3QoLxBUh/BcKmiyg/cJK1EpDGI+uJk3rBkyNM0oKpYjqty52CDCOojGJJmwblkhGHY1VfoOwo5XlIQ04+s8fu/e+N6kD41Fl9wW2YuPjIwZNJn7dN2lM71OzUDoj6CIQl1asA60BIrELLYGCVXIKFIo5KRdXAW1hCyjsq45KH0kqVNc6AO/JMBAwkGEXkDOAd0gLaq7hKRFcCfAVcBbwCfUtVTmTNVijEPOdLlybPMvKtGItNptiXASD2r3oKaEVnMpNh6hAZ3RLAmdK5GboqhSoFQAW+WsVx5v6reoqq7vN+fB55Q1e3AE97vwZG4Tm8IqmIJrqxlQaNqLebLmF5i8kmpdJj+pKVO/7PeuDLQlJaXhK6klZOA4BLEu6rr0C6UQAWKFuVfOal6CThi7g24IhVCFfsYHga+4t1/Bfh4BWX4MEe62ZwUU8amBNItiVjD30BC0mAvhHz1G7g1QmN+YFwmez4GFQwK/IOIPCsij3hha1X1sHf/LrDWlFBEHhGR3SKy+9ixY9lKimRSgOL5wCDMFDv7SPR5rnK03PaLlG0iLEOBXWUptSDDVdpMPUjb1oQpB2yHQZ2P96jqIRFZA3xTRH7qf6iqKmJ25arqF4EvAuzatauYPDelqtvW6lx0ZFgByISK1Ju0VZBA25ucRdno6qbsm/cmn4AGf5qyjxSftV00no9Ss9DKmj+ejvKZfiCNQVUPeX+PAn8F3AEcEZH1AN7fo7kyldDf7n1cneOcaHVHnpkolzocspP9fgkjARnpzIMevRozGMUQl0AdtQz9P0vy1LqFaA0/ytqHVU5UZZpKHgoLBhFZKCKLu/fAB4EXgUeBz3jRPgN8fVAivRLLyWbYkbbyYETMDDtvyKh51AJpxMx7Y1aCQUyJtcBfuV5jWsCfqOrficgzwNdE5FeBN4FP5co11jzIsEQVQFlq+QDIyjOm+oU1poiangc+LaIXFBIURZspTGeoyGjkmHrGlp9kL2ZAVjMjLsz/0GgVZ6RlyJYrCwsGVX0duNkQfgJ4YBCiKkcSMw7UyIOMsJR84wRCmi0cFiqxAzYm/3CUlGjJSMvfQGDmsuIGrj//HM+M8TM2wqBtlZuNypcMw7HzcViRuHGoaEbpwXmzMfoBsjrdwoLJ7GqOZhgbL6b8JCRplCZkdlb6n2XIv6z+roEp1QiGUhCn988jxH+TMOCyqNiZC6yw3ia6qiiuBl1XB1y6giFpaSqp8wuZFzVYI42drXKq5oWrkrBMl3dGN0Uve8CazKusbdNNF/ds3qDR24IsOTyCoSwH2UAdmGaLh7gta6fE2rMxg1rio8TGTSs7biBKKEKWfphrpanMQRqmPU7zMlhHsfn5UVm7lJvx8AiGqhDLCKaIWXm+yzUVcUGMfa7Q81P2xnUvrq9ipqX5OItDNV6wJrZVgt8iT7OE06Q1q2aQiP5BrQYZmPYBZVM+lWD+zNLLTzAUaWufKpzdSZ6gWhvjm8uLPIuBvyg/Txt5V2N/ZCssLqmJgCzx0yJ1JV5cHmrqG/eXhOqjoZuI1dVd/enySThBVpTiu8laZvnCoz6Cobtclfqpe+kPnNyNnTCT1cJGTEGWpccsPhKNj5qatmRorx7an8RjLbF4ipMsqtQqFO3/eXQpZcIA9NVHMNQV8ykwSppl1Btp7ndjxBerwBJcSe0RmIg97So8OSfJ/zLcTYmmTVX9XukkVF7mw3N8fFetU59+Vwp3xJWTIY+0fPIgXG7SaCiyYoDbdOr9SyQwLn/T9Bu3OUjAeJ5EDG3ZIJm6JnMJIZNKe9IpYwNn5ZU0YtJ4aaDMi+ES0xhMU0CKIyxrlv5si3ZiWasj3QFqzC9pmSGG8F4TSc95aSY0Q8Xjogho0kYqUzd5pmOqH7Drfoi4ZfrExGXhFtFXV9xW0mgzSojAJJMta99G1Jf62LPDLxgCfJumExZ0IIX7LJPhOiDKKiNAe0iyhR1s0hsWfSecSZXPwsNKIFKxr+DFiKjeAAxqjn53Y0ZZEhVW9Rqf84bhFwyFkFO0V8EoeRnQpAB088ldVozUCRv13QEnXZmrPR9FoOwyB5OXl1uc9syRCPmeQWSChu9EenKuV4TECL0iEtkvYOvukMyI+giGUhgrgUPDnDUvHZhjBA1Mn3+E5YQhTV8O+bjfqPoXKMtnFoUVs/CMLiioouqAOoj/zAcRFAssL8PuGZWqaK/txZdXjHw1ddOg3wepUgsZ1MQ1oD6CwY/CM1CORH7bMa7Tk+iIMzMyFeovAF+H+nTiLg8XUsFD+RsjxwkNg+PCV1f1LSmH9wgE2lSCaROrEipG0WCXqIJ2YHYWvXgBzp5GTxxHT53AOXUSvXgBbXcQ20YWLESWLUNWrEJWrkSWLoOJBWhrFMQCsXwaUL8WfWtKQuKjAszVpDRAReopGOYSVX4pKr1w72+d9M+IIh54lG3YJLr6Ep77DQSFThumLqLHj6JvvE7n+T20n38e58AB9Ogx5Nx5mJqGdhscN53aFoyNoosXwIrlWJs2YV9/A/Zt78HeuRNZdwWML0DFRkU8R2PYVZkDdeq6ElEzwVDRIB0kW5PnLby10B83bUyEw1x9uTh9/ryjhnhseHyJoUESy/ghB2Zq/N4iA57qERBB2r91f01fRN86QPsHTzL7+OPw/EtY7x7DPj9Jq93B0mQzSd89gSNv4zzzAp1vfJPZFcthxzWMPPhBWnffg7XtGmTZCrQ1Aurt8UgSe0kyrRT5PgAPJKwEFUXNBIMPWVX08DJSGKZHWRqsq85H4hfswADH5bD/09ohwrB+vbwrBBTFQeng4Hj37p2bhYWFjWB7f0NGf+S8yAQ/QxaEqt7d89jdYcH5c7Sf/gGzf/7f0G99B+vgu9jTs1iO9ijLorPY6vkopmZw3jlC592jtH/8HO0df4l86AOMffTj2NfdAOPjqFquWyKcURJ/pfEeGQjFNWbiXanzg/oKhqwYxCA0+QlMeWUtI6v2UNQpGFtmVxh0ty+5gqDNDJN6hpN6jGMc5oQe5TSnOa/nmWGaNh3AYpRxFrKM1bKOK2Qja2U9i1nKuIxh0+rZ426VxJMTvkbx1zXB9xI/2SoOgDroqRPM/PVf0/7qH2P/+HlGzp3HaiuiwUWQNPhdjQrYgO0o9plzdJ55npnX3mDyhZeY+LVHGHnvvcjEItf3kOiXia1A+vP5MDkuXx9DSetkgcFFhsZMiuCjx10XG4wuAfP+DOnR7f5xxUFH20wzyWE9wAu6m5/os7ymb3BUjnKOc1yUKWZklg4dL6Vg0WJEx1moS1nlrGWzbGUH13GrdSPbZDvLZSWjjGJhhQ2NQBekjwE1/nJQ15w6fZqLf/hHdL78JUbeOMDI9AyWQ0AwJecfbbpwmKUgjoN94hTTf/cEF06cYMFvOYzc9wFkdNycKNaMqGiWL4mtB8GQC4YQR3aRYA/2t73G5BWTrh+Wsdc8hhLRoHDImDRaN4M60lMUlA5tzskpXtO9fLvzGN/X7/CG/RanrPNctGbpigLHS+8fxIK7N144jM0rPOs8zUJnIcvbq7har+W9ci/3tt7HFrmKhbII22l5n45Tg4nkl7OGjvDid90qXaGgF84z/RdfY/YL/y/jb75Bq9Ohq5iYBEKaaBbDfS+tggOMXZhCfribC7/7eyzeuAn72htRW+JXW0zIO4jjeDJreUl5RiqaMx8faiQYDC0cp9anIdOsb9J9syBOCiUgq3PIlLVfK+jFcXwDq8OknuVNfsq3O1/n7/TvecV6izPWBabFEwYSdJnEk9JBtMOUNct5a5ITHOdN53Wecn7A4+0dfMT6MPdZ97NRtjKhizx/RCgX8Q+smBJ7Ms8VLDo7Q/vpHzL9pT9k5M03kE4ncgxEXjOiW0yYkp6J4QWMzLTpPPVjpv70T1jwv/4msmJVhhLCBdZgig9jQNOlRoLBhFC3xmjUmfskFDegPUjXBRZmwewd7p9EvSwxe7QS6PPSaSgsQLeCox0ucJ43eZ3v63d4TL/Oy9bLnJRzTEmHjrizYm+QptDQneXFSwfKLB2m7ItcsKb4gZ5iX2cvT3a+w0etj/A+62dYwyZGWYCoRW93YQYEW9RBD7/DzF/8JfbevdidzpyOMQFGJi8w/c1vM/v+DzJ63/3Qarm+lG6EWHry88iwoEaCwaROqcEjXiy7uLDuXByxnXtI4gyzyhnJJU4pCVsHIZoixar7rM0sxzjCD/W7PMbf8AOe4ph9nCmZoS399yfJKBTiSOo570RxZIZ35Tjfcp7kVWcfezo/4cPyMW603sNilmPriLdxKJsg7Gkw7Q6dl1+m849P0Tp/AdWuWTM4wj3nd0j66bAcxT7wBrNPfpeRW29DV6zsx0kc8ynmp7/gPITWADUSDODOrjlayKRf5mpgv4c9jCz2SHDER8e/IX0crRksGkWZ0osc0H38rfNXPCZ/xz5rP2esC7Tp+LKLsZELmmaKq0VMi0Pbusir8jYnnUd5Td/mn3Z+nvusB1glV2DrKD3HgKGwnsCTvm2j09M4e3+KdfAQok6gzHBTDSIswmMv7GNpnTtP+7nncA4dwl6+IjghDaoYZCF+EOFQgSlTM8EQdmaVgNg2668e97f5au+JS40hoQSzNImESBUKCy56TeLgMKmTPKX/yFedP+Rp6ykOWce5yDRtNFJmWU3Y0xq83x2BKRyOtk7zfecpjnSOc9Q5wsP2J1nPVbR0jKD5ZGhF1V4cvXABfeMNZHIy0DZlCoVUKEi7DW+9jfPmm+h1O5GWFSUkJu2liJoJBg9leWUzJFOgow4OnZ4a23fsuZuABLDFxhIbW4WeN0L6osT9v8/CAWYuSp9nTjnqcIYzPK5/zxec/8Qr1k85Z00yI+5OBEWzzThZ6TDlJf0s1PM/nJFJXrJ/ypnOGU53zvIZ+1dYzxZXOESsQJ+24M92ago9fhTpdDKRWrbm0IOjWGfO4Bw9Du0OtEaChJiQUzuNTTSocOm9RDZgPj7UUzAUQQIzm+FG7ii865xkf3s/pziNJeCow6ROc1YvMMsM4zLKelnDNa1tbJR1TMi4q2+o9Pi89BnNEwptdTjFSb6hf8P/5fw+r7f2MyUznuHgE0sJzBWrvZh+Z2FScV9NUFHOM8Nr9kG+2PkTDrdP8D+3Pss1egMjTASzimkgnZ2BqUn3Lcmw85Y50BZ8kNk20p4dQKX3/l4CWsQQCAYfm8SdvBznM+yZCHF5QocOe2df5f+Z/P/YJy8zY80yi8MMbWaZRXFo0WKlrOb+kffzy6Of4gbrakZlJNtslmUmN8Rx3zBUznOGJ/VxvqJ/wAF7PxdlytvKnG24BMzP2CQ+jvb7bRLSqeBuNxbFEYcTnOAbnccYbXf4rP1rbONGWjrhmmVx5XYdzL5yu+IuzlE4qJAI+xnUF6YtGybGoWVVMMgNs3qNBcgQCIaMMDZyessrylk5wwF5jTdkP7My4w48S919SaIIFif1XU53zrC6vYbNo+tYxXIvhzys6httaQJDYYqLPKdP8cf6n3nJ2ssFa7q3QcnIuHHaSxwzmsKzOCoiQgxmrTYn5CTf6PwDy5yF/Avrs2zUa7AY9bKSiBkBgN2CiQXeGQrBPLtNlCbXwjIsq0UVDtOFC2H1KrDteO2zxoO5TNT7MFiTjZoVfo5KgC0WC61FiAVte4aONYN6F9Y0WDOoPY3TusAJ6y0e7/wDb+pBunsIu2X0izKMmt69msMJxVGlTZsDvMqf65+x2/oJ5+RCbxNzUv0k/Dx8Bcrq+uQ9F6xpcs/YjgBtHI7Zp/kb+Sbf0L/mBO/g0E5OPzEBa9eiIyORR3GkR6qR8CwtvAfLgjXrsa7Y5N77kVUo1EloDEhLvQVDUuXSbGV/uHEKdQNtLNZb61hur3C3+YoDloNYDmKre1kOSIe2dZG9zh72dfYyqz6Gjxnvmd+Y6wkXN4WDcpqTfNP5W57gO5y0ztIRJzGLYtCosHKtA/No9P02NasKTNPmTfswX+dv2M13mJbTuG9zemWpm7pnsSxYiLV9O7p8iXuOii/jJCMwyxhNEiABCDijo3DtDqyNG/r1CsrNSJr+VXA9SELXoChRMNVbMJSBFKechbDeWs119nZGZKTf0eG+thTsDpPWcb7V/i5nOBvMPzC+NHCf+E/69+6RZcqkTvJ950n+jD/nsHWcWZwAKXF1KcP+zqEgRMpVwBHlgkzzovUKf8J/4RX5ER0m3Y0Q3jsjor6Sxsaxb3sPetP1MD6GWL4dhxLyAQxYPxPt3ZvO2tW07r8fa8lSMrVknKC4RDCcgqG00eHu61/CQt7buo3FusSdy2I50KEtMzzT3s3bzjs9AdAr1sfFWZlYu69Kqzuvzuos+51X+GPnj3jNeotpawbQbFUrMrJ9xGZqupi8/fR1UCatKX5kPcef6X/mMPtwmOmZSX6fI7aNtW07Ix/8Jzib18OI7fobQrLZJCDiqpqg6AToBXcOcCYmsD/wQUbefy/Sso39mQz1xc2QIIt9lIaKhVCqYBCRL4vIURF50Re2QkS+KSKven+Xe+EiIr8vIvtFZI+I3DYQdUWW0tLy8AV0FdoxRrij9R7WsRFLrfiiBNRSDjoH+WHnGWZpm8v0GCTRvO/F6AsHRx3OcYp/cL7BT6znOC+TdKjChIiiEJ/FqMKKMoPDMS7wqP6Av9X/xiRHUe14+8hcAdE9q1WWLqf1oY9gfezn6GxcB6N2X2uL0RpMgz9pHEfSCWAJnbExnHvey/ivPYK1alV8S/SI9dc3Lm582xgJK0sVKmjRmJBFY/hD4MOhsM8DT6jqduAJ7zfAg8B273oE+MJA1JXVYCHb2N9b4v1bw3put+9kxJkIR47kM2Wd59uzT3KBSd8kIb0o/RlRTckDv7unIKsqs8zyGnv5jjzBSesks9KJ55sQbYM2VZn82fWTzIjDu/ZZvsbf8mN9klnOgzqBUSoiiN3C3ryN0c/8S6xf+ufMbt2CMz7qnckYpTGLaZEoTERQy6I9sQDn3rsZ+43fwNp5A8YXwS4xEyErUgWDqj4JnAwFPwx8xbv/CvBxX/gfqYsfActEZH1ZxJaFcF8LMMEED4zcz1Jnpfu2oMaZFIpjtXmp8yLH9Bh+26GIZtjVHBTlPGf5nvNd9lmvMyWzPY3CSHjZBncZCGgN0BFlStrssw/yV85fctw6gDLrCkNVeqdCiMDIKNbWaxn9zK8w8r98DueO23CWLALbQgxcmiQcTP3Q+yuCY1u0ly9HP/ogo7/1m9jvvQdpjfRFe0AQxEsG8f2f2Bg5HuVChQKrqI9hraoe9u7fBdZ69xuAt33xDnph5aBIQ8QZmCHPty0WN9nXs7N1AzYjUQO3l1ZRy+GoHuaHM8/S9syJ+ANg4snvnbCuMMss+/UVvqs/5ARncEwOx5Rpfc5lRaz+3q9pR+E80/yjtZvv6WNMc9o1KRztvZ7Sez29NYKs38zIJz7J2G/+JnziY8xesZ7O6AhqiyurxfVjdi8l+LsbFr1cLaEzOsrM1u3w2f+R0f/tt7Hueh8yPu5qLiah2/1uRe/qZ6r+sHCbVN0bcfZp0vMcGHiDk6qqSJ5XIl2IyCO45gabN2/uBgbVb5MgyCIcPFMw9vDl7oDsRhKwVFgrK/nZkZ/lx7O7OatHUelEJw8FcJjmHN+a/jYfG/sQy1mRRo4xrEueg3KK03xXv8VeeYlpmab7iZRKpwU/ESZiCzJWl+7u8mtbHA5Zx3jceYLb5We4kl0Io+BtKddebBC7hS5fhXXPfYxt2Ur7jvfQfuy/47zwMtaJU1jTM0jbQZz+kXYmuLLG9Qtoy8ZZMEFn/Xq4572MffITWLfd7n5zwrIN29qVgdu9S5YpmzpqeyEUFQxHRGS9qh72TIWjXvghYJMv3kYvLAJV/SLwRYBdu3aV2FQmbjdSEAlZwAR3tnaxsb2NvXoSpRNN5r1l1Wl1eG5qD/s6+7nT3oWYlK+ezeo/0yhUrsIsbV7RV/gBP+S4dQpHnEJ8mTtJmh5eAlSgo8p5afMTXuE53c0VspNRZyQwILvHOLjCwYbxhXDVdkY+vYHW3ffSefop2k89je57FTl8BDlzBqamsGbb0HEFRQ+WhTM6gi6YQFeugK1XIe+5hbF77kZuuglZshy8D9CI9MVYHxFJkb2N5tLUC7N6VtbPgKKC4VHgM8B/8P5+3Rf+6yLyVeBO4IzP5MiPruBOkr7h+F7kWIedGganhxYWW7iKO627OODs5aL3rkR46cw1RRzetQ7y/fYPuNW+kVHG8buuJM6RFTJ6VWGS8zynP+anso+LMu3tbUiocp39DAG4FXa1BjgiZ3hB93C3HGWVLMbC7vWx9+mXvrNfLFQEFi/B2nE91lVbad3/AHrwbfStt3DefhuOHoGTp9DJSXRqBjoOtFrIokWwejXWlRuxtm1Ftm6DK65AFix0BYLVPXFKon3rh0FWpLa5v+OUKO+W1WcVO0RTBYOI/CnwfmCViBwE/h2uQPiaiPwq8CbwKS/6Y8BDwH7gAvArA1MYtpuMhmAC0nxDvcHqzpiKBcoAACAASURBVPlrZDnvtW/jCecbvK1nXLY2WEpqKZP2GZ5t7+b06CnWyHpP/Y86q5IYz9EOx+QwP+ZpjssJ2hmWJyV8UwcB0R3VMTQ5wKQ1y3POCxziDVZyFYrr8OubE4H/+n1tt2DBImTzQqwNm+G222F6yv1K1dRFmJ6GmVlwHPc9h/EJWLQIFixExsfBbqGW1cuv1/VJvJFHmypxps6NigREqmBQ1V+IefSAIa4CnxuUqNwooVO6XyIaZ5Qb7O1c3dnKIT2AIwZzQgBR2vYM+zv7eLWzj5WtNdjY7pkOoVnI/0nVMNrM8pa8xov6kqct9IvITnyvoPogpOmpwqw47Jd3eIWfskPuYgLvUBeC8gDCVr70I7QEWt6LV6i3fTs4eyhCb2+1ly4gbwKEGnSzMtqxTn1RAPXf+Sihq+cS7t8mIuSe7p+naPAoAxYWV8h6tsh2RnQM1IqqlN6ldod35TAvtfe6r2j34kWNla6Vo95TVdcrP80U+3mRw3LY+wBMuPIZUYgRo9pNkaJNpPTJcTNScXd2npTz7HH2cIGzIU3Mn8pdyvRffXLFd7kfqcWyvcvq/w3Ek57pENXogr9jW8TUvqbISX6JIRIW9RcMcwwBlskytlrXskCXxneot9XhjJxnj/6UU3hmh/rZO3z5MhN3sJyT87ygL3FeJkPiJOHU5V6GRUZvQMr6wqqHI3CRNrudvRyVY732CNY73Gp9Ct0r9E/Ee/mNvgDoXdBtR5FwvXOM6qzNk5T1kOEyFgzdmSQUKjDKCFvlalawpvftJc8N0UsKgAWz9gyv6Ksc1He8vQd952dwDvT97movqpzlFK/xFjPSjlF1k1DmFBQSFDFaUpbkvaih+K4T0uFdjnOEgzjSJs4RnFhIVwvoliRdgRFWMCVcK5/hEh7F4c4NER4H08QxZNqBCZe2YDD0sYRuehMNfaaxsdlmXcUG2YSlthvR1NkCjuVwwHqdA84Bb7NTjBnhC+1m5eBwgqMc1uO9D8wWRuZZqiDXpiXLkKV7DL1yRs7xhr6OQ9vvYQgiIrB9mgDeoO/Jdl9Y4J9PQMQsU0Us1YGRkEvpWkR1asmlLRhSGFmCP3vRLeAKWcnVso1RHQMMXeAFqOVwQo7xiu7jIhd6maVursI9jOUdDnFWz6UQGyk2SnjawI1YDxpTqZwzZkI8E9sqMGPP8iYHaMtsd8IPagCuneXLwfvdNZ9M9yKoSP8Rfk9FjAIkhnLjCM9c/4TGKl2LqE4tqaFgGEB2h9+AM2WdBq+tF8kEO+2dLJAlJDOMMi0X2eu8xGnO+Mx+DQmHYOLu9yaP6CGmZKoXQ3z/J5BXHJmbNy5Sjr7pEesWqggO0JEOh3mHNjPZ80pE1IiIZ4C++ZGcnyHrcJS4zihXBcmB8gqsoWAYxEDLktbnl/aWulSjU+4YLXa1bmSVrMfqjnaDKYFAx2rzfPsF3tKD3jH0QbMhjtI2bY7rMdo+/0IW5G6h2LyzLu2kZpQLisMpzriCIbKZIOol8J33lEydgmjUoAjm0SVC+ldAYEiwOfI20SWCGgqGNGQQxf6ONOrepvt+fEGwsNjMJrbIjt6BphESPL5yRDnCEV52XmSG6cw16Uibk5yiY/AwVMKH0WWSlBJzTHuhqHGLJoq7OnGeCz6NIRrRrz3FxYlknEBPaZNpDpKGGUMoGJJgYOR0BSI2eKks4k77DiZ0cerS4EX7PE863+Us5+h7upK5tU2bM0yi0gktWWRD7ESWplHHxQ+HZUVObcdBOS9TTDNtWJDEZ/cbiMs7GNOsChOBqWZGloY1xCldkCRkOKApM4SCYXC9LpBDTFaCd7KTdSsrdQ3Gl6S6EQXa1izPOc9zmLdR0yvT4d8CbTqc4wJqqNNAPBReI80SPxLPr1ak+G4MSIrm4HCBKaa4GJ9WiJoZeRolUTvyxblUMeAwGULBEI8e3yb4ojIpzN6PFjZXW5vZbu3A1ujx5v60ailH5AgvOj+hY3grMzgHuncdOkwxEzRzcyAxiclOTkWcppMxWRJ67e8uWV5gmoucNyzudvOTfjrxhafO6Ek0+AScib5UM2EQtaoKXFarEsXRPTsxdqZIacfw4BVgNct4aOR+FuCuTvSyjNiwyrR1kW/Pfs9dtlTtHcMexz4dHGak06fZR0cajdWxpAb+9H74DyuJSxbSVCI7nn230zLDOc4aypO+RRU32xf2TXfrEJNnqgD1t0FM5N4jQ1uVOY4z+4mKoUaCIY7VY4ZBntFRqL3cNyXHGeN2uZ1NugXLMWsNXTo6dHihs49jHO/NhGFLWXyJFMc77DW9MtUKg7mFgzJLm8k4jUEg0mlFGqB6KXppdYwPNRIMRRCyfZM6yOOzoNkaY2/Qv21hcRWbudd+H4tY5J4HGcqz99OCdzjCXmcvDp1Ysnrmh3fn15yHHklC2DMD3M1dHaaYMgsG8AkHn0YxyISYpX0L+hQzl19mH1dFp4caCYYCdm1PZSNGtcpTjKv7+h2B3bZdymLus36GzboJW23jhOZmoZyXs/yw/RQzGTbv2Fi0GCHag3X1iiXY6JnQf2HKXZ2IOX6/G2FQ5OGLqjHXNFzazkcJ3RfgyExJ1JvJzGnHZISbreu5S25nwlngLsR7yYKXMiPT7Om8wHnO9mdDYwcJLUYYZwHF3pKsAGlOuaxkxsTtVVPw3nmwfNGCHuLgeA45YJJoyeQ0TIB/QA0y685Fl1ZoxtRcMIRRwAuVFkV8QiEmroXFOlnLndZdrNHVSOzR8uDQ4ZBzkLect+PVZA8tRljIYgQrVcLPyWRj1IIypjUN2BimFYRRWkywID5SHIpohBJHYHxwL6/Cjs6C6WqCmgmGQq7idMTynjcf9YqIqAA9n8Q442y3trOBDdhqG0lzZ0SHE3qMl9p76XgfjIkjycZ2P4unwW6Iq/G88VpIKwJiNYmI9u7XEnCFgqXCIiZYzArmZGrVCFWGOPR8IKm+KtOVBWVXtULzpGaCYW4Q6HsN35h6W7CxWCErWCEr3M/YxfGXBeflHHvaL3FBpxLpGGGE1bIyuEciQk+dEHIEZh0YIZ9uC5uVLGMZq41xMqOsgaYx95cxaioYvKEb6HjT8pVhVSKVWeJ0RkMZPiekO9fZ7snGXdvDQBLAjMxyRI9xQS/ERwJatFgr6xn1zj7MwpNxmoRxnM7HUlrijOruDhnVFht0LYtZbiSw15USWkXq3ofzTVhcCqQzFZKEvP6VCMHziEtnVSIJcTXMqkvl86SH+a57f1GnmGQSDX/3IcSgKg4XuMB0wgtVXVNiPetYwALML1on1y2p9vM18aU1s4UwrmNs020sZCmS1Dd+eyRz/0n/T9LgSGu8shvQZ1LNi8DOiZoKhgy2YFj9K8kdYSwPd5ficT3JcY4HPh8XoQEAwTJ9cDEEC4u1spZlrHRtkIzcklpNP+PNpYSILUtxv1UJtlos06XcwM2MxwrEEolIa6yAejVo0Ur8CT1zjAHHQn0EQyEVLIPoTXrcW5OX2Mjdtp2lzdsc5ChHDYIh6H2zxGaJLGFCxhPpshBWsIINstH9XmZoOhmUxaqSlQHkmP3c1QibTbqe7bKTEUZ6X4KK5iWGMIJNVOrMq1HTtO6okM76CAYTB2dyxGVk+wTjXELCod/W3QGqnNHzvKL7OM2pYGZ+T733Z0zH2WJdwUIWmGnxeM8SYTlLuVZ2MOoscCfWPHWKQ9Bv2ieTCgRFKNP4vL3VCGeU6+Vq1skV2AH20xBxJbRBoSy0moaqQpOtUOLXRzBkQURwaHrj+AeuP6j3SwzqpHfmjxexo8ohPcoe5wWm9SIaYuLAhKbCUpaww97OmIz5nva5rb//T1goC7mOG1isazzHJpGBVpS/y2KewbNx28BWYSWLuUluZgnLCW5w6pbkS5Jl2TAPCUl5ik+CmsqpiYUwV6iPYOi5ocneicY8kssw968/YZAABaaY5Se6l5edfe5HYfzORghsXBS12MBabrR3YmMHzxwJFSnABOPs4Bq2cg0tZ8ynNeDd9HWIsiewTDK1xDJHsNmi69khO90dn0C00/IdKB+EL69otv1AozlSUm1NeSfwQOa4cWkrQn0EQxdz4Eg0wshI7p/TnOO7nSc5oe8SOYc85J4YcVpcJ9tZLxsyONaEFjYbuYKbuZkFuhjD6YQphM8dsgiSuFALYUJH2K7bWctGLGxfPaPTdCSvOH5Q/3Mv0uUyw1dYz/oJhiQEpHuWeCZoME5CXMV9RfgdOcRu/RHTciHAsqakS5zF3Nu6mwWyOFEwdNPaCMtlMTfJdazR9e53LEIaSZWYq/Fjq7BSF7OTG1jGGnfVJqV+pdBWupMypaxBUROhVh/BUOYyT87G1e5so54HoHfgizJNm6edn3CEN939CxBgNg3kYXGlbODO1vu8tya7xATh5x8LYQGj3Gpdz/VyE2OObwlvjhmkmLKWrhUJwhg21+hmbpJbmGBRtrRpWkLc77QMwxX1ax3DgopprY9gyIMyGsXADIGTlNT9dPs5LvCDzj8yJd5HWH2zT9ds7SZpaYvbWzezlvUGk0AivpHuV5RGsLlSruAOeR8rdD2ivo+Q95i3Ok4oy7kYa0qrxXJnMbdyC1fKDp/QDKYP/I4jyO8rSCIn7+w9TEJhDlAfwVDmVtKMjJE0l3fNiLc5zPPOnujZAV3h0LVMHFjiLOSDI/czzkL6O/oMTI//o6yu1rCEhdwn7+MGbmVU4/Y/1I97/Wss7m9CPkBhHJsdupl75D4WyxovNIwYnT/JaVcGJOZ+vpDH+Vgh6iMYssyISVNb2HFoipfYmFFmnaXNs53nOKaH+tugTXkoWI7NVjZxnXUrLTEdvhLH4+6/FjZbZQMfsj7AGr0CS1vRFDWwP5PMDRNptgqrdRH3y93ssO7AZgz3xO10zo53JyU0RJ42CpMw33I3jx3XmBIJyOtYillQMGWqwDkm+V7nSSY5nbqINu6Mc7fcxWrZgGCFNk15976vJIWLtBCWspCP2A9wr/MBFrajr2MbKzGniG9oDUdRV+gt1BY36RY+ZH2UFazvOR2NH54N/YvVIMKDZ66ci/6yiiwxzjUGoGm4BUMeGBpJlZDp3+9hB3hbD7HPeZGOhI5p61oJSu+zaGtYzr2t+5jomhFRD0Pot/Qy6g6Dllhs0DX8sv1prtebGHXGMXfRfKkOeVySwqgK63QJH+YDXMXNtBilX9t+zFgO9gmZ2OeDDMgaaGB1RapgEJEvi8hREXnRF/Y7InJIRJ7zrod8z35LRPaLyD4R+dDAFGZVr9LiZVjh7P1VmKXDi85POcI7OBL9ToQ/OxubrdZmttnXYNOKxI1btvSryu5RZ8KojHCLdR3/3P40a50rsB0bP/dr9z//un1d4BvINsISHeMevY17rYeZkKVIhhfLAhhEIORfXpk/VEHngBpMlp76Q+DDhvD/qKq3eNdjACKyE/g0cL2X5v8WEXswEjOgpEb1T1DnuMjTzh7OypnId0/DZY85I9xq38waWWcQAsk95Dctuhs/F7OIB60H+AgfYZmzElEbjGYFPklRH1gIC3WEXXotv2g/wiauo0Wr+ARfRzX9EkeqYFDVJ4GTGfN7GPiqqk6r6gFgP3BHPpLmyGCLFNMPUJRDeoRXnb3MWNFTmHrJPDt6KYvZYV3PQpbEx02pUvctQxGhhcVq1vFR66Pconcy4SxBsCHOaTcXciGLLe2ZVePYXK3r+Hk+yXXcyZhO9ISfkdSkPFPKizo3UuLVS4bWFoP4GH5dRPZ4psZyL2wD8LYvzkEvLAIReUREdovI7mPHjg1ARj4E3p0MMFb/xywd9jr7eENfo8OsL63Hfj4etByLjbqOLdZWRiT0VezsRIWcae6Hbm61buST1ifZ2tnJqDOR7JSbK45PKEYQRtRik7OEj/Gz3Gd9hCWsxE5aio57mSQcXMZ8MUgTVTlf1dB5WVQwfAHYBtwCHAZ+N28GqvpFVd2lqrtWr+6e/VexUdj390VeeeiXrpxnkpf0eU7I4f5uR1NkYNQZ4Qa9nitlKzZ2NEK305OWT8PPPIfoUpZwv9zLJ+Tn2excw6gzQXfFxP8FjL410Q8pvSVTl4rdg+/W6mJ+jp/hYflFrmAbLQzLroF81bxUHV4XNV2BuI0qEMCAzVFIMKjqEVXtqKoD/AF9c+EQsMkXdaMXVhyJKmzMclamTF2E+ayDw7u8yz59iYtyDuifFB0Z5A4s0cXcZN3Eatb2Z/Q0Gkz1idRTsMVig6zhk/ZH+Tn9p6ztbGbUGUWwIPSuQXTMVCdkgzkLqEULmxWdRXzIuY9/Jp9jG7cxiivIAu03lyi6lDgMS5FdVERbIcEgIut9Pz8BdFcsHgU+LSJjIrIF2A48PRiJvVKzRcsxFjR0o6rM0uEV5wCv6CvMMtufiCQ08NQ1I9bpWm62b2RcJojlfxNNxlmvH+byo3vi0VbZwC/ZH+dBfZDV7fWMdka8b1ukc214Z2IepE3UXdfpmApr2ov5uD7A/2T9BtdwJ2MsdGNISHrVepQ16CK6thaCiPwp8H5glYgcBP4d8H4RuQW3q98APgugqi+JyNeAl4E28DlVja71xZfm/fWxX3j0hqPGJDNC+3HDUd0Xp+CsTrLHeYHDvBM89NWXtvvb1hZXWVvY1rrWNSMk4wmGGZZOVTxzR2BEba6yNvAr/CKdWeUJHuMdOciMNYX2jplLzjRM/mBwBYKlwoS22Ois4EH9J/yy/Tm2ynWupiDmF8jnXCxcrhbGgA2dKhhU9RcMwV9KiP/vgX8/CFGJyOLB1oSwCKNoL6yDwzsc4Yf6DJOcQ0yOiG4eChOdhewY2ckKWe1zCobSaPYhKSJ0X+QSBBUFdVXxCR3lWtnGI61fYo0u4dHZv+F1+zUu2t1Tqx2E/slQg8Jcc9f5ISqMYrFMF3G9czUPy0N80PoEG2Qbo4waPm8pZj9LHJlGf0xYohsmistJCFQsYVMFQ+2Qd+oz+rXMHDSlbV529rFPX6ItoaPfI64MYaWuYldrV8+WLh/iCid1T5Qel1Gusa7mn+n/wBpdwaOdb/CCvsBp+wxta8ZzlFY1OgSwaDnCAh3jSmc193EPH5SHuMW6i+WsYZSRWJM8sjLctUtyN1uCsM4YtUE6hk8wZEFW08IXzcE9qel7zvc5wbsoyRaQRYvt1lZubN2MZdrD5d/AkOjNN9ApQve49e5s6w5LG1sstuqVfEp+nq2dLfyt8xjf0u/xjv0WU/YUTk84BN2QpmLS0fe+2SqMOy1WdZZwGzfwkPVh3mu9n42yjXEW9E9kCpt46g8y2HFFbZzLTUOYY9RQMBTxHg5ejqMOr+obfL/zA++kJvqMbtgyMO6Mc//Y3ayTtcnZJzF9xNGBj+FDw6knRIQRGWGlrOFeuZdr2Mbtzi38tfMoz+sLnLROMi3TdERRcXxFaCwpRs0d17lpYTHutFjmLGKns42PWR/mHusBrrKuZQFLsGn5HIzRnHrCLamvktpKQpEuRd9lUT7OwmMFUSvBYJwEQg4//9/Mk0YgYtgH4Doep5nhifYTvNV5Fadl0Bakv1RuY7POWs29rfsZZTzkZEvopTiCUyviExKiqLtgyYROsImr+Iis5DrrBr7lPMF32t/idXmdU3KGi9YMbcvBwSG4s8EvLtzsxfeNegvBVosJp8UKXczWzmZ+xrqHn7U/zA7rBpbICm+Ls0VwQ0io7kVXIfxyJqldJHSTZy9DHQRMjTWeWgmGyhBZ5FDCf05wnMc7jzNlnQMcM994A7ilLW6RG9lqXd37NkKs3zNL5wfU6XRx140hAi21WMZibpQb2NLazIP6AC86e3i68zyvzh7giBzjjHWGSZlkWqZpyywdcVAcd+UDsNSipRajOspCZ4KluoTVuoqrZQt3WLdx6+htbJQtLGY5o4z1XvjqaQNzhlDbVDhjXu6olWDQuB1wcfGTMsuoTrj+BYe9nRd5S1/Fkf4WaJMJAcJSXcIDI/ezkEWR1czEYtPU6ZDzXkS8RZP4hO4gtRhhjCWsZKEs5Up7B++3fo5TeoqD+g5v6lsc0nc4qcc5w0kmOc8MUzjSwfa2Xy/SxaxiDRtlI5tkE1fIOlZba1jMMiZkAaOMDvYiVIBoDBI0CzKs82aMWmvUwH9SK8GQioh3KwZhFVR8doABF5nie+1/5Lye6m/5ktBfD5baXCkbuc26w12a80eIONuC4bG/w9FDS3OxK33i+QE8dd7C3YE4pmMskoWsZiXbZCttZplhhhmmmOYiU1xkhmnatLGAMUYZZyELZBFjjNNiBAsbCwsRC8H3aRhRT4almExdqtMcr0kNkuC7aLSFajE8giHshDJxRBwTxgoFd1fgCT3Ons4LzIaXKMNZqDDqjHCzdT3ruAIreXjkW6dPfC7e0Am68MUlqffUNV3E+wCOYmPRQhnVESaYAJbSrbMbw90c1dU6QKKCzkeMp8BkHIshZ2FineP7J7a0om3bIBPqJRhSZvZgp5umZn9e4fjm7BwcDjqv8077TTotJ5JE1C+KLBaziFusW1nMEvrvRbgMrBoaB+qbPLMgVVPub2HqjlLpJezO6L68ukJDQnFM5fYETDeoW07QkDEdS5dIuyk8sPpiyCs1g3BwCi8MG7L6pSpEvQTDnIp7t6xZneG16ec5P33UCxew+ozmuhVcy7rVsdnCJm6Um2K/ZB1wxEcXAXpFFK1q9JsT/QEf0KWM9kyIUIO5JD3iwg81FCcSnA9ld3WjKZSKegmGiJXgGwTqjxCTLoDk0ddVpqedSY5MvgXnZxnTFp0R0JYF6uBYiloOqmCrxQpnCfe07mSTtaX/AdrA9BcetATDsyC30AiaFr0ZXlOmcqMXsS8MemRotDsC/VSg7eORwe4wPYor7lLSIuJQUR3rJRjKRgp/OihT7SkmLi5mx8VrWUebsfFFWCMtpjsXOW2d4qx1motcZNSxuMm+lvtH7mUlK0NztL+wAXqqpE4OVjuhEZLGrl9hCKhBGdLkFQqD1jvONGlQGDUXDH6vdl7uSfCI+7DAWsR9yx5i5+LbsUcnWGQvwrZsLnKRE3qMwxzk3fbbWLbDjtYN3GTdzhjjIVPeNIVKkOSsTFuQuXueAPU58xORsmbo9490Fxh80cU0EBOyy47CDdCgRNRHMKQ5HpOWtzJ5vqPJLCwWthazY/Et7BD19vtbvawc2kzrRSZHzqPSZoEsYoEs8V6xzlCnGDveREssvd18Qrduc5kzyD5G8o3eQOwsKys9c6VrYhkSXQ7qfhzCda+RcKuPYCj9aK7kkdd9rdnCZjTwEpTfM28xIqPeIa/ac7pJREjFw79SkYo4D77hR77mKmH0FVHVA4pUDVztdUUNq10fwWCCv8ECjJW6rkdEo1B/kDfAw+p+JJshnc7imieDPzI5r5CplAqDDRJXWNLSZQ0HTu0xoLurfoJh0LGYkj52HR7KW1Y0DcDAmEoxm2LzDFGfmIUG7wJLkt7/gbrHDF4Nt5dkXxkIbAIpyTsY17bDjKymsClNRaifYBgURRu3zFmpFjNcaBkzjiaTczeJUVPzKYCkcmpsh1/KqM+3KwPr6oZZKZur3ZxvHALmRczzLPmklS+G+yxI0tqzaPTRM9aCdMUnDOom4bZPqofJyVq072qBYaa9OOqjMQQGYUnTQtY+TduwE1hZyGkGGPNLWX1JWgb00xN+Fk6b5PlMqYKGf+VtS/99WtokK2PeNYQKCShDy6pIbtVHMCShO+MEjiLP4oAsUlY3f19YwJFTAqMkDfRweB51PqmsrL6Urt0RszUjkj6Tqp+B4MbZWCsMh2DoomIpWUnZRRxLRfIvkqYUB15JTsUG5WLAMTIcgiGsHWRdEk8zDQIDIxSYNKDLHgtJeaUJlkHokMAfAqdC+j2WkeXejLQU8adcTqh60hgANRUMJY28tCzyMK7fMeq3ueekUyW6SShrE3W/ot2LnuZtDcdPJqt3E6bNHDFUVkFcav7AGgqImgqG+WihrFpJ6EGVM3ovvSGTXPkmf4imn5WUx6OX0j6DyxD1Wa6sCkLw+4ndwCq5daDs/fq9YXNR2ifl/Y+NUYUkArNYDMbkAy1JZkjbCJc5RU01hhKh0c17PbW3DE94pcpN2HRIW2M0aT3+pUY10yumuFESjGG9pddBRm7GRmyEQ3YM2C3DKxiSPOsRPtP+DOwXCqk+iBKNv8xmdsyegSzLjnHI6zTMgzgGNDJkjYzoBomonylRxqyQZWdeFTwaKDfs4c8B9V2mZ3lpKoQCCQubUI0qUDcMr8YQ2HTkC4uLCwRe6qkcGlzmK1MgzUkdchaSaOZUqbJc5jCNgxJQL8EQdpxl8oLNxc6hJIdfljVRTe/A1M4V8+BL3G8R2qgQiZih/SQUL26vQhndYNpleTmiBnvG6iUYciPvrJY38oBcH15qzDNxRgZGhgFs8q0EMgtHiMkzz+D0xy1laTZjuXXDMNNuQL0FQ5Y9AlVK19JPlQrBX7+kMZvEbJk0+ARNIwk92RijLTSoBkXaueS+SXU+isgmEfm2iLwsIi+JyL/ywleIyDdF5FXv73IvXETk90Vkv4jsEZHb8pPl49qeJI7h5MuBWauso18oJW1imIt2rnh7SaWYa9orLivLqkQb+DequhO4C/iciOwEPg88oarbgSe83wAPAtu96xHgC6VTfakg026ijCi68uH/Hc6vedehWpTZ/yUjVTCo6mFV/bF3fw7YC2wAHga+4kX7CvBx7/5h4I/UxY+AZSKyvnTKod4zTN73MIo6Jv1pkzc15stfQ1eDeqPksZBrH4OIXAXcCjwFrFXVw96jd4G13v0G4G1fsoNeWDryMmCdmTYPXWn1SFPxTVce1LUNLxfUkI8zCwYRWQT8BfCvVfWs/5m6HzjIVTUReUREdovI7mPHjoWe+rKqs1bQID8k4WpQG2QSDCIygisU/quq/qUXfKRrInh/u1+FPQRs8iXfvSQDtwAACfdJREFU6IUFoKpfVNVdqrpr9erV6TRkIbRBgwalIMuqhABfAvaq6u/5Hj0KfMa7/wzwdV/4L3urE3cBZ3wmR0ZExUDNNK0GDYYDBQdOln0MdwO/BLwgIs95Yf8W+A/A10TkV4E3gU95zx4DHgL2AxeAXylGWoENCpH3FOZyC3QG1GBHW4OaY6A9deUxWKpgUNXvE6/JP2CIr8DnclMSu203KSwO3s6cug3CutEzrIjblj0sSHM0F65PeQxWv7cr42B8F6DiMoeN4Ro06GJA3q2vYAjvyMuTpqx9680MX08Mu8AucxUmblv9gLxb73cl6oS0V7zDtuFcMK/pfYo6CLOkQ3SKIK5OVbdx3V+MqpCu4RAMWZm+qoYaVsbIel7FoDTECYC6tludUZM2Gw7BkBUBCV/iKCgikIq8umzKN8m3kuaECzuyJPSsCgzkPItBXDsktXHW+mURnnnzGkTTqIPGR50FQ++AED9SXh8u2oFlYb47tYzy8wqyuapz0uCvQhhd5qivYAByi95hY46ig2qQwVim8JhvQTiX+0LqUmc/KvSB1EcwhCuZxSzIu55dleDIdFhKyfkOmkfOQ51KKTMPknwXpjLC/FPWK+NdOrLUaS6dwRULqPoIhqrQ7Da8NFBmH+bdK3cZor6CoczZvY5q4Hyj7nb5fJhZZWJO6Sh/9quvYAigmfaHCoOsxNQNc7GSMzA0fkWkwpeo5g/quyk6u9W2M2uAMtsmbgee/9kwYlj557LZ+ZjmILpUUWczKEkY+FFH2hskor7vSpSF5nSgBg1yo34aQx6nWFy8S2mGqnNd6kxbg4FQU41B+n8ShURBdaA5b7DBpY6477BkRP00BgBVr2IVTUnNTNfgUoJxB+RgTF5TjaGLGKkXmeWbab9BgzLHQD01hi5Svx3ZTP0NGhhxSS5XmuyjuVQI4vblz9XBIP6y8nTw5aQ0VbVXoujhMqn0eAFVfCi5V9bleOajEaHWz/qySziLy2lANWiQAfXUGEyjez4Og61DOWlbci9XoTZ0p3VpP/+qzgEpkfaaCgYPedVpiVHXsjTYMAywYaDRiDpv3ywJgYOFUuqZFk0k3uRIEyx56EhAfQVDJiloeinfkKDuh3pe8riEBUIVKNsPUSC7+gqGLvLswa904M/3a3bNG6b1Q5gnuhPTPO3BUUOkgmOivs7HZnYPoREK9UdNTaYCY6mmGsMgEjflwNhCCGeQlKHfbhmEQVINUcPzpPPPSn5h31hmljPSTOnSkLaOm+HQ4Ni0pudFUOJMVgPlsD6CoYx2zdyYZaojeeyZrIMjrJYWRdoyxyD5QHB92B8nLn7RuuStR1o7V62OZs0/gWHn2XKtj2AI9OOALZEqcats6TxOkbJ3ds7nyaMac18H1I2eFBQlN04huuScj74dkAJoVm9tUY21QYO5QBErKAkm7WJAvq+v87FBg8sB4d26NdmJW2+NwddihZXB8NaGvO8eDJkW2mCeUVQDqGKvzQC8W0/B0B3MaY2V+wSnZqQ3qBgDD/AcuycrZOV6CoYwSmuAnBk1MqRBURReba8H06X6GERkk4h8W0ReFpGXRORfeeG/IyKHROQ573rIl+a3RGS/iOwTkQ8Vpq4Meyuwd7zGMK2oxV2p8SQ+fpb8y1glrTL/IvRkCTM9y0PnXNYri/wYgJYsGkMb+Deq+mMRWQw8KyLf9J79R1X9PwO0iOwEPg1cD1wBPC4i16hqJzNVYTNi4GWYekjhCCpjogIvkZmQ21QboJwi507UtFvnHBW0Q6pgUNXDwGHv/pyI7AU2JCR5GPiqqk4DB0RkP3AH8MNMFPVmeK+2YQFRdGlffH+LHIhSyiBOqUDWMuZbASqr/KIzc5E0kbiSsF/G07j8r0rnKciftsrNr7HpfAkL+iJyLVeKyFXArcBTXtCvi8geEfmyiCz3wjYAb/uSHcQgSETkERHZLSK7jx07ZiiM6GpC2mbApA5M29sQUMMNV2b9OE13Liuv5qquL0h5nhSvTHh5BorNU0Y3fX66MgsGEVkE/AXwr1X1LPAFYBtwC65G8bt5ClbVL6rqLlXdtXr16vDTwB8zQaZMcxDQTa+hKxygzdVccVeXTRKeDYJIOV5YekIf7xYrOpNgEJERXKHwX1X1L12a9YiqdlTVAf4A11wAOARs8iXf6IVlKCgj1XnhF+b+RjZBM8Rp0KBOiFNkgKKMnGVVQoAvAXtV9fd84et90T4BvOjdPwp8WkTGRGQLsB14OjdliXWRZtA2qB+SrI35RIGxkmVV4m7gl4AXROQ5L+zfAr8gIrd4xb4BfBZAVV8Ska8BL+OuaHwu14pEJuSsaTh6mR3WzTvJtKkLgzSYG+RhT7/9r6HERr4JB1YzQ0rmF5MqhIgcAyaB4/NNSwasYjjohOGhtaGzfJhovVJVww49I2ohGABEZLeq7ppvOtIwLHTC8NDa0Fk+BqW1ebuyQYMGETSCoUGDBhHUSTB8cb4JyIhhoROGh9aGzvIxEK218TE0aNCgPqiTxtCgQYOaYN4Fg4h82Hs9e7+IfH6+6QlDRN4QkRe8V8t3e2ErROSbIvKq93d5Wj4V0PVlETkqIi/6wox0iYvf99p4j4jcVgNaq39tPz+dcUcM1Kpd5+QoBFWdtwuwgdeArcAo8Dywcz5pMtD4BrAqFPZ/AJ/37j8P/O/zQNe9wG3Ai2l0AQ8B/x13d8xdwFM1oPV3gN8wxN3p8cEYsMXjD3uO6FwP3ObdLwZe8eipVbsm0Flam863xnAHsF9VX1fVGeCruK9t1x0PA1/x7r8CfHyuCVDVJ4GToeA4uh4G/khd/AhYFtrSXiliaI1D77V9VT0AdF/brxyqelhVf+zdnwO6RwzUql0T6IxD7jadb8GQ6RXteYYC/yAiz4rII17YWnXPqQB4F1g7P6RFEEdXXdu58Gv7VSN0xEBt27XMoxD8mG/BMAy4R1VvAx4EPici9/ofqqur1W5pp650+TDQa/tVwnDEQA91ateyj0LwY74FQ/FXtOcIqnrI+3sU+CtcFexIV2X0/h6dPwoDiKOrdu2sVby2XwJMRwxQw3at+iiE+RYMzwDbRWSLiIzinhX56DzT1IOILBT3nEtEZCHwQdzXyx8FPuNF+wzw9fmhMII4uh4Fftnzot8FnPGpxvOCyl/bL0aT8YgBataucXSW2qZz4UVN8bA+hOtVfQ347fmmJ0TbVlxv7vPAS136gJXAE8CrwOPAinmg7U9x1cVZXJvxV+PowvWa/yevjV8AdtWA1v/i0bLHY9z1vvi/7dG6D3hwDum8B9dM2AM8510P1a1dE+gsrU2bnY8NGjSIYL5NiQYNGtQQjWBo0KBBBI1gaNCgQQSNYGjQoEEEjWBo0KBBBI1gaNCgQQSNYGjQoEEEjWBo0KBBBP8/xjT3nYd7Bg4AAAAASUVORK5CYII=\n",
-      "text/plain": [
-       "<Figure size 432x288 with 1 Axes>"
-      ]
-     },
-     "metadata": {
-      "needs_background": "light",
-      "tags": []
-     },
-     "output_type": "display_data"
-    }
-   ],
-   "source": [
-    "#@title Test recon\n",
-    "x = b['img'][0][jnp.newaxis]\n",
-    "z_logits = jax_enc_fn(jax_enc_params, x)\n",
-    "z = jnp.argmax(z_logits, axis=1)\n",
-    "z = jnp.transpose(jax.nn.one_hot(z, num_classes=8192), (0, 3, 1, 2))\n",
-    "B, D, H, W = z.shape\n",
-    "#z = jnp.reshape(jnp.repeat(jnp.reshape(z, (B, D, H*W))[:,:,::2], 2, axis = -1), (B,D,H,W))\n",
-    "x_stats = jax_dec_fn(jax_dec_params, z)\n",
-    "x_rec = unmap_pixels(jax.nn.sigmoid(x_stats[:, :3]))\n",
-    "x_rec = np.transpose((np.array(x_rec[0]) * 255).astype(np.uint8), (1, 2, 0))\n",
-    "plt.imshow(x_rec)"
-   ]
-  },
-  {
-   "cell_type": "code",
-   "execution_count": null,
-   "metadata": {
-    "id": "ECXzFkTcizy8"
-   },
-   "outputs": [],
-   "source": []
-  }
- ],
- "metadata": {
-  "accelerator": "TPU",
-  "colab": {
-   "authorship_tag": "ABX9TyPnylyNs77etx0OiPFSz6Ar",
-   "collapsed_sections": [],
-   "include_colab_link": true,
-   "machine_shape": "hm",
-   "name": "artificial_graphics_jax.ipynb",
-   "provenance": []
-  },
-  "kernelspec": {
-   "display_name": "Python 3",
-   "language": "python",
-   "name": "python3"
-  },
-  "language_info": {
-   "codemirror_mode": {
-    "name": "ipython",
-    "version": 3
-   },
-   "file_extension": ".py",
-   "mimetype": "text/x-python",
-   "name": "python",
-   "nbconvert_exporter": "python",
-   "pygments_lexer": "ipython3",
-   "version": "3.8.8"
-  },
-  "widgets": {
-   "application/vnd.jupyter.widget-state+json": {
-    "002c739838734dfca16c156534fb7bf1": {
-     "model_module": "@jupyter-widgets/controls",
-     "model_name": "HTMLModel",
-     "state": {
-      "_dom_classes": [],
-      "_model_module": "@jupyter-widgets/controls",
-      "_model_module_version": "1.5.0",
-      "_model_name": "HTMLModel",
-      "_view_count": null,
-      "_view_module": "@jupyter-widgets/controls",
-      "_view_module_version": "1.5.0",
-      "_view_name": "HTMLView",
-      "description": "",
-      "description_tooltip": null,
-      "layout": "IPY_MODEL_a54889c02fe34879be727c5fe665c042",
-      "placeholder": "​",
-      "style": "IPY_MODEL_7990f7f9c0994160b31689f5add063ba",
-      "value": " 1/1 [5:26:56&lt;00:00, 19616.62s/ url]"
-     }
-    },
-    "0115d65b1ec34c9d8574f67663da2b0b": {
-     "model_module": "@jupyter-widgets/base",
-     "model_name": "LayoutModel",
-     "state": {
-      "_model_module": "@jupyter-widgets/base",
-      "_model_module_version": "1.2.0",
-      "_model_name": "LayoutModel",
-      "_view_count": null,
-      "_view_module": "@jupyter-widgets/base",
-      "_view_module_version": "1.2.0",
-      "_view_name": "LayoutView",
-      "align_content": null,
-      "align_items": null,
-      "align_self": null,
-      "border": null,
-      "bottom": null,
-      "display": null,
-      "flex": null,
-      "flex_flow": null,
-      "grid_area": null,
-      "grid_auto_columns": null,
-      "grid_auto_flow": null,
-      "grid_auto_rows": null,
-      "grid_column": null,
-      "grid_gap": null,
-      "grid_row": null,
-      "grid_template_areas": null,
-      "grid_template_columns": null,
-      "grid_template_rows": null,
-      "height": null,
-      "justify_content": null,
-      "justify_items": null,
-      "left": null,
-      "margin": null,
-      "max_height": null,
-      "max_width": null,
-      "min_height": null,
-      "min_width": null,
-      "object_fit": null,
-      "object_position": null,
-      "order": null,
-      "overflow": null,
-      "overflow_x": null,
-      "overflow_y": null,
-      "padding": null,
-      "right": null,
-      "top": null,
-      "visibility": null,
-      "width": null
-     }
-    },
-    "05634468c3bd4bbfa7882e0a9f63175b": {
-     "model_module": "@jupyter-widgets/controls",
-     "model_name": "ProgressStyleModel",
-     "state": {
-      "_model_module": "@jupyter-widgets/controls",
-      "_model_module_version": "1.5.0",
-      "_model_name": "ProgressStyleModel",
-      "_view_count": null,
-      "_view_module": "@jupyter-widgets/base",
-      "_view_module_version": "1.2.0",
-      "_view_name": "StyleView",
-      "bar_color": null,
-      "description_width": "initial"
-     }
-    },
-    "08a7eb43230e4baeab2bfe84e7dfa13d": {
-     "model_module": "@jupyter-widgets/controls",
-     "model_name": "HTMLModel",
-     "state": {
-      "_dom_classes": [],
-      "_model_module": "@jupyter-widgets/controls",
-      "_model_module_version": "1.5.0",
-      "_model_name": "HTMLModel",
-      "_view_count": null,
-      "_view_module": "@jupyter-widgets/controls",
-      "_view_module_version": "1.5.0",
-      "_view_name": "HTMLView",
-      "description": "",
-      "description_tooltip": null,
-      "layout": "IPY_MODEL_6ab2c85bc74b42c98ddbfacecce0288f",
-      "placeholder": "​",
-      "style": "IPY_MODEL_49bfd9162954418ea1ebcc67f7dc65ee",
-      "value": " 28659288/0 [2:13:35&lt;00:00, 3361.26 examples/s]"
-     }
-    },
-    "12be96ecd2f84582a167ec6072b60387": {
-     "model_module": "@jupyter-widgets/controls",
-     "model_name": "HBoxModel",
-     "state": {
-      "_dom_classes": [],
-      "_model_module": "@jupyter-widgets/controls",
-      "_model_module_version": "1.5.0",
-      "_model_name": "HBoxModel",
-      "_view_count": null,
-      "_view_module": "@jupyter-widgets/controls",
-      "_view_module_version": "1.5.0",
-      "_view_name": "HBoxView",
-      "box_style": "",
-      "children": [
-       "IPY_MODEL_6bd73db5dd4a4fff8d4c15c13ccd666f",
-       "IPY_MODEL_2f4d6d1df65e4cf280c43959462e890f"
-      ],
-      "layout": "IPY_MODEL_4630cacc09c14c8a81417b460dc7bc35"
-     }
-=======
       "cell_type": "code",
       "metadata": {
         "id": "M_5Y1iQfoHi4"
@@ -3793,7 +2377,6 @@
           }
         }
       ]
->>>>>>> 25da221d
     },
     "1777b0334be4406ba16367e21909f5b0": {
      "model_module": "@jupyter-widgets/controls",
@@ -3963,1425 +2546,6 @@
       "layout": "IPY_MODEL_6fddb573e8e34735aa569a7e4ae81ffa"
      }
     },
-<<<<<<< HEAD
-    "2f4d6d1df65e4cf280c43959462e890f": {
-     "model_module": "@jupyter-widgets/controls",
-     "model_name": "HTMLModel",
-     "state": {
-      "_dom_classes": [],
-      "_model_module": "@jupyter-widgets/controls",
-      "_model_module_version": "1.5.0",
-      "_model_name": "HTMLModel",
-      "_view_count": null,
-      "_view_module": "@jupyter-widgets/controls",
-      "_view_module_version": "1.5.0",
-      "_view_name": "HTMLView",
-      "description": "",
-      "description_tooltip": null,
-      "layout": "IPY_MODEL_1ca2db1dae934f4d8583ce64636bf1e3",
-      "placeholder": "​",
-      "style": "IPY_MODEL_7682e6e4ba304a9da2aaad0407bd4da3",
-      "value": " 0/0 [01:52&lt;?, ? file/s]"
-     }
-    },
-    "363d5a2daa464fe0a2595f50f2edb32a": {
-     "model_module": "@jupyter-widgets/controls",
-     "model_name": "ProgressStyleModel",
-     "state": {
-      "_model_module": "@jupyter-widgets/controls",
-      "_model_module_version": "1.5.0",
-      "_model_name": "ProgressStyleModel",
-      "_view_count": null,
-      "_view_module": "@jupyter-widgets/base",
-      "_view_module_version": "1.2.0",
-      "_view_name": "StyleView",
-      "bar_color": null,
-      "description_width": "initial"
-     }
-    },
-    "384b47605cbb456f8ee7903e7bbe10f9": {
-     "model_module": "@jupyter-widgets/controls",
-     "model_name": "ProgressStyleModel",
-     "state": {
-      "_model_module": "@jupyter-widgets/controls",
-      "_model_module_version": "1.5.0",
-      "_model_name": "ProgressStyleModel",
-      "_view_count": null,
-      "_view_module": "@jupyter-widgets/base",
-      "_view_module_version": "1.2.0",
-      "_view_name": "StyleView",
-      "bar_color": null,
-      "description_width": "initial"
-     }
-    },
-    "4539256cfe67451b8d15d75960801d5d": {
-     "model_module": "@jupyter-widgets/controls",
-     "model_name": "HTMLModel",
-     "state": {
-      "_dom_classes": [],
-      "_model_module": "@jupyter-widgets/controls",
-      "_model_module_version": "1.5.0",
-      "_model_name": "HTMLModel",
-      "_view_count": null,
-      "_view_module": "@jupyter-widgets/controls",
-      "_view_module_version": "1.5.0",
-      "_view_name": "HTMLView",
-      "description": "",
-      "description_tooltip": null,
-      "layout": "IPY_MODEL_976ffdef8e3c4b95904fecfe40ef79ac",
-      "placeholder": "​",
-      "style": "IPY_MODEL_90458d39ef87457188aad2dc7c64f3a9",
-      "value": " 0/1 [01:52&lt;?, ? url/s]"
-     }
-    },
-    "4630cacc09c14c8a81417b460dc7bc35": {
-     "model_module": "@jupyter-widgets/base",
-     "model_name": "LayoutModel",
-     "state": {
-      "_model_module": "@jupyter-widgets/base",
-      "_model_module_version": "1.2.0",
-      "_model_name": "LayoutModel",
-      "_view_count": null,
-      "_view_module": "@jupyter-widgets/base",
-      "_view_module_version": "1.2.0",
-      "_view_name": "LayoutView",
-      "align_content": null,
-      "align_items": null,
-      "align_self": null,
-      "border": null,
-      "bottom": null,
-      "display": null,
-      "flex": null,
-      "flex_flow": null,
-      "grid_area": null,
-      "grid_auto_columns": null,
-      "grid_auto_flow": null,
-      "grid_auto_rows": null,
-      "grid_column": null,
-      "grid_gap": null,
-      "grid_row": null,
-      "grid_template_areas": null,
-      "grid_template_columns": null,
-      "grid_template_rows": null,
-      "height": null,
-      "justify_content": null,
-      "justify_items": null,
-      "left": null,
-      "margin": null,
-      "max_height": null,
-      "max_width": null,
-      "min_height": null,
-      "min_width": null,
-      "object_fit": null,
-      "object_position": null,
-      "order": null,
-      "overflow": null,
-      "overflow_x": null,
-      "overflow_y": null,
-      "padding": null,
-      "right": null,
-      "top": null,
-      "visibility": null,
-      "width": null
-     }
-    },
-    "49bfd9162954418ea1ebcc67f7dc65ee": {
-     "model_module": "@jupyter-widgets/controls",
-     "model_name": "DescriptionStyleModel",
-     "state": {
-      "_model_module": "@jupyter-widgets/controls",
-      "_model_module_version": "1.5.0",
-      "_model_name": "DescriptionStyleModel",
-      "_view_count": null,
-      "_view_module": "@jupyter-widgets/base",
-      "_view_module_version": "1.2.0",
-      "_view_name": "StyleView",
-      "description_width": ""
-     }
-    },
-    "4f3f72d5988a40d1b4617f724caf3634": {
-     "model_module": "@jupyter-widgets/base",
-     "model_name": "LayoutModel",
-     "state": {
-      "_model_module": "@jupyter-widgets/base",
-      "_model_module_version": "1.2.0",
-      "_model_name": "LayoutModel",
-      "_view_count": null,
-      "_view_module": "@jupyter-widgets/base",
-      "_view_module_version": "1.2.0",
-      "_view_name": "LayoutView",
-      "align_content": null,
-      "align_items": null,
-      "align_self": null,
-      "border": null,
-      "bottom": null,
-      "display": null,
-      "flex": null,
-      "flex_flow": null,
-      "grid_area": null,
-      "grid_auto_columns": null,
-      "grid_auto_flow": null,
-      "grid_auto_rows": null,
-      "grid_column": null,
-      "grid_gap": null,
-      "grid_row": null,
-      "grid_template_areas": null,
-      "grid_template_columns": null,
-      "grid_template_rows": null,
-      "height": null,
-      "justify_content": null,
-      "justify_items": null,
-      "left": null,
-      "margin": null,
-      "max_height": null,
-      "max_width": null,
-      "min_height": null,
-      "min_width": null,
-      "object_fit": null,
-      "object_position": null,
-      "order": null,
-      "overflow": null,
-      "overflow_x": null,
-      "overflow_y": null,
-      "padding": null,
-      "right": null,
-      "top": null,
-      "visibility": null,
-      "width": null
-     }
-    },
-    "5f40e70f979d4a7d9c69ddfd5607f426": {
-     "model_module": "@jupyter-widgets/controls",
-     "model_name": "HTMLModel",
-     "state": {
-      "_dom_classes": [],
-      "_model_module": "@jupyter-widgets/controls",
-      "_model_module_version": "1.5.0",
-      "_model_name": "HTMLModel",
-      "_view_count": null,
-      "_view_module": "@jupyter-widgets/controls",
-      "_view_module_version": "1.5.0",
-      "_view_name": "HTMLView",
-      "description": "",
-      "description_tooltip": null,
-      "layout": "IPY_MODEL_93f4fef1c6cd45b3b2d7e55d6049864c",
-      "placeholder": "​",
-      "style": "IPY_MODEL_b6438f66f1864c09bb10884d4b220157",
-      "value": " 1/1 [5:26:56&lt;00:00, 19616.56s/ file]"
-     }
-    },
-    "67760f97ed1943c8843327b7c3d53c9b": {
-     "model_module": "@jupyter-widgets/controls",
-     "model_name": "FloatProgressModel",
-     "state": {
-      "_dom_classes": [],
-      "_model_module": "@jupyter-widgets/controls",
-      "_model_module_version": "1.5.0",
-      "_model_name": "FloatProgressModel",
-      "_view_count": null,
-      "_view_module": "@jupyter-widgets/controls",
-      "_view_module_version": "1.5.0",
-      "_view_name": "ProgressView",
-      "bar_style": "danger",
-      "description": "Dl Size...:   0%",
-      "description_tooltip": null,
-      "layout": "IPY_MODEL_216e115c5d41405083e234e4d97786f6",
-      "max": 1,
-      "min": 0,
-      "orientation": "horizontal",
-      "style": "IPY_MODEL_384b47605cbb456f8ee7903e7bbe10f9",
-      "value": 1
-     }
-    },
-    "68843380c5224d748ff0d8a7ac403a49": {
-     "model_module": "@jupyter-widgets/base",
-     "model_name": "LayoutModel",
-     "state": {
-      "_model_module": "@jupyter-widgets/base",
-      "_model_module_version": "1.2.0",
-      "_model_name": "LayoutModel",
-      "_view_count": null,
-      "_view_module": "@jupyter-widgets/base",
-      "_view_module_version": "1.2.0",
-      "_view_name": "LayoutView",
-      "align_content": null,
-      "align_items": null,
-      "align_self": null,
-      "border": null,
-      "bottom": null,
-      "display": null,
-      "flex": null,
-      "flex_flow": null,
-      "grid_area": null,
-      "grid_auto_columns": null,
-      "grid_auto_flow": null,
-      "grid_auto_rows": null,
-      "grid_column": null,
-      "grid_gap": null,
-      "grid_row": null,
-      "grid_template_areas": null,
-      "grid_template_columns": null,
-      "grid_template_rows": null,
-      "height": null,
-      "justify_content": null,
-      "justify_items": null,
-      "left": null,
-      "margin": null,
-      "max_height": null,
-      "max_width": null,
-      "min_height": null,
-      "min_width": null,
-      "object_fit": null,
-      "object_position": null,
-      "order": null,
-      "overflow": null,
-      "overflow_x": null,
-      "overflow_y": null,
-      "padding": null,
-      "right": null,
-      "top": null,
-      "visibility": null,
-      "width": null
-     }
-    },
-    "6ab2c85bc74b42c98ddbfacecce0288f": {
-     "model_module": "@jupyter-widgets/base",
-     "model_name": "LayoutModel",
-     "state": {
-      "_model_module": "@jupyter-widgets/base",
-      "_model_module_version": "1.2.0",
-      "_model_name": "LayoutModel",
-      "_view_count": null,
-      "_view_module": "@jupyter-widgets/base",
-      "_view_module_version": "1.2.0",
-      "_view_name": "LayoutView",
-      "align_content": null,
-      "align_items": null,
-      "align_self": null,
-      "border": null,
-      "bottom": null,
-      "display": null,
-      "flex": null,
-      "flex_flow": null,
-      "grid_area": null,
-      "grid_auto_columns": null,
-      "grid_auto_flow": null,
-      "grid_auto_rows": null,
-      "grid_column": null,
-      "grid_gap": null,
-      "grid_row": null,
-      "grid_template_areas": null,
-      "grid_template_columns": null,
-      "grid_template_rows": null,
-      "height": null,
-      "justify_content": null,
-      "justify_items": null,
-      "left": null,
-      "margin": null,
-      "max_height": null,
-      "max_width": null,
-      "min_height": null,
-      "min_width": null,
-      "object_fit": null,
-      "object_position": null,
-      "order": null,
-      "overflow": null,
-      "overflow_x": null,
-      "overflow_y": null,
-      "padding": null,
-      "right": null,
-      "top": null,
-      "visibility": null,
-      "width": null
-     }
-    },
-    "6bd73db5dd4a4fff8d4c15c13ccd666f": {
-     "model_module": "@jupyter-widgets/controls",
-     "model_name": "FloatProgressModel",
-     "state": {
-      "_dom_classes": [],
-      "_model_module": "@jupyter-widgets/controls",
-      "_model_module_version": "1.5.0",
-      "_model_name": "FloatProgressModel",
-      "_view_count": null,
-      "_view_module": "@jupyter-widgets/controls",
-      "_view_module_version": "1.5.0",
-      "_view_name": "ProgressView",
-      "bar_style": "success",
-      "description": "Extraction completed...: ",
-      "description_tooltip": null,
-      "layout": "IPY_MODEL_df79105961684808852bf206fb6b7c80",
-      "max": 1,
-      "min": 0,
-      "orientation": "horizontal",
-      "style": "IPY_MODEL_9f641da95609428f8d626dd25797f6fd",
-      "value": 0
-     }
-    },
-    "6e621141a5ad428c99aa297748a434d5": {
-     "model_module": "@jupyter-widgets/controls",
-     "model_name": "DescriptionStyleModel",
-     "state": {
-      "_model_module": "@jupyter-widgets/controls",
-      "_model_module_version": "1.5.0",
-      "_model_name": "DescriptionStyleModel",
-      "_view_count": null,
-      "_view_module": "@jupyter-widgets/base",
-      "_view_module_version": "1.2.0",
-      "_view_name": "StyleView",
-      "description_width": ""
-     }
-    },
-    "6fddb573e8e34735aa569a7e4ae81ffa": {
-     "model_module": "@jupyter-widgets/base",
-     "model_name": "LayoutModel",
-     "state": {
-      "_model_module": "@jupyter-widgets/base",
-      "_model_module_version": "1.2.0",
-      "_model_name": "LayoutModel",
-      "_view_count": null,
-      "_view_module": "@jupyter-widgets/base",
-      "_view_module_version": "1.2.0",
-      "_view_name": "LayoutView",
-      "align_content": null,
-      "align_items": null,
-      "align_self": null,
-      "border": null,
-      "bottom": null,
-      "display": null,
-      "flex": null,
-      "flex_flow": null,
-      "grid_area": null,
-      "grid_auto_columns": null,
-      "grid_auto_flow": null,
-      "grid_auto_rows": null,
-      "grid_column": null,
-      "grid_gap": null,
-      "grid_row": null,
-      "grid_template_areas": null,
-      "grid_template_columns": null,
-      "grid_template_rows": null,
-      "height": null,
-      "justify_content": null,
-      "justify_items": null,
-      "left": null,
-      "margin": null,
-      "max_height": null,
-      "max_width": null,
-      "min_height": null,
-      "min_width": null,
-      "object_fit": null,
-      "object_position": null,
-      "order": null,
-      "overflow": null,
-      "overflow_x": null,
-      "overflow_y": null,
-      "padding": null,
-      "right": null,
-      "top": null,
-      "visibility": null,
-      "width": null
-     }
-    },
-    "7682e6e4ba304a9da2aaad0407bd4da3": {
-     "model_module": "@jupyter-widgets/controls",
-     "model_name": "DescriptionStyleModel",
-     "state": {
-      "_model_module": "@jupyter-widgets/controls",
-      "_model_module_version": "1.5.0",
-      "_model_name": "DescriptionStyleModel",
-      "_view_count": null,
-      "_view_module": "@jupyter-widgets/base",
-      "_view_module_version": "1.2.0",
-      "_view_name": "StyleView",
-      "description_width": ""
-     }
-    },
-    "76bbbe6386ff485fabb49b8d9d4f2acf": {
-     "model_module": "@jupyter-widgets/controls",
-     "model_name": "FloatProgressModel",
-     "state": {
-      "_dom_classes": [],
-      "_model_module": "@jupyter-widgets/controls",
-      "_model_module_version": "1.5.0",
-      "_model_name": "FloatProgressModel",
-      "_view_count": null,
-      "_view_module": "@jupyter-widgets/controls",
-      "_view_module_version": "1.5.0",
-      "_view_name": "ProgressView",
-      "bar_style": "danger",
-      "description": "Dl Completed...:   0%",
-      "description_tooltip": null,
-      "layout": "IPY_MODEL_68843380c5224d748ff0d8a7ac403a49",
-      "max": 1,
-      "min": 0,
-      "orientation": "horizontal",
-      "style": "IPY_MODEL_e85e7fbb0cd14f9682193c6bf582ebd8",
-      "value": 0
-     }
-    },
-    "7990f7f9c0994160b31689f5add063ba": {
-     "model_module": "@jupyter-widgets/controls",
-     "model_name": "DescriptionStyleModel",
-     "state": {
-      "_model_module": "@jupyter-widgets/controls",
-      "_model_module_version": "1.5.0",
-      "_model_name": "DescriptionStyleModel",
-      "_view_count": null,
-      "_view_module": "@jupyter-widgets/base",
-      "_view_module_version": "1.2.0",
-      "_view_name": "StyleView",
-      "description_width": ""
-     }
-    },
-    "79e4a1728ae843cc983d058db403c033": {
-     "model_module": "@jupyter-widgets/base",
-     "model_name": "LayoutModel",
-     "state": {
-      "_model_module": "@jupyter-widgets/base",
-      "_model_module_version": "1.2.0",
-      "_model_name": "LayoutModel",
-      "_view_count": null,
-      "_view_module": "@jupyter-widgets/base",
-      "_view_module_version": "1.2.0",
-      "_view_name": "LayoutView",
-      "align_content": null,
-      "align_items": null,
-      "align_self": null,
-      "border": null,
-      "bottom": null,
-      "display": null,
-      "flex": null,
-      "flex_flow": null,
-      "grid_area": null,
-      "grid_auto_columns": null,
-      "grid_auto_flow": null,
-      "grid_auto_rows": null,
-      "grid_column": null,
-      "grid_gap": null,
-      "grid_row": null,
-      "grid_template_areas": null,
-      "grid_template_columns": null,
-      "grid_template_rows": null,
-      "height": null,
-      "justify_content": null,
-      "justify_items": null,
-      "left": null,
-      "margin": null,
-      "max_height": null,
-      "max_width": null,
-      "min_height": null,
-      "min_width": null,
-      "object_fit": null,
-      "object_position": null,
-      "order": null,
-      "overflow": null,
-      "overflow_x": null,
-      "overflow_y": null,
-      "padding": null,
-      "right": null,
-      "top": null,
-      "visibility": null,
-      "width": null
-     }
-    },
-    "7e7d9ef03d4b4011b85cf0b5ccd66160": {
-     "model_module": "@jupyter-widgets/controls",
-     "model_name": "HBoxModel",
-     "state": {
-      "_dom_classes": [],
-      "_model_module": "@jupyter-widgets/controls",
-      "_model_module_version": "1.5.0",
-      "_model_name": "HBoxModel",
-      "_view_count": null,
-      "_view_module": "@jupyter-widgets/controls",
-      "_view_module_version": "1.5.0",
-      "_view_name": "HBoxView",
-      "box_style": "",
-      "children": [
-       "IPY_MODEL_76bbbe6386ff485fabb49b8d9d4f2acf",
-       "IPY_MODEL_4539256cfe67451b8d15d75960801d5d"
-      ],
-      "layout": "IPY_MODEL_e4a26f11d96e461c898af1506b867ecd"
-     }
-    },
-    "805c469bf4624fb7aaf5b2c52a6c9cb2": {
-     "model_module": "@jupyter-widgets/base",
-     "model_name": "LayoutModel",
-     "state": {
-      "_model_module": "@jupyter-widgets/base",
-      "_model_module_version": "1.2.0",
-      "_model_name": "LayoutModel",
-      "_view_count": null,
-      "_view_module": "@jupyter-widgets/base",
-      "_view_module_version": "1.2.0",
-      "_view_name": "LayoutView",
-      "align_content": null,
-      "align_items": null,
-      "align_self": null,
-      "border": null,
-      "bottom": null,
-      "display": null,
-      "flex": null,
-      "flex_flow": null,
-      "grid_area": null,
-      "grid_auto_columns": null,
-      "grid_auto_flow": null,
-      "grid_auto_rows": null,
-      "grid_column": null,
-      "grid_gap": null,
-      "grid_row": null,
-      "grid_template_areas": null,
-      "grid_template_columns": null,
-      "grid_template_rows": null,
-      "height": null,
-      "justify_content": null,
-      "justify_items": null,
-      "left": null,
-      "margin": null,
-      "max_height": null,
-      "max_width": null,
-      "min_height": null,
-      "min_width": null,
-      "object_fit": null,
-      "object_position": null,
-      "order": null,
-      "overflow": null,
-      "overflow_x": null,
-      "overflow_y": null,
-      "padding": null,
-      "right": null,
-      "top": null,
-      "visibility": null,
-      "width": null
-     }
-    },
-    "897bbf7e8fce4d188899e1a4bbfd7932": {
-     "model_module": "@jupyter-widgets/base",
-     "model_name": "LayoutModel",
-     "state": {
-      "_model_module": "@jupyter-widgets/base",
-      "_model_module_version": "1.2.0",
-      "_model_name": "LayoutModel",
-      "_view_count": null,
-      "_view_module": "@jupyter-widgets/base",
-      "_view_module_version": "1.2.0",
-      "_view_name": "LayoutView",
-      "align_content": null,
-      "align_items": null,
-      "align_self": null,
-      "border": null,
-      "bottom": null,
-      "display": null,
-      "flex": null,
-      "flex_flow": null,
-      "grid_area": null,
-      "grid_auto_columns": null,
-      "grid_auto_flow": null,
-      "grid_auto_rows": null,
-      "grid_column": null,
-      "grid_gap": null,
-      "grid_row": null,
-      "grid_template_areas": null,
-      "grid_template_columns": null,
-      "grid_template_rows": null,
-      "height": null,
-      "justify_content": null,
-      "justify_items": null,
-      "left": null,
-      "margin": null,
-      "max_height": null,
-      "max_width": null,
-      "min_height": null,
-      "min_width": null,
-      "object_fit": null,
-      "object_position": null,
-      "order": null,
-      "overflow": null,
-      "overflow_x": null,
-      "overflow_y": null,
-      "padding": null,
-      "right": null,
-      "top": null,
-      "visibility": null,
-      "width": null
-     }
-    },
-    "90458d39ef87457188aad2dc7c64f3a9": {
-     "model_module": "@jupyter-widgets/controls",
-     "model_name": "DescriptionStyleModel",
-     "state": {
-      "_model_module": "@jupyter-widgets/controls",
-      "_model_module_version": "1.5.0",
-      "_model_name": "DescriptionStyleModel",
-      "_view_count": null,
-      "_view_module": "@jupyter-widgets/base",
-      "_view_module_version": "1.2.0",
-      "_view_name": "StyleView",
-      "description_width": ""
-     }
-    },
-    "911688bccf2746cd8a64bd23ccff43f5": {
-     "model_module": "@jupyter-widgets/controls",
-     "model_name": "HBoxModel",
-     "state": {
-      "_dom_classes": [],
-      "_model_module": "@jupyter-widgets/controls",
-      "_model_module_version": "1.5.0",
-      "_model_name": "HBoxModel",
-      "_view_count": null,
-      "_view_module": "@jupyter-widgets/controls",
-      "_view_module_version": "1.5.0",
-      "_view_name": "HBoxView",
-      "box_style": "",
-      "children": [
-       "IPY_MODEL_1777b0334be4406ba16367e21909f5b0",
-       "IPY_MODEL_5f40e70f979d4a7d9c69ddfd5607f426"
-      ],
-      "layout": "IPY_MODEL_d45a3764c06a4278aef3e830ca6dcaec"
-     }
-    },
-    "93f4fef1c6cd45b3b2d7e55d6049864c": {
-     "model_module": "@jupyter-widgets/base",
-     "model_name": "LayoutModel",
-     "state": {
-      "_model_module": "@jupyter-widgets/base",
-      "_model_module_version": "1.2.0",
-      "_model_name": "LayoutModel",
-      "_view_count": null,
-      "_view_module": "@jupyter-widgets/base",
-      "_view_module_version": "1.2.0",
-      "_view_name": "LayoutView",
-      "align_content": null,
-      "align_items": null,
-      "align_self": null,
-      "border": null,
-      "bottom": null,
-      "display": null,
-      "flex": null,
-      "flex_flow": null,
-      "grid_area": null,
-      "grid_auto_columns": null,
-      "grid_auto_flow": null,
-      "grid_auto_rows": null,
-      "grid_column": null,
-      "grid_gap": null,
-      "grid_row": null,
-      "grid_template_areas": null,
-      "grid_template_columns": null,
-      "grid_template_rows": null,
-      "height": null,
-      "justify_content": null,
-      "justify_items": null,
-      "left": null,
-      "margin": null,
-      "max_height": null,
-      "max_width": null,
-      "min_height": null,
-      "min_width": null,
-      "object_fit": null,
-      "object_position": null,
-      "order": null,
-      "overflow": null,
-      "overflow_x": null,
-      "overflow_y": null,
-      "padding": null,
-      "right": null,
-      "top": null,
-      "visibility": null,
-      "width": null
-     }
-    },
-    "976ffdef8e3c4b95904fecfe40ef79ac": {
-     "model_module": "@jupyter-widgets/base",
-     "model_name": "LayoutModel",
-     "state": {
-      "_model_module": "@jupyter-widgets/base",
-      "_model_module_version": "1.2.0",
-      "_model_name": "LayoutModel",
-      "_view_count": null,
-      "_view_module": "@jupyter-widgets/base",
-      "_view_module_version": "1.2.0",
-      "_view_name": "LayoutView",
-      "align_content": null,
-      "align_items": null,
-      "align_self": null,
-      "border": null,
-      "bottom": null,
-      "display": null,
-      "flex": null,
-      "flex_flow": null,
-      "grid_area": null,
-      "grid_auto_columns": null,
-      "grid_auto_flow": null,
-      "grid_auto_rows": null,
-      "grid_column": null,
-      "grid_gap": null,
-      "grid_row": null,
-      "grid_template_areas": null,
-      "grid_template_columns": null,
-      "grid_template_rows": null,
-      "height": null,
-      "justify_content": null,
-      "justify_items": null,
-      "left": null,
-      "margin": null,
-      "max_height": null,
-      "max_width": null,
-      "min_height": null,
-      "min_width": null,
-      "object_fit": null,
-      "object_position": null,
-      "order": null,
-      "overflow": null,
-      "overflow_x": null,
-      "overflow_y": null,
-      "padding": null,
-      "right": null,
-      "top": null,
-      "visibility": null,
-      "width": null
-     }
-    },
-    "9ab9575a3bb344548958d2eeee1178fd": {
-     "model_module": "@jupyter-widgets/controls",
-     "model_name": "ProgressStyleModel",
-     "state": {
-      "_model_module": "@jupyter-widgets/controls",
-      "_model_module_version": "1.5.0",
-      "_model_name": "ProgressStyleModel",
-      "_view_count": null,
-      "_view_module": "@jupyter-widgets/base",
-      "_view_module_version": "1.2.0",
-      "_view_name": "StyleView",
-      "bar_color": null,
-      "description_width": "initial"
-     }
-    },
-    "9f641da95609428f8d626dd25797f6fd": {
-     "model_module": "@jupyter-widgets/controls",
-     "model_name": "ProgressStyleModel",
-     "state": {
-      "_model_module": "@jupyter-widgets/controls",
-      "_model_module_version": "1.5.0",
-      "_model_name": "ProgressStyleModel",
-      "_view_count": null,
-      "_view_module": "@jupyter-widgets/base",
-      "_view_module_version": "1.2.0",
-      "_view_name": "StyleView",
-      "bar_color": null,
-      "description_width": "initial"
-     }
-    },
-    "a513a8eb1eb843e4a8ffee544bd729ae": {
-     "model_module": "@jupyter-widgets/controls",
-     "model_name": "DescriptionStyleModel",
-     "state": {
-      "_model_module": "@jupyter-widgets/controls",
-      "_model_module_version": "1.5.0",
-      "_model_name": "DescriptionStyleModel",
-      "_view_count": null,
-      "_view_module": "@jupyter-widgets/base",
-      "_view_module_version": "1.2.0",
-      "_view_name": "StyleView",
-      "description_width": ""
-     }
-    },
-    "a54889c02fe34879be727c5fe665c042": {
-     "model_module": "@jupyter-widgets/base",
-     "model_name": "LayoutModel",
-     "state": {
-      "_model_module": "@jupyter-widgets/base",
-      "_model_module_version": "1.2.0",
-      "_model_name": "LayoutModel",
-      "_view_count": null,
-      "_view_module": "@jupyter-widgets/base",
-      "_view_module_version": "1.2.0",
-      "_view_name": "LayoutView",
-      "align_content": null,
-      "align_items": null,
-      "align_self": null,
-      "border": null,
-      "bottom": null,
-      "display": null,
-      "flex": null,
-      "flex_flow": null,
-      "grid_area": null,
-      "grid_auto_columns": null,
-      "grid_auto_flow": null,
-      "grid_auto_rows": null,
-      "grid_column": null,
-      "grid_gap": null,
-      "grid_row": null,
-      "grid_template_areas": null,
-      "grid_template_columns": null,
-      "grid_template_rows": null,
-      "height": null,
-      "justify_content": null,
-      "justify_items": null,
-      "left": null,
-      "margin": null,
-      "max_height": null,
-      "max_width": null,
-      "min_height": null,
-      "min_width": null,
-      "object_fit": null,
-      "object_position": null,
-      "order": null,
-      "overflow": null,
-      "overflow_x": null,
-      "overflow_y": null,
-      "padding": null,
-      "right": null,
-      "top": null,
-      "visibility": null,
-      "width": null
-     }
-    },
-    "a75dd5ab18d14defa4b72899af1db66d": {
-     "model_module": "@jupyter-widgets/controls",
-     "model_name": "HTMLModel",
-     "state": {
-      "_dom_classes": [],
-      "_model_module": "@jupyter-widgets/controls",
-      "_model_module_version": "1.5.0",
-      "_model_name": "HTMLModel",
-      "_view_count": null,
-      "_view_module": "@jupyter-widgets/controls",
-      "_view_module_version": "1.5.0",
-      "_view_name": "HTMLView",
-      "description": "",
-      "description_tooltip": null,
-      "layout": "IPY_MODEL_bdba66da11e9402db2165b0332645bbb",
-      "placeholder": "​",
-      "style": "IPY_MODEL_6e621141a5ad428c99aa297748a434d5",
-      "value": " 8/1709 [01:52&lt;6:40:07, 14.11s/ MiB]"
-     }
-    },
-    "aac1ff32fb21462cace9a6c8827308bc": {
-     "model_module": "@jupyter-widgets/base",
-     "model_name": "LayoutModel",
-     "state": {
-      "_model_module": "@jupyter-widgets/base",
-      "_model_module_version": "1.2.0",
-      "_model_name": "LayoutModel",
-      "_view_count": null,
-      "_view_module": "@jupyter-widgets/base",
-      "_view_module_version": "1.2.0",
-      "_view_name": "LayoutView",
-      "align_content": null,
-      "align_items": null,
-      "align_self": null,
-      "border": null,
-      "bottom": null,
-      "display": null,
-      "flex": null,
-      "flex_flow": null,
-      "grid_area": null,
-      "grid_auto_columns": null,
-      "grid_auto_flow": null,
-      "grid_auto_rows": null,
-      "grid_column": null,
-      "grid_gap": null,
-      "grid_row": null,
-      "grid_template_areas": null,
-      "grid_template_columns": null,
-      "grid_template_rows": null,
-      "height": null,
-      "justify_content": null,
-      "justify_items": null,
-      "left": null,
-      "margin": null,
-      "max_height": null,
-      "max_width": null,
-      "min_height": null,
-      "min_width": null,
-      "object_fit": null,
-      "object_position": null,
-      "order": null,
-      "overflow": null,
-      "overflow_x": null,
-      "overflow_y": null,
-      "padding": null,
-      "right": null,
-      "top": null,
-      "visibility": null,
-      "width": null
-     }
-    },
-    "b5f5115c716f4e6781e0705f586a0538": {
-     "model_module": "@jupyter-widgets/base",
-     "model_name": "LayoutModel",
-     "state": {
-      "_model_module": "@jupyter-widgets/base",
-      "_model_module_version": "1.2.0",
-      "_model_name": "LayoutModel",
-      "_view_count": null,
-      "_view_module": "@jupyter-widgets/base",
-      "_view_module_version": "1.2.0",
-      "_view_name": "LayoutView",
-      "align_content": null,
-      "align_items": null,
-      "align_self": null,
-      "border": null,
-      "bottom": null,
-      "display": null,
-      "flex": null,
-      "flex_flow": null,
-      "grid_area": null,
-      "grid_auto_columns": null,
-      "grid_auto_flow": null,
-      "grid_auto_rows": null,
-      "grid_column": null,
-      "grid_gap": null,
-      "grid_row": null,
-      "grid_template_areas": null,
-      "grid_template_columns": null,
-      "grid_template_rows": null,
-      "height": null,
-      "justify_content": null,
-      "justify_items": null,
-      "left": null,
-      "margin": null,
-      "max_height": null,
-      "max_width": null,
-      "min_height": null,
-      "min_width": null,
-      "object_fit": null,
-      "object_position": null,
-      "order": null,
-      "overflow": null,
-      "overflow_x": null,
-      "overflow_y": null,
-      "padding": null,
-      "right": null,
-      "top": null,
-      "visibility": null,
-      "width": null
-     }
-    },
-    "b6438f66f1864c09bb10884d4b220157": {
-     "model_module": "@jupyter-widgets/controls",
-     "model_name": "DescriptionStyleModel",
-     "state": {
-      "_model_module": "@jupyter-widgets/controls",
-      "_model_module_version": "1.5.0",
-      "_model_name": "DescriptionStyleModel",
-      "_view_count": null,
-      "_view_module": "@jupyter-widgets/base",
-      "_view_module_version": "1.2.0",
-      "_view_name": "StyleView",
-      "description_width": ""
-     }
-    },
-    "bc9ddacc217443f78ad9f789cd2ee000": {
-     "model_module": "@jupyter-widgets/controls",
-     "model_name": "HTMLModel",
-     "state": {
-      "_dom_classes": [],
-      "_model_module": "@jupyter-widgets/controls",
-      "_model_module_version": "1.5.0",
-      "_model_name": "HTMLModel",
-      "_view_count": null,
-      "_view_module": "@jupyter-widgets/controls",
-      "_view_module_version": "1.5.0",
-      "_view_name": "HTMLView",
-      "description": "",
-      "description_tooltip": null,
-      "layout": "IPY_MODEL_e85a836d925c4da299dcd1d39bd46029",
-      "placeholder": "​",
-      "style": "IPY_MODEL_a513a8eb1eb843e4a8ffee544bd729ae",
-      "value": " 1709/1709 [5:26:56&lt;00:00, 11.48s/ MiB]"
-     }
-    },
-    "bdba66da11e9402db2165b0332645bbb": {
-     "model_module": "@jupyter-widgets/base",
-     "model_name": "LayoutModel",
-     "state": {
-      "_model_module": "@jupyter-widgets/base",
-      "_model_module_version": "1.2.0",
-      "_model_name": "LayoutModel",
-      "_view_count": null,
-      "_view_module": "@jupyter-widgets/base",
-      "_view_module_version": "1.2.0",
-      "_view_name": "LayoutView",
-      "align_content": null,
-      "align_items": null,
-      "align_self": null,
-      "border": null,
-      "bottom": null,
-      "display": null,
-      "flex": null,
-      "flex_flow": null,
-      "grid_area": null,
-      "grid_auto_columns": null,
-      "grid_auto_flow": null,
-      "grid_auto_rows": null,
-      "grid_column": null,
-      "grid_gap": null,
-      "grid_row": null,
-      "grid_template_areas": null,
-      "grid_template_columns": null,
-      "grid_template_rows": null,
-      "height": null,
-      "justify_content": null,
-      "justify_items": null,
-      "left": null,
-      "margin": null,
-      "max_height": null,
-      "max_width": null,
-      "min_height": null,
-      "min_width": null,
-      "object_fit": null,
-      "object_position": null,
-      "order": null,
-      "overflow": null,
-      "overflow_x": null,
-      "overflow_y": null,
-      "padding": null,
-      "right": null,
-      "top": null,
-      "visibility": null,
-      "width": null
-     }
-    },
-    "c2476778a53f42c19d3d4aa8529354db": {
-     "model_module": "@jupyter-widgets/controls",
-     "model_name": "ProgressStyleModel",
-     "state": {
-      "_model_module": "@jupyter-widgets/controls",
-      "_model_module_version": "1.5.0",
-      "_model_name": "ProgressStyleModel",
-      "_view_count": null,
-      "_view_module": "@jupyter-widgets/base",
-      "_view_module_version": "1.2.0",
-      "_view_name": "StyleView",
-      "bar_color": null,
-      "description_width": "initial"
-     }
-    },
-    "cd5f9c5bcabb454998a12aa5d01e7013": {
-     "model_module": "@jupyter-widgets/controls",
-     "model_name": "FloatProgressModel",
-     "state": {
-      "_dom_classes": [],
-      "_model_module": "@jupyter-widgets/controls",
-      "_model_module_version": "1.5.0",
-      "_model_name": "FloatProgressModel",
-      "_view_count": null,
-      "_view_module": "@jupyter-widgets/controls",
-      "_view_module_version": "1.5.0",
-      "_view_name": "ProgressView",
-      "bar_style": "success",
-      "description": "Dl Size...: 100%",
-      "description_tooltip": null,
-      "layout": "IPY_MODEL_4f3f72d5988a40d1b4617f724caf3634",
-      "max": 1,
-      "min": 0,
-      "orientation": "horizontal",
-      "style": "IPY_MODEL_9ab9575a3bb344548958d2eeee1178fd",
-      "value": 1
-     }
-    },
-    "d45a3764c06a4278aef3e830ca6dcaec": {
-     "model_module": "@jupyter-widgets/base",
-     "model_name": "LayoutModel",
-     "state": {
-      "_model_module": "@jupyter-widgets/base",
-      "_model_module_version": "1.2.0",
-      "_model_name": "LayoutModel",
-      "_view_count": null,
-      "_view_module": "@jupyter-widgets/base",
-      "_view_module_version": "1.2.0",
-      "_view_name": "LayoutView",
-      "align_content": null,
-      "align_items": null,
-      "align_self": null,
-      "border": null,
-      "bottom": null,
-      "display": null,
-      "flex": null,
-      "flex_flow": null,
-      "grid_area": null,
-      "grid_auto_columns": null,
-      "grid_auto_flow": null,
-      "grid_auto_rows": null,
-      "grid_column": null,
-      "grid_gap": null,
-      "grid_row": null,
-      "grid_template_areas": null,
-      "grid_template_columns": null,
-      "grid_template_rows": null,
-      "height": null,
-      "justify_content": null,
-      "justify_items": null,
-      "left": null,
-      "margin": null,
-      "max_height": null,
-      "max_width": null,
-      "min_height": null,
-      "min_width": null,
-      "object_fit": null,
-      "object_position": null,
-      "order": null,
-      "overflow": null,
-      "overflow_x": null,
-      "overflow_y": null,
-      "padding": null,
-      "right": null,
-      "top": null,
-      "visibility": null,
-      "width": null
-     }
-    },
-    "d57779406a554b07ad1d0818d5d37638": {
-     "model_module": "@jupyter-widgets/controls",
-     "model_name": "HBoxModel",
-     "state": {
-      "_dom_classes": [],
-      "_model_module": "@jupyter-widgets/controls",
-      "_model_module_version": "1.5.0",
-      "_model_name": "HBoxModel",
-      "_view_count": null,
-      "_view_module": "@jupyter-widgets/controls",
-      "_view_module_version": "1.5.0",
-      "_view_name": "HBoxView",
-      "box_style": "",
-      "children": [
-       "IPY_MODEL_f4c89bf7dba24488bb7ec01751df3bba",
-       "IPY_MODEL_002c739838734dfca16c156534fb7bf1"
-      ],
-      "layout": "IPY_MODEL_aac1ff32fb21462cace9a6c8827308bc"
-     }
-    },
-    "df79105961684808852bf206fb6b7c80": {
-     "model_module": "@jupyter-widgets/base",
-     "model_name": "LayoutModel",
-     "state": {
-      "_model_module": "@jupyter-widgets/base",
-      "_model_module_version": "1.2.0",
-      "_model_name": "LayoutModel",
-      "_view_count": null,
-      "_view_module": "@jupyter-widgets/base",
-      "_view_module_version": "1.2.0",
-      "_view_name": "LayoutView",
-      "align_content": null,
-      "align_items": null,
-      "align_self": null,
-      "border": null,
-      "bottom": null,
-      "display": null,
-      "flex": null,
-      "flex_flow": null,
-      "grid_area": null,
-      "grid_auto_columns": null,
-      "grid_auto_flow": null,
-      "grid_auto_rows": null,
-      "grid_column": null,
-      "grid_gap": null,
-      "grid_row": null,
-      "grid_template_areas": null,
-      "grid_template_columns": null,
-      "grid_template_rows": null,
-      "height": null,
-      "justify_content": null,
-      "justify_items": null,
-      "left": null,
-      "margin": null,
-      "max_height": null,
-      "max_width": null,
-      "min_height": null,
-      "min_width": null,
-      "object_fit": null,
-      "object_position": null,
-      "order": null,
-      "overflow": null,
-      "overflow_x": null,
-      "overflow_y": null,
-      "padding": null,
-      "right": null,
-      "top": null,
-      "visibility": null,
-      "width": null
-     }
-    },
-    "e4a26f11d96e461c898af1506b867ecd": {
-     "model_module": "@jupyter-widgets/base",
-     "model_name": "LayoutModel",
-     "state": {
-      "_model_module": "@jupyter-widgets/base",
-      "_model_module_version": "1.2.0",
-      "_model_name": "LayoutModel",
-      "_view_count": null,
-      "_view_module": "@jupyter-widgets/base",
-      "_view_module_version": "1.2.0",
-      "_view_name": "LayoutView",
-      "align_content": null,
-      "align_items": null,
-      "align_self": null,
-      "border": null,
-      "bottom": null,
-      "display": null,
-      "flex": null,
-      "flex_flow": null,
-      "grid_area": null,
-      "grid_auto_columns": null,
-      "grid_auto_flow": null,
-      "grid_auto_rows": null,
-      "grid_column": null,
-      "grid_gap": null,
-      "grid_row": null,
-      "grid_template_areas": null,
-      "grid_template_columns": null,
-      "grid_template_rows": null,
-      "height": null,
-      "justify_content": null,
-      "justify_items": null,
-      "left": null,
-      "margin": null,
-      "max_height": null,
-      "max_width": null,
-      "min_height": null,
-      "min_width": null,
-      "object_fit": null,
-      "object_position": null,
-      "order": null,
-      "overflow": null,
-      "overflow_x": null,
-      "overflow_y": null,
-      "padding": null,
-      "right": null,
-      "top": null,
-      "visibility": null,
-      "width": null
-     }
-    },
-    "e85a836d925c4da299dcd1d39bd46029": {
-     "model_module": "@jupyter-widgets/base",
-     "model_name": "LayoutModel",
-     "state": {
-      "_model_module": "@jupyter-widgets/base",
-      "_model_module_version": "1.2.0",
-      "_model_name": "LayoutModel",
-      "_view_count": null,
-      "_view_module": "@jupyter-widgets/base",
-      "_view_module_version": "1.2.0",
-      "_view_name": "LayoutView",
-      "align_content": null,
-      "align_items": null,
-      "align_self": null,
-      "border": null,
-      "bottom": null,
-      "display": null,
-      "flex": null,
-      "flex_flow": null,
-      "grid_area": null,
-      "grid_auto_columns": null,
-      "grid_auto_flow": null,
-      "grid_auto_rows": null,
-      "grid_column": null,
-      "grid_gap": null,
-      "grid_row": null,
-      "grid_template_areas": null,
-      "grid_template_columns": null,
-      "grid_template_rows": null,
-      "height": null,
-      "justify_content": null,
-      "justify_items": null,
-      "left": null,
-      "margin": null,
-      "max_height": null,
-      "max_width": null,
-      "min_height": null,
-      "min_width": null,
-      "object_fit": null,
-      "object_position": null,
-      "order": null,
-      "overflow": null,
-      "overflow_x": null,
-      "overflow_y": null,
-      "padding": null,
-      "right": null,
-      "top": null,
-      "visibility": null,
-      "width": null
-     }
-    },
-    "e85e7fbb0cd14f9682193c6bf582ebd8": {
-     "model_module": "@jupyter-widgets/controls",
-     "model_name": "ProgressStyleModel",
-     "state": {
-      "_model_module": "@jupyter-widgets/controls",
-      "_model_module_version": "1.5.0",
-      "_model_name": "ProgressStyleModel",
-      "_view_count": null,
-      "_view_module": "@jupyter-widgets/base",
-      "_view_module_version": "1.2.0",
-      "_view_name": "StyleView",
-      "bar_color": null,
-      "description_width": "initial"
-     }
-    },
-    "f211bed48ed547449a5a4c944b55f64d": {
-     "model_module": "@jupyter-widgets/controls",
-     "model_name": "HBoxModel",
-     "state": {
-      "_dom_classes": [],
-      "_model_module": "@jupyter-widgets/controls",
-      "_model_module_version": "1.5.0",
-      "_model_name": "HBoxModel",
-      "_view_count": null,
-      "_view_module": "@jupyter-widgets/controls",
-      "_view_module_version": "1.5.0",
-      "_view_name": "HBoxView",
-      "box_style": "",
-      "children": [
-       "IPY_MODEL_67760f97ed1943c8843327b7c3d53c9b",
-       "IPY_MODEL_a75dd5ab18d14defa4b72899af1db66d"
-      ],
-      "layout": "IPY_MODEL_0115d65b1ec34c9d8574f67663da2b0b"
-     }
-    },
-    "f4c89bf7dba24488bb7ec01751df3bba": {
-     "model_module": "@jupyter-widgets/controls",
-     "model_name": "FloatProgressModel",
-     "state": {
-      "_dom_classes": [],
-      "_model_module": "@jupyter-widgets/controls",
-      "_model_module_version": "1.5.0",
-      "_model_name": "FloatProgressModel",
-      "_view_count": null,
-      "_view_module": "@jupyter-widgets/controls",
-      "_view_module_version": "1.5.0",
-      "_view_name": "ProgressView",
-      "bar_style": "success",
-      "description": "Dl Completed...: 100%",
-      "description_tooltip": null,
-      "layout": "IPY_MODEL_79e4a1728ae843cc983d058db403c033",
-      "max": 1,
-      "min": 0,
-      "orientation": "horizontal",
-      "style": "IPY_MODEL_363d5a2daa464fe0a2595f50f2edb32a",
-      "value": 1
-     }
-    },
-    "f7d200aaa9654af4a7660d679e527981": {
-     "model_module": "@jupyter-widgets/controls",
-     "model_name": "HBoxModel",
-     "state": {
-      "_dom_classes": [],
-      "_model_module": "@jupyter-widgets/controls",
-      "_model_module_version": "1.5.0",
-      "_model_name": "HBoxModel",
-      "_view_count": null,
-      "_view_module": "@jupyter-widgets/controls",
-      "_view_module_version": "1.5.0",
-      "_view_name": "HBoxView",
-      "box_style": "",
-      "children": [
-       "IPY_MODEL_cd5f9c5bcabb454998a12aa5d01e7013",
-       "IPY_MODEL_bc9ddacc217443f78ad9f789cd2ee000"
-=======
     {
       "cell_type": "code",
       "metadata": {
@@ -5604,7 +2768,6 @@
       },
       "source": [
         ""
->>>>>>> 25da221d
       ],
       "layout": "IPY_MODEL_897bbf7e8fce4d188899e1a4bbfd7932"
      }
